package com.ge.research.sadl.darpa.aske.ui.answer;

import java.io.File;
import java.io.IOException;
import java.lang.reflect.Field;
import java.lang.reflect.InvocationTargetException;
import java.lang.reflect.Method;
import java.net.URISyntaxException;
import java.util.ArrayList;
import java.util.Arrays;
import java.util.Collection;
import java.util.HashMap;
import java.util.Iterator;
import java.util.List;
import java.util.Map;
import java.util.ServiceLoader;
import java.util.Set;
import java.util.concurrent.atomic.AtomicReference;
import java.util.function.Consumer;

import org.eclipse.core.commands.ExecutionException;
import org.eclipse.core.filesystem.EFS;
import org.eclipse.core.filesystem.IFileStore;
import org.eclipse.core.resources.IFile;
import org.eclipse.core.resources.IProject;
import org.eclipse.core.resources.IResource;
import org.eclipse.core.resources.IncrementalProjectBuilder;
import org.eclipse.core.resources.ResourcesPlugin;
import org.eclipse.core.runtime.CoreException;
import org.eclipse.core.runtime.IPath;
import org.eclipse.core.runtime.Path;
import org.eclipse.emf.common.util.EList;
import org.eclipse.emf.common.util.URI;
import org.eclipse.emf.ecore.EObject;
import org.eclipse.emf.ecore.resource.Resource;
import org.eclipse.jface.text.BadLocationException;
import org.eclipse.jface.text.DocumentCommand;
import org.eclipse.jface.text.IAutoEditStrategy;
import org.eclipse.jface.text.IDocument;
import org.eclipse.jface.text.IRegion;
import org.eclipse.jface.text.Region;
import org.eclipse.swt.widgets.Display;
import org.eclipse.ui.IWorkbenchPage;
import org.eclipse.ui.IWorkbenchPart;
import org.eclipse.ui.IWorkbenchWindow;
import org.eclipse.ui.PartInitException;
import org.eclipse.ui.PlatformUI;
import org.eclipse.ui.ide.IDE;
import org.eclipse.xtext.GrammarUtil;
import org.eclipse.xtext.nodemodel.INode;
import org.eclipse.xtext.nodemodel.impl.CompositeNodeWithSemanticElement;
import org.eclipse.xtext.nodemodel.util.NodeModelUtils;
import org.eclipse.xtext.preferences.IPreferenceValues;
import org.eclipse.xtext.preferences.IPreferenceValuesProvider;
import org.eclipse.xtext.resource.XtextResource;
import org.eclipse.xtext.ui.editor.autoedit.DefaultAutoEditStrategyProvider;
import org.eclipse.xtext.ui.editor.model.XtextDocument;
import org.eclipse.xtext.ui.resource.IResourceSetProvider;
import org.eclipse.xtext.util.ITextRegionWithLineInformation;
import org.eclipse.xtext.util.concurrent.IUnitOfWork;
import org.slf4j.Logger;
import org.slf4j.LoggerFactory;

import com.ge.research.sadl.SADLStandaloneSetup;
import com.ge.research.sadl.builder.ConfigurationManagerForIDE;
import com.ge.research.sadl.builder.ConfigurationManagerForIdeFactory;
import com.ge.research.sadl.builder.IConfigurationManagerForIDE;
import com.ge.research.sadl.darpa.aske.curation.AnswerCurationManager;
import com.ge.research.sadl.darpa.aske.dialog.ui.internal.DialogActivator;
import com.ge.research.sadl.darpa.aske.preferences.DialogPreferences;
import com.ge.research.sadl.darpa.aske.processing.BuildConstruct;
import com.ge.research.sadl.darpa.aske.processing.DialogConstants;
import com.ge.research.sadl.darpa.aske.processing.HowManyValuesConstruct;
import com.ge.research.sadl.darpa.aske.processing.IDialogAnswerProvider;
import com.ge.research.sadl.darpa.aske.processing.MixedInitiativeElement;
import com.ge.research.sadl.darpa.aske.processing.MixedInitiativeTextualResponse;
import com.ge.research.sadl.darpa.aske.processing.WhatIsConstruct;
import com.ge.research.sadl.darpa.aske.ui.handler.DialogRunInferenceHandler;
import com.ge.research.sadl.darpa.aske.ui.handler.RunDialogQuery;
import com.ge.research.sadl.model.gp.GraphPatternElement;
import com.ge.research.sadl.model.gp.Junction;
import com.ge.research.sadl.model.gp.Junction.JunctionType;
import com.ge.research.sadl.model.gp.NamedNode;
import com.ge.research.sadl.model.gp.NamedNode.NodeType;
import com.ge.research.sadl.model.gp.Node;
import com.ge.research.sadl.model.gp.ProxyNode;
import com.ge.research.sadl.model.gp.Query;
import com.ge.research.sadl.model.gp.TripleElement;
import com.ge.research.sadl.model.gp.VariableNode;
import com.ge.research.sadl.model.visualizer.GraphVizVisualizer;
import com.ge.research.sadl.model.visualizer.IGraphVisualizer;
import com.ge.research.sadl.owl2sadl.OwlToSadl;
import com.ge.research.sadl.parser.antlr.SADLParser;
import com.ge.research.sadl.processing.OntModelProvider;
import com.ge.research.sadl.reasoner.ConfigurationException;
import com.ge.research.sadl.reasoner.ResultSet;
import com.ge.research.sadl.reasoner.SadlCommandResult;
import com.ge.research.sadl.reasoner.utils.SadlUtils;
import com.ge.research.sadl.sADL.SadlImport;
import com.ge.research.sadl.sADL.SadlModel;
import com.ge.research.sadl.sADL.SadlModelElement;
import com.ge.research.sadl.ui.handlers.SadlActionHandler;
import com.google.inject.Inject;
import com.google.inject.Injector;
import com.google.inject.Provider;
import com.hp.hpl.jena.ontology.OntClass;
import com.hp.hpl.jena.ontology.OntModel;
import com.hp.hpl.jena.rdf.model.Model;
import com.hp.hpl.jena.rdf.model.RDFNode;
import com.hp.hpl.jena.rdf.model.StmtIterator;
import com.hp.hpl.jena.reasoner.rulesys.Builtin;
import com.hp.hpl.jena.util.iterator.ExtendedIterator;
import com.hp.hpl.jena.vocabulary.OWL;
import com.hp.hpl.jena.vocabulary.RDF;
import com.hp.hpl.jena.vocabulary.RDFS;
import com.hp.hpl.jena.vocabulary.XSD;

public class DialogAnswerProvider extends DefaultAutoEditStrategyProvider implements IDialogAnswerProvider {
	private static final Logger logger = LoggerFactory.getLogger(DialogAnswerProvider.class);
	private XtextDocument theDocument;
	private Resource resource;
	private IConfigurationManagerForIDE configMgr = null;

	@Inject
	protected IResourceSetProvider resourceSetProvider;

//	@Inject
//	protected Provider<SadlRunQueryHandler> handlerProvider;

	@Inject
	protected Provider<DialogRunInferenceHandler> handlerProvider;		// Provider will give new instance
	
	@Inject
	protected SADLParser sadlParser;
	
	@Inject
	protected Provider<RunDialogQuery> rdqProvider;
	private Map<String, MixedInitiativeElement> mixedInitiativeElements = new HashMap<String, MixedInitiativeElement>();

	@Override
	protected void configure(IEditStrategyAcceptor acceptor) {

	    IAutoEditStrategy strategy = new IAutoEditStrategy() 
	    {

	        private List<String> sadlkeywords = null;
			private IGraphVisualizer visualizer = null;
			private OntModel theModel;
			private OwlToSadl owl2sadl;

			@Override
	        public void customizeDocumentCommand(IDocument document, DocumentCommand command) 
	        {
//	            if ( command.text.length() == 0 || command.text.charAt(0) > ' ') return;

	            IRegion reg = ((XtextDocument) document).getLastDamage();

	            try {
	            	ServiceLoader<Builtin> itr = ServiceLoader.load(Builtin.class);
	            	Iterator<Builtin> itrr = itr.iterator();
	            	while (itrr.hasNext()) {
	            		System.out.println(itrr.next().getClass().getCanonicalName());
	            	}
	                if (document instanceof XtextDocument) {
	                	setResource(getResourceFromDocument((XtextDocument)document));
	    				
	                	String insertionText = null;
<<<<<<< HEAD
	                	if (resource != null) {
	                		setTheDocument((XtextDocument) document);
	                		String modelFolder = setDialogAnswerProvider(resource);
			                Object lastcmd = OntModelProvider.getPrivateKeyValuePair(resource, DialogConstants.LAST_DIALOG_COMMAND);
			                logger.debug("DialogAnswerProvider: Last cmd: " + (lastcmd != null ? lastcmd.toString() : "null"));
		                	if (lastcmd instanceof Query) {
		                		if (isDocToModelQuery((Query)lastcmd)) {
		                			insertionText = processDocToModelQuery(resource, (Query)lastcmd);
			                		insertionText = checkForEOS(insertionText);
			                		Object ctx = ((Query)lastcmd).getContext();
			                		addCurationManagerContentToDialog(document, reg, insertionText, ctx, true);
		                		}
		                		else if (isModelToDocQuery((Query)lastcmd)) {
		                			lastcmd = processModelToDocQuery(resource, (Query)lastcmd);
		                		}
		                		else {
			                		ResultSet rs = runQuery(resource, (Query)lastcmd);
			                		String resultStr = null;
			                		if (rs != null) {
			                			resultStr = resultSetToQuotableString(rs);
			                		}
			                		insertionText = (resultStr != null ? resultStr : "\"Failed to find results\"");
			                		insertionText = checkForEOS(insertionText);
			                		Object ctx = ((Query)lastcmd).getContext();
			                		addCurationManagerContentToDialog(document, reg, insertionText, ctx, true);
		                		}
		                	}
		                	else if (lastcmd instanceof NamedNode) {
		                		whatIsNamedNode(document, reg, resource, lastcmd);
		                	}
		                	else if (lastcmd instanceof WhatIsConstruct) {
		                		Object trgt = ((WhatIsConstruct)lastcmd).getTarget();
		                		Object whn = ((WhatIsConstruct)lastcmd).getWhen();
		                		if (trgt instanceof NamedNode && whn == null) {
		                			whatIsNamedNode(document, reg, resource, (NamedNode)trgt);
		                		}
		                		else if (trgt instanceof Object[] && whn == null) {
			                		if (allTripleElements((Object[])trgt)) {
				                		Object ctx = null;
			                			TripleElement[] triples = flattenTriples((Object[])trgt);
			                			ctx = triples[0].getContext();
						                OntModelProvider.addPrivateKeyValuePair(resource, DialogConstants.LAST_DIALOG_COMMAND, triples);
				                		StringBuilder answer = new StringBuilder();
				                		ResultSet[] rss = insertTriplesAndQuery(resource, triples);
				                		String resultStr = null;
				                		if (rss != null) {
				                			StringBuilder sb = new StringBuilder();
				                			if (triples[0].getSubject() instanceof VariableNode && 
				                					((VariableNode)triples[0].getSubject()).getType() instanceof NamedNode) {
				                				sb.append("the ");
				                				sb.append(((VariableNode)(triples[0].getSubject())).getType().getName());
				                				sb.append(" has ");
				                				sb.append(triples[0].getPredicate().getName());
				                				sb.append(" ");
				                				sb.append(rss[0].getResultAt(0, 0).toString());
				                				resultStr = sb.toString();
				                			}
				                			else {
					                			for (ResultSet rs : rss) {
					                				rs.setShowNamespaces(true);
					                				sb.append(rs.toString());
					                			}
				                				resultStr = resultSetToQuotableString(sb.toString());
				                			}
				                		}
				                		insertionText = (resultStr != null ? resultStr : "\"Failed to find results\"");
				                		addCurationManagerContentToDialog(document, reg, insertionText, ctx, true);
			                		}
=======

                		setTheDocument((XtextDocument) document);
                		String modelFolder = setDialogAnswerProvider(resource);
		                Object lastcmd = OntModelProvider.getPrivateKeyValuePair(resource, DialogConstants.LAST_DIALOG_COMMAND);
		                logger.debug("DialogAnswerProvider: Last cmd: " + (lastcmd != null ? lastcmd.toString() : "null"));
	                	if (lastcmd instanceof Query) {
	                		if (isDocToModelQuery((Query)lastcmd)) {
	                			insertionText = (String) processDocToModelQuery(resource, (Query)lastcmd);
		                		insertionText = checkForEOS(insertionText);
		                		Object ctx = ((Query)lastcmd).getContext();
		                		addCurationManagerContentToDialog(document, reg, insertionText, ctx, true);
	                		}
	                		else if (isModelToDocQuery((Query)lastcmd)) {
	                			lastcmd = processModelToDocQuery(resource, (Query)lastcmd);
	                		}
	                		else {
		                		ResultSet rs = runQuery(resource, (Query)lastcmd);
		                		String resultStr = null;
		                		if (rs != null) {
		                			resultStr = resultSetToQuotableString(rs);
>>>>>>> 17d6f6a6
		                		}
		                		insertionText = (resultStr != null ? resultStr : "\"Failed to find results\"");
		                		insertionText = checkForEOS(insertionText);
		                		Object ctx = ((Query)lastcmd).getContext();
		                		addCurationManagerContentToDialog(document, reg, insertionText, ctx, true);
	                		}
	                	}
	                	else if (lastcmd instanceof NamedNode) {
	                		whatIsNamedNode(document, reg, resource, lastcmd);
	                	}
	                	else if (lastcmd instanceof WhatIsConstruct) {
	                		Object trgt = ((WhatIsConstruct)lastcmd).getTarget();
	                		Object whn = ((WhatIsConstruct)lastcmd).getWhen();
	                		if (trgt instanceof NamedNode && whn == null) {
	                			whatIsNamedNode(document, reg, resource, (NamedNode)trgt);
	                		}
	                		else if (trgt instanceof Object[] && whn == null) {
		                		if (allTripleElements((Object[])trgt)) {
			                		Object ctx = null;
		                			TripleElement[] triples = flattenTriples((Object[])trgt);
		                			ctx = triples[0].getContext();
					                OntModelProvider.addPrivateKeyValuePair(resource, DialogConstants.LAST_DIALOG_COMMAND, triples);
			                		StringBuilder answer = new StringBuilder();
			                		ResultSet[] rss = insertTriplesAndQuery(resource, triples);
			                		String resultStr = null;
			                		if (rss != null) {
<<<<<<< HEAD
			                			int cntr = 0;
			                			int numOfModels = rss.length/2;
				                		for (ResultSet rs : rss) {
			                				String[] colnames = rs.getColumnNames();
			                				String cols = String.join(" ",colnames);
			                				if ( cols.contains("_style") ) {
			                					
				                			//if (cntr == 0) {
				                				// this is the first ResultSet, construct a graph if possible
				                				//if (rs.getColumnCount() != 3) {
				                				//	System.err.println("Can't construct graph; not 3 columns. Unexpected result.");
				                				//}
//				                				this.graphVisualizerHandler.resultSetToGraph(path, resultSet, description, baseFileName, orientation, properties);
				                				
				                				IGraphVisualizer visualizer = new GraphVizVisualizer();
				                				if (visualizer != null) {
				                					String graphsDirectory = new File(modelFolder).getParent() + "/Graphs";
				                					new File(graphsDirectory).mkdir();
				                					String baseFileName = "QueryMetadata"+rss[cntr+numOfModels].getResultAt(0, 0).toString();
				                					visualizer.initialize(
				                		                    graphsDirectory,
				                		                    baseFileName,
				                		                    baseFileName,
				                		                    null,
				                		                    IGraphVisualizer.Orientation.TD,
				                		                    "Assembled Model " + rss[cntr+numOfModels].getResultAt(0, 0));
				                					rs.setShowNamespaces(false);
				                		            visualizer.graphResultSetData(rs);				                				}
				        						String fileToOpen = visualizer.getGraphFileToOpen();
				        						if (fileToOpen != null) {
				        							File fto = new File(fileToOpen);
				        							if (fto.isFile()) {
				        								IFileStore fileStore = EFS.getLocalFileSystem().getStore(fto.toURI());
				        								IWorkbenchPage page = PlatformUI.getWorkbench().getActiveWorkbenchWindow().getActivePage();
				        								try {
				        									IDE.openEditorOnFileStore(page, fileStore);
				        								}
				        								catch (Throwable t) {
				        									System.err.println("Error trying to display graph file '" + fileToOpen + "': " + t.getMessage());
				        								}
				        							}
				        							else if (fileToOpen != null) {
				        								System.err.println("Failed to open graph file '" + fileToOpen + "'. Try opening it manually.");
				        							}
				        						}
				                				else {
				                					System.err.println("Unable to find an instance of IGraphVisualizer to render graph for query.\n");
				                				}

				                			}
			                				else {
			                				//if (cntr > 0) 
				                				//answer.append(resultSetToQuotableString(rs));
			                					answer.append(rs);
				                			//if(cntr++ > 1)
				                				answer.append("\n");
			                				}
			                				cntr++;
				                		}
				                		//answer.append(".\n");
				                		
			                		}
			                		else {
			                			answer.append("Unable to assemble a model with current knowledge or services are down");
			                		}
			                		Object ctx = triples[0].getContext();
			                		//addCurationManagerContentToDialog(document, reg, answer.toString(), ctx, true);
			                		addCurationManagerContentToDialog(document, reg, resultSetToQuotableString(answer.toString())+".", ctx, true);
//		                			}
//		                			else {
////		                				rdqProvider.get().execute(null, null, null);
//		                				System.out.println("Target is: " + trgt.toString());
//		                				System.out.println("When is: " + whn.toString());
//		                			}
=======
			                			StringBuilder sb = new StringBuilder();
			                			if (triples[0].getSubject() instanceof VariableNode && 
			                					((VariableNode)triples[0].getSubject()).getType() instanceof NamedNode) {
			                				sb.append("the ");
			                				sb.append(((VariableNode)(triples[0].getSubject())).getType().getName());
			                				sb.append(" has ");
			                				sb.append(triples[0].getPredicate().getName());
			                				sb.append(" ");
			                				sb.append(rss[0].getResultAt(0, 0).toString());
			                				resultStr = sb.toString();
			                			}
			                			else {
				                			for (ResultSet rs : rss) {
				                				rs.setShowNamespaces(true);
				                				sb.append(rs.toString());
				                			}
			                				resultStr = resultSetToQuotableString(sb.toString());
			                			}
			                		}
			                		insertionText = (resultStr != null ? resultStr : "\"Failed to find results\"");
			                		addCurationManagerContentToDialog(document, reg, insertionText, ctx, true);
>>>>>>> 17d6f6a6
		                		}
	                		}
	                		else {
	                			// there is a when clause, and this is in a WhatIsConstruct
	                			List<TripleElement> tripleLst = new ArrayList<TripleElement>();
                				if (trgt instanceof TripleElement) {
	                				tripleLst.add((TripleElement)trgt);
                				}
                				else if (trgt instanceof Junction) {
                					tripleLst = addTriplesFromJunction((Junction) trgt, tripleLst);
                				}
	                			if (whn instanceof TripleElement) {
	                				// we have a when statement
	                				tripleLst.add((TripleElement)whn);
	                			}
	                			else if (whn instanceof Junction) {
	                				tripleLst = addTriplesFromJunction((Junction) whn, tripleLst);
	                			}
                				TripleElement[] triples = new TripleElement[tripleLst.size()];
                				triples = tripleLst.toArray(triples);
	                			
				                OntModelProvider.addPrivateKeyValuePair(resource, DialogConstants.LAST_DIALOG_COMMAND, triples);
		                		StringBuilder answer = new StringBuilder();
		                		ResultSet[] rss = insertTriplesAndQuery(resource, triples);
		                		if (rss != null) {
		                			int cntr = 0;
			                		for (ResultSet rs : rss) {
			                			if (cntr == 0) {
			                				// this is the first ResultSet, construct a graph if possible
			                				if (rs.getColumnCount() != 3) {
			                					System.err.println("Can't construct graph; not 3 columns. Unexpected result.");
			                				}
//			                				this.graphVisualizerHandler.resultSetToGraph(path, resultSet, description, baseFileName, orientation, properties);
			                				
			                				IGraphVisualizer visualizer = new GraphVizVisualizer();
			                				if (visualizer != null) {
			                					String graphsDirectory = new File(modelFolder).getParent() + "/Graphs";
			                					new File(graphsDirectory).mkdir();
			                					String baseFileName = "QueryMetadata";
			                					visualizer.initialize(
			                		                    graphsDirectory,
			                		                    baseFileName,
			                		                    baseFileName,
			                		                    null,
			                		                    IGraphVisualizer.Orientation.TD,
			                		                    "Assembled Model");
			                					rs.setShowNamespaces(false);
			                		            visualizer.graphResultSetData(rs);				                				}
			        						String fileToOpen = visualizer.getGraphFileToOpen();
			        						if (fileToOpen != null) {
			        							File fto = new File(fileToOpen);
			        							if (fto.isFile()) {
			        								IFileStore fileStore = EFS.getLocalFileSystem().getStore(fto.toURI());
			        								IWorkbenchPage page = PlatformUI.getWorkbench().getActiveWorkbenchWindow().getActivePage();
			        								try {
			        									IDE.openEditorOnFileStore(page, fileStore);
			        								}
			        								catch (Throwable t) {
			        									System.err.println("Error trying to display graph file '" + fileToOpen + "': " + t.getMessage());
			        								}
			        							}
			        							else if (fileToOpen != null) {
			        								System.err.println("Failed to open graph file '" + fileToOpen + "'. Try opening it manually.");
			        							}
			        						}
			                				else {
			                					System.err.println("Unable to find an instance of IGraphVisualizer to render graph for query.\n");
			                				}

			                			}
			                			if (cntr > 0) 
			                				answer.append(resultSetToQuotableString(rs));
			                			if(cntr++ > 1)
			                				answer.append(",\n");
			                			
			                		}
			                		answer.append(".\n");
		                		}
		                		Object ctx = triples[0].getContext();
		                		addCurationManagerContentToDialog(document, reg, answer.toString(), ctx, true);
//	                			}
//	                			else {
////	                				rdqProvider.get().execute(null, null, null);
//	                				System.out.println("Target is: " + trgt.toString());
//	                				System.out.println("When is: " + whn.toString());
//	                			}
	                		}
	                	}
	                	else if (lastcmd instanceof HowManyValuesConstruct) {
	                		// this is a HowManyValues  ??
	                		Object article = ((Object[])lastcmd)[0];
	                		Object cls = ((Object[])lastcmd)[1];
	                		Object prop = ((Object[])lastcmd)[2];
	                		Object typ = ((Object[])lastcmd)[3];
	                		StringBuilder answer = new StringBuilder("CM: ");
	                		answer.append(prop.toString());
	                		answer.append(" describes ");
	                		answer.append(cls.toString());
	                		answer.append(" with exactly ");
	                		
	                	}
	                	else if (lastcmd instanceof Object[]) {
	                		System.err.println("Unhandled Object[] lastcmd");
	                	}
	                	else if (lastcmd instanceof TripleElement) {
	                		StringBuilder answer = new StringBuilder();
	                		addTripleQuestion(resource, (TripleElement)lastcmd, answer);
	                		Object ctx = ((TripleElement)lastcmd).getContext();
	                		addCurationManagerContentToDialog(document, reg, answer.toString(), ctx, true);
	                	}
	                	else if (lastcmd instanceof MixedInitiativeTextualResponse) {
	                		int ip = ((MixedInitiativeTextualResponse)lastcmd).getInsertionPoint();
	                		String content = ((MixedInitiativeTextualResponse)lastcmd).getResponse();
	                		Region nreg = new Region(ip, content.length());
	                		Object ctx = null; //((MixedInitiativeTextualResponse)lastcmd).getContext();
	                		addCurationManagerContentToDialog(document, nreg, content, ctx, true);
	                	}
	                	else if (lastcmd instanceof BuildConstruct) {
	                		processBuildRequest(resource, (BuildConstruct)lastcmd);
	                	}
	                	else if (lastcmd != null) {
                			logger.debug("    Lastcmd '" + lastcmd.getClass().getCanonicalName() + "' not handled yet!");
	                	}
//		                String possibleKWD = token.toLowerCase();
//		                if ( token.equals(possibleKWD.toUpperCase()) || !KWDS.contains(possibleKWD) ) return;
//		                document.replace(reg.getOffset(), reg.getLength(), possibleKWD.toUpperCase());
	                }
	            } 
	            catch (Exception e) 
	            {
	                logger.debug("AutoEdit error (of type " + e.getClass().getCanonicalName() + "): " + e.getMessage());   
	            }
	        }

			private void processBuildRequest(Resource resource, BuildConstruct lastcmd) throws BadLocationException {
				String buildTarget = ((BuildConstruct)lastcmd).getTarget();
				Object acmObj = getConfigMgr().getPrivateKeyValuePair(DialogConstants.ANSWER_CURATION_MANAGER);
				String result = null;
				if (acmObj == null) {
	    			Map<String, String> preferences = getPreferences(resource.getURI());
	    			try {
						acmObj = new AnswerCurationManager(getConfigMgr().getModelFolder(), getConfigMgr(), preferences);
		    			getConfigMgr().addPrivateKeyValuePair(DialogConstants.ANSWER_CURATION_MANAGER, acmObj);
		    			((AnswerCurationManager) acmObj).getExtractionProcessor().getCodeExtractor().setCodeModelFolder(getConfigMgr().getModelFolder());
					} catch (IOException e) {
						// TODO Auto-generated catch block
						e.printStackTrace();
						result = "Failed: " + e.getMessage();
					}
	    		}

				if (acmObj != null) {
					if (acmObj instanceof AnswerCurationManager) {
						try {
							result = ((AnswerCurationManager)acmObj).processBuildRequest(buildTarget);
						} catch (Exception e) {
							// TODO Auto-generated catch block
							e.printStackTrace();
							result = "Failed: " + e.getMessage();
						}
					}
				}
				if (result != null) {
					addCurationManagerContentToDialog(getTheDocument(), null, result, lastcmd.getContext(), true);
				}
			}

			private String checkForEOS(String insertionText) {
				if (!insertionText.endsWith(".") && !insertionText.endsWith("?")) {
					insertionText += ".";
				}
				return insertionText;
			}

			private boolean isDocToModelQuery(Query lastcmd) {
				List<GraphPatternElement> patterns = lastcmd.getPatterns();
				if (patterns != null) {
					for (GraphPatternElement gpe : patterns) {
						if (gpe instanceof TripleElement) {
							if (((TripleElement)gpe).getPredicate().getURI().equals(DialogConstants.SADL_IMPLICIT_MODEL_DIALOG_MODEL_PROPERTY_URI)) {
								return true;
							}
						}
					}
				}
				return false;
			}

			private boolean isModelToDocQuery(Query lastcmd) {
				List<GraphPatternElement> patterns = lastcmd.getPatterns();
				if (patterns != null) {
					for (GraphPatternElement gpe : patterns) {
						if (gpe instanceof TripleElement) {
							if (((TripleElement)gpe).getPredicate().getURI().equals(DialogConstants.SADL_IMPLICIT_MODEL_DIALOG_DATA_PROPERTY_URI)) {
								return true;
							}
						}
					}
				}
				return false;
			}

			private String processDocToModelQuery(Resource resource, Query lastcmd) throws ExecutionException {
				List<GraphPatternElement> patterns = lastcmd.getPatterns();
        		StringBuilder answer = new StringBuilder();
        		
        		try {
					for (GraphPatternElement gpe : patterns) {
						if (gpe instanceof TripleElement) {
							if (((TripleElement)gpe).getPredicate().getURI().equals(DialogConstants.SADL_IMPLICIT_MODEL_DIALOG_MODEL_PROPERTY_URI)) {
								Node doc = ((TripleElement)gpe).getSubject();
								// get the name and semantic type of each column
								// TODO check for aliases for column names and use alias if exists
								String tableColSemTypeQuery = "select distinct ?colname ?typ where {<" + doc.getURI() +
										"> <columnDescriptors> ?cdlist . ?cdlist <http://jena.hpl.hp.com/ARQ/list#member> ?member . " + 
										"?member <descriptorName> ?colname . ?member <augmentedType> ?augtype . ?augtype <semType> ?typ}";
		                		((Query)lastcmd).setSparqlQueryString(tableColSemTypeQuery);
								ResultSet rrs = runQuery(resource, (Query)lastcmd);
								if (rrs != null && rrs.getRowCount() > 0) {
									// TODO 
									// convert to triples, one set for each column
									// <doc, columnname, colname>
									// <colname, semtypeprop, semtype>
									rrs.setShowNamespaces(true);
									Map<String,String> colNamesAndTypes = new HashMap<String,String>();
									for (int i = 0; i <= rrs.getColumnCount(); i++) {
										String colname = rrs.getResultAt(i, 0).toString();
										String semtyp = rrs.getResultAt(i, 1).toString();
										colNamesAndTypes.put(colname, semtyp);
									}
									Iterator<String> keyitr = colNamesAndTypes.keySet().iterator();
									NamedNode docNN = new NamedNode(doc.getURI());
	//								NamedNode descriptorNameNN = new NamedNode(SadlConstants.SADL_IMPLICIT_MODEL_DESCRIPTOR_NAME_PROPERTY_URI);
	//								NamedNode augmentedTypeNN = new NamedNode(SadlConstants.SADL_IMPLICIT_MODEL_AUGMENTED_TYPE_PROPERTY_URI);
									List<TripleElement> triplesList = new ArrayList<TripleElement>();
									while (keyitr.hasNext()) {
										String colname = keyitr.next();
										NamedNode colNameNN = new NamedNode(colname);
										String semtyp = colNamesAndTypes.get(colname);
										NamedNode semtypNN = new NamedNode(semtyp);
										TripleElement tr = new TripleElement(docNN, colNameNN, semtypNN);
										triplesList.add(tr);
									}
									TripleElement[] triples = triplesList.toArray(new TripleElement[triplesList.size()]);
					                OntModelProvider.addPrivateKeyValuePair(resource, DialogConstants.LAST_DIALOG_COMMAND, triples);
			                		ResultSet[] rss = insertTriplesAndQuery(resource, triples);
									int numResultSets = rss.length;
									
									// 
									// TODO 
									// SIMILAR TO WhatIfConstruct with a when
			                		String modelFolder = setDialogAnswerProvider(resource);
	
			                		if (rss != null) {
			                			int cntr = 0;
			                			int numOfModels = 0; //rss.length/2;
			                			for(int i=0; i<rss.length; i++)
			                				if (rss[i] != null)
			                					numOfModels ++;
			                			numOfModels /= 2;
				                		for (ResultSet rs : rss) {
				                			if(rs == null)
				                				continue;
			                				String[] colnames = rs.getColumnNames();
			                				String cols = String.join(" ",colnames);
			                				if ( cols.contains("_style") ) {
			                					
				                			//if (cntr == 0) {
				                				// this is the first ResultSet, construct a graph if possible
				                				//if (rs.getColumnCount() != 3) {
				                				//	System.err.println("Can't construct graph; not 3 columns. Unexpected result.");
				                				//}
	//			                				this.graphVisualizerHandler.resultSetToGraph(path, resultSet, description, baseFileName, orientation, properties);
				                				
				                				IGraphVisualizer visualizer = new GraphVizVisualizer();
				                				if (visualizer != null) {
				                					String graphsDirectory = new File(modelFolder).getParent() + "/Graphs";
				                					new File(graphsDirectory).mkdir();
				                					String baseFileName = "QueryMetadata"+rss[cntr+numOfModels].getResultAt(0, 0).toString();
				                					visualizer.initialize(
				                		                    graphsDirectory,
				                		                    baseFileName,
				                		                    baseFileName,
				                		                    null,
				                		                    IGraphVisualizer.Orientation.TD,
				                		                    "Assembled Model " + rss[cntr+numOfModels].getResultAt(0, 0));
				                					rs.setShowNamespaces(false);
				                		            visualizer.graphResultSetData(rs); }
				        						String fileToOpen = visualizer.getGraphFileToOpen();
				        						if (fileToOpen != null) {
				        							File fto = new File(fileToOpen);
				        							if (fto.isFile()) {
				        								IFileStore fileStore = EFS.getLocalFileSystem().getStore(fto.toURI());
				        								IWorkbenchPage page = PlatformUI.getWorkbench().getActiveWorkbenchWindow().getActivePage();
				        								try {
				        									IDE.openEditorOnFileStore(page, fileStore);
				        								}
				        								catch (Throwable t) {
				        									System.err.println("Error trying to display graph file '" + fileToOpen + "': " + t.getMessage());
				        								}
				        							}
				        							else if (fileToOpen != null) {
				        								System.err.println("Failed to open graph file '" + fileToOpen + "'. Try opening it manually.");
				        							}
				        						}
				                				else {
				                					System.err.println("Unable to find an instance of IGraphVisualizer to render graph for query.\n");
				                				}
	
				                			}
			                				else {
			                				//if (cntr > 0) 
				                				//answer.append(resultSetToQuotableString(rs));
			                					answer.append(rs);
					                			//if(cntr < (numOfModels*2-1))
					                			//	answer.setLength(answer.length()-1);
				                			//if(cntr++ > 1)
				                				answer.append("\n");
			                				}
			                				cntr++;
				                		}
				                		//answer resultSetToQuotableString(answer.toString());
				                		//answer.append(".\n");
			                		}
			                		//Object ctx = triples[0].getContext();
			                		//addCurationManagerContentToDialog(document, reg, answer.toString(), ctx, true);
			                		
								}
							}
						}
					}
					return resultSetToQuotableString(answer.toString());
        		}
        		catch (Exception e)
        		{
	                logger.debug("AutoEdit error (of type " + e.getClass().getCanonicalName() + "): " + e.getMessage());   
	                return null;
	            }
			}
								
								
								
								
								
								
								
								
								
//				                OntModelProvider.addPrivateKeyValuePair(resource, DialogConstants.LAST_DIALOG_COMMAND, triples);
//		                		StringBuilder answer = new StringBuilder();
//		                		ResultSet[] rss = insertTriplesAndQuery(resource, triples);

//								Map<String,String> colNamesAndTypes = new HashMap<String,String>();
//								for (int i = 0; i <= rs.getColumnCount(); i++) {
//									String colname = rs.getResultAt(i, 0).toString();
//									String semtyp = rs.getResultAt(i, 1).toString();
//									colNamesAndTypes.put(semtyp, colname);
//								}
//								if (colNamesAndTypes.size() > 0) {
//									StringBuilder qsb = new StringBuilder("select distinct ?eq ?argname ?argsemtype where {" + 
//											"	{select ?eq ?argname ?argsemtype where {?eq <arguments> ?arglist . ?arglist <http://jena.hpl.hp.com/ARQ/list#member> ?member . " + 
//											"	?member <descriptorName> ?argname . ?member <augmentedType> ?augtype . ?augtype <semType> ?argsemtype" + 
//											"	}}" + 
//											"	UNION" + 
//											"	{select ?eq ?argname ?argsemtype where {?eq <returnTypes> ?retlist . ?retlist <http://jena.hpl.hp.com/ARQ/list#member> ?member . " + 
//											"	OPTIONAL{?member <descriptorName> ?argname} . ?member <augmentedType> ?augtype . ?augtype <semType> ?argsemtype}}" + 
//											"	. 	VALUES ?argsemtype {");
//									Set<String> keys = colNamesAndTypes.keySet();
//									for (String key : keys) {
//										qsb.append("<");
//										qsb.append(key);
//										qsb.append("> ");
//									}
//									qsb.append("}}");
////									System.out.println(qsb.toString());
//									((Query)lastcmd).setSparqlQueryString(qsb.toString());
//									ResultSet rs2 = runQuery(resource, (Query)lastcmd);
//									rs2.setShowNamespaces(true);
//									if (rs2 != null && rs2.getRowCount() > 0) {
//										StringBuilder retsb = new StringBuilder("Models found (table, colname, model, argname, matchingType)\n");
//										for (int i = 0; i < rs2.getRowCount(); i++) {
//											String eq = rs2.getResultAt(i, 0).toString();
//											Object argnameObj = rs2.getResultAt(i, 1);
//											String argname = argnameObj != null ? argnameObj.toString() : "return";
//											String argsemtype = rs2.getResultAt(i, 2).toString();
//											String colname = colNamesAndTypes.get(argsemtype);
//											retsb.append(doc.getName() + ", " + colname + ", " + eq + ", " + argname  + ", " + argsemtype);
//											retsb.append("\n");
//										}
//										return retsb.toString();
//									}
//								}


			private Object processModelToDocQuery(Resource resource, Query lastcmd) {
				List<GraphPatternElement> patterns = lastcmd.getPatterns();
				for (GraphPatternElement gpe : patterns) {
					if (gpe instanceof TripleElement) {
						if (((TripleElement)gpe).getPredicate().getURI().equals(DialogConstants.SADL_IMPLICIT_MODEL_DIALOG_DATA_PROPERTY_URI)) {
							Node doc = ((TripleElement)gpe).getSubject();
							
						}
					}
				}
				return lastcmd;
			}

			private List<TripleElement> addTriplesFromJunction(Junction jct, List<TripleElement> tripleLst) {
				Object lhs = jct.getLhs();
				if (lhs instanceof ProxyNode) {
					if (((ProxyNode)lhs).getProxyFor() instanceof TripleElement) {
						tripleLst.add((TripleElement) ((ProxyNode)lhs).getProxyFor());
					}
					else if (((ProxyNode)lhs).getProxyFor() instanceof Junction) {
						tripleLst = addTriplesFromJunction((Junction) ((ProxyNode)lhs).getProxyFor(), tripleLst);
					}
				}
				Object rhs = jct.getRhs();
				if (rhs instanceof ProxyNode) {
					if (((ProxyNode)rhs).getProxyFor() instanceof TripleElement) {
						tripleLst.add((TripleElement) ((ProxyNode)rhs).getProxyFor());
					}
					else if (((ProxyNode)rhs).getProxyFor() instanceof Junction) {
						tripleLst = addTriplesFromJunction((Junction) ((ProxyNode)rhs).getProxyFor(), tripleLst);
					}
				}
				return tripleLst;
			}

			private void whatIsNamedNode(IDocument document, IRegion reg, Resource resource, Object lastcmd)
					throws ExecutionException, BadLocationException {
				// what is NamedNode?
				NamedNode nn = (NamedNode) lastcmd;
				NodeType typ = nn.getNodeType();
				boolean isFirstProperty = true;
				StringBuilder answer = new StringBuilder();
				if (typ.equals(NodeType.ClassNode)) {
//					answer.append(checkForKeyword(nn.getName()));
//					int len = answer.length();
//					answer = getClassHierarchy(resource, nn, answer);
//					if (answer.length() == len) {
//						answer.append(" is a class");
//					}
					answer.append(getOwlToSadl(getTheModel()).classToSadl(nn.getURI()));
					isFirstProperty = addDomainAndRange(resource, nn, isFirstProperty, answer);
					addQualifiedCardinalityRestriction(resource, nn, isFirstProperty, answer);		
					Object ctx = ((NamedNode)lastcmd).getContext();
					addCurationManagerContentToDialog(document, reg, answer.toString(), ctx, false);
				}
				else if (typ.equals(NodeType.ObjectProperty) || typ.equals(NodeType.DataTypeProperty) || typ.equals(NodeType.PropertyNode)) {
					addPropertyWithDomainAndRange(resource, nn, answer);
					Object ctx = ((NamedNode)lastcmd).getContext();
					addCurationManagerContentToDialog(document, reg, answer.toString(), ctx, true);
				}
				else if (typ.equals(NodeType.AnnotationProperty)) {
					addAnnotationPropertyDeclaration(resource, nn, answer);
					Object ctx = ((NamedNode)lastcmd).getContext();
					addCurationManagerContentToDialog(document, reg, answer.toString(), ctx, true);
				}
				else if (typ.equals(NodeType.InstanceNode)) {
					addInstanceDeclaration(resource, nn, answer);
					Object ctx = ((NamedNode)lastcmd).getContext();
				    addCurationManagerContentToDialog(document, reg, answer.toString(), ctx, true);
				}
				else if (typ.equals(NodeType.FunctionNode)) {
					addInstanceDeclaration(resource, nn, answer);
					Object ctx = ((NamedNode)lastcmd).getContext();
					addCurationManagerContentToDialog(document, reg, answer.toString(), ctx, true);
				}
				else {
					logger.debug("    Lastcmd '" + lastcmd.getClass().getCanonicalName() + "' not handled yet!");
					System.err.println("Type " + typ.getClass().getCanonicalName() + " not handled yet.");
				}
			}

			private OwlToSadl getOwlToSadl(OntModel theModel) {
				if (owl2sadl == null) {
					owl2sadl = new OwlToSadl(theModel);
				}
				return owl2sadl;
			}

			private TripleElement[] flattenTriples(Object[] lastcmd) {
				List<TripleElement> triples = new ArrayList<TripleElement>();
				for (int i = 0; i < lastcmd.length; i++) {
					Object cmd = lastcmd[i];
					if (cmd instanceof TripleElement) {
						triples.add((TripleElement) cmd);
					}
					else if (cmd instanceof Junction) {
						triples.addAll(flattenJunction((Junction)cmd));
					}
				}
				return triples.toArray(new TripleElement[triples.size()]);
			}

			private Collection<? extends TripleElement> flattenJunction(Junction cmd) {
				List<TripleElement> triples = new ArrayList<TripleElement>();
				if (cmd.getJunctionType().equals(JunctionType.Conj)) {
					GraphPatternElement lhs = ((ProxyNode) cmd.getLhs()).getProxyFor();
					if (lhs instanceof TripleElement) {
						triples.add((TripleElement) lhs);
					}
					else if (lhs instanceof Junction) {
						triples.addAll(flattenJunction((Junction) lhs));
					}
					else {
						System.err.println("Encountered unsupported type flattening Junction: " + lhs.getClass().getCanonicalName());
					}
					GraphPatternElement rhs = ((ProxyNode) cmd.getRhs()).getProxyFor();
					if (rhs instanceof TripleElement) {
						triples.add((TripleElement) rhs);
					}
					else if (rhs instanceof Junction) {
						triples.addAll(flattenJunction((Junction) rhs));
					}
					else {
						System.err.println("Encountered unsupported type flattening Junction: " + rhs.getClass().getCanonicalName());
					}
				}
				else {
					System.err.println("Encountered disjunctive type flattening Junction");
				}
				return triples;
			}

			/**
			 * Are all elements of the array of type TripleElement?
			 * @param lastcmd
			 * @return
			 */
			private boolean allTripleElements(Object[] lastcmd) {
				for (int i = 0; i < lastcmd.length; i++) {
					Object el = lastcmd[i];
					if (el instanceof Junction) {
						if (!allTripleElements(((ProxyNode)((Junction)el).getLhs()).getProxyFor())) {
							return false;
						}
						if (!allTripleElements(((ProxyNode)((Junction)el).getRhs()).getProxyFor())) {
							return false;
						}
					}
					else if (!(el instanceof TripleElement)) {
						return false;
					}
				}
				return true;
			}

			private boolean allTripleElements(GraphPatternElement gpe) {
				if (gpe instanceof TripleElement) {
					return true;
				}
				return false;
			}

			private String resultSetToQuotableString(ResultSet rs) {
				String resultStr;
				rs.setShowNamespaces(true);
				resultStr = rs.toString();
				return resultSetToQuotableString(resultStr);
			}

			private String resultSetToQuotableString(String resultStr) {
				resultStr = resultStr.replace('"', '\'');
				resultStr = resultStr.trim();
				resultStr = "\"" + resultStr + "\"";
				return resultStr;
			}

			private void addTripleQuestion(Resource resource, TripleElement tr, StringBuilder answer) throws ExecutionException {
				List<String> vars = new ArrayList<String>();
				StringBuilder sbwhere = new StringBuilder("where {");
				if (tr.getSubject() == null) {
					vars.add("?s");
					sbwhere.append("?s ");
				}
				else {
					sbwhere.append("<");
					sbwhere.append(tr.getSubject().getURI());
					sbwhere.append("> ");
				}
				if (tr.getPredicate() == null) {
					vars.add("?p");
					sbwhere.append("?p ");
				}
				else {
					sbwhere.append("<");
					sbwhere.append(tr.getPredicate().getURI());
					sbwhere.append("> ");
				}
				if (tr.getObject() == null) {
					vars.add("?o");
					sbwhere.append("?o");
				}
				else {
					sbwhere.append("<");
					Node obj = tr.getObject();
					if (obj instanceof NamedNode) {
						sbwhere.append(obj.getURI());
					}
					else {
						sbwhere.append(obj.toString());
					}
					sbwhere.append("> ");
				}
				if (vars.size() > 0) {
					for (int i = vars.size() - 1; i >= 0; i--) {
						sbwhere.insert(0, " ");
						sbwhere.insert(0, vars.get(i));
					}
					sbwhere.insert(0,  "select ");
					sbwhere.append("}");
				}
				Query q = new Query();
				q.setSparqlQueryString(sbwhere.toString());
				OntModelProvider.addPrivateKeyValuePair(resource, DialogConstants.LAST_DIALOG_COMMAND, q);
				ResultSet rs = runQuery(resource, q);
				OntModelProvider.clearPrivateKeyValuePair(resource, DialogConstants.LAST_DIALOG_COMMAND);
				if (rs != null) {
					if (rs.getRowCount() == 1) {
						if (tr.getSubject() != null && tr.getPredicate() != null) {
							answer.append(tr.getSubject().getName());
							answer.append(" has ");
							answer.append(tr.getPredicate().getName());
							answer.append(" ");
							answer.append(rs.getResultAt(0, 0));
						}
						else {
							answer.append("\"");
							answer.append(resultSetToQuotableString(rs));
							answer.append("\"");
						}
					}
					else {
						answer.append("\"");
						answer.append(resultSetToQuotableString(rs));
						answer.append("\"");
					}
				}
			}

			private void addInstanceDeclaration(Resource resource, NamedNode nn, StringBuilder answer) throws ExecutionException {
				answer.append(checkForKeyword(nn.getName()));
//				String query = "select ?type where {<" + nn.getURI() + ">  <" + ReasonerVocabulary.directRDFType + "> ?type}";
				String query = "select ?type where {<" + nn.getURI() + ">  <rdf:type> ?type}";
				Query q = new Query();
				q.setSparqlQueryString(query);
				OntModelProvider.addPrivateKeyValuePair(resource, DialogConstants.LAST_DIALOG_COMMAND, q);
				ResultSet rs = runQuery(resource, q);
				OntModelProvider.clearPrivateKeyValuePair(resource, DialogConstants.LAST_DIALOG_COMMAND);
				if (rs != null) {
					answer.append(" is a ");
					rs.setShowNamespaces(false);
					int rowcnt = rs.getRowCount();
					if (rowcnt > 1) {
						answer.append("{");
					}
						for (int r = 0; r < rowcnt; r++) {
							Object typ = rs.getResultAt(r, 0);
							if (r > 1) {
								answer.append(" and ");
							}
							answer.append(checkForKeyword(typ.toString()));
						}
					if (rowcnt > 1) {
						answer.append("}");
					}
				}
				query = "select ?p ?v where {<" + nn.getURI() + "> ?p ?v }";
				q = new Query();
				q.setSparqlQueryString(query);
				OntModelProvider.addPrivateKeyValuePair(resource, DialogConstants.LAST_DIALOG_COMMAND, q);
				rs = runQuery(resource, q);
				OntModelProvider.clearPrivateKeyValuePair(resource, DialogConstants.LAST_DIALOG_COMMAND);
				if (rs != null) {
					rs.setShowNamespaces(true);
					int rowcnt = rs.getRowCount();
					for (int r = 0; r < rowcnt; r++) {
						Object pobjURI = rs.getResultAt(r, 0);
						if (pobjURI.toString().equals(RDFS.comment.getURI()) || pobjURI.toString().equals(RDFS.label.getURI())) {
							if (pobjURI.toString().equals(RDFS.comment.getURI())) {
								answer.append(" (note \"");
							}
							else {
								answer.append(" (alias \"");
							}
							answer.append(rs.getResultAt(r, 1).toString().replaceAll("\"", "'"));
							answer.append("\")");
						}
					}
					int outputcnt = 0;
					for (int r = 0; r < rowcnt; r++) {
						Object pobjURI = rs.getResultAt(r, 0);
						if (!pobjURI.toString().startsWith(OWL.getURI()) && !pobjURI.toString().startsWith(RDFS.getURI()) &&
								!pobjURI.toString().startsWith(RDF.getURI())) {
							Object vobjURI = rs.getResultAt(r, 1);
							if (isBlankNode(vobjURI.toString())) {
								answer = addBlankNodeObject(resource, answer, vobjURI.toString());
							}
							else {
								rs.setShowNamespaces(false);
								Object pobj = rs.getResultAt(r, 0);
								Object vobj = rs.getResultAt(r, 1);
								if (outputcnt++ > 0) {
									answer.append(", with ");
								}
								else {
									answer.append(" with ");
								}
								answer.append(checkForKeyword(pobj.toString()));
								answer.append(" ");
								if (vobjURI.toString().startsWith(XSD.getURI())) {
									answer.append(vobj.toString());
								}
								else {
									answer.append(checkForKeyword(vobj.toString()));			                						
								}
							}
						}
						
					}
				}
			}

			private StringBuilder addBlankNodeObject(Resource resource, StringBuilder answer, String bNodeUri) throws ExecutionException {
				String query = "select ?t ?p ?v where {<" + bNodeUri + "> ?p ?v }";
				Query q = new Query();
				q.setSparqlQueryString(query);
				OntModelProvider.addPrivateKeyValuePair(resource, DialogConstants.LAST_DIALOG_COMMAND, q);
				ResultSet rs = runQuery(resource, q);
				OntModelProvider.clearPrivateKeyValuePair(resource, DialogConstants.LAST_DIALOG_COMMAND);
				if (rs != null) {
					rs.setShowNamespaces(false);
					answer.append(rs.toStringWithIndent(5));
				}
				else {
					answer.append(bNodeUri);
				}
				return answer;
			}

			private boolean isBlankNode(String uri) {
				if (uri.startsWith("-")) {
					return true;
				}
				return false;
			}

			private void addAnnotationPropertyDeclaration(Resource resource, NamedNode nn, StringBuilder answer) {
				answer.append(checkForKeyword(nn.getName()));
				answer.append(" is a type of annotation");
			}

			private void addPropertyWithDomainAndRange(Resource resource, NamedNode nn, StringBuilder answer)
					throws ExecutionException {
				answer.append(checkForKeyword(nn.getName()));
				String query = "select ?d where {<" + nn.getURI() + "> <rdfs:domain> ?d}";
				Query q = new Query();
				q.setSparqlQueryString(query);
				OntModelProvider.addPrivateKeyValuePair(resource, DialogConstants.LAST_DIALOG_COMMAND, q);
				ResultSet rs = runQuery(resource, q);
				OntModelProvider.clearPrivateKeyValuePair(resource, DialogConstants.LAST_DIALOG_COMMAND);
				boolean domainGiven = false;
				if (rs != null) {
					rs.setShowNamespaces(false);
					int rowcnt = rs.getRowCount();
					if (rowcnt > 0) {
						answer.append(" describes ");
						if (rowcnt > 1) answer.append("{");
						for (int r = 0; r < rowcnt; r++) {
							answer.append(checkForKeyword(rs.getResultAt(r, 0).toString()));
							domainGiven = true;
							if (rowcnt > 1 && r < rowcnt) answer.append(" and ");
						}
						if (rowcnt > 1) answer.append("}");
					}
				}

				if (!domainGiven) {
					answer.append(" is a property");
				}
				query = "select ?r where {<" + nn.getURI() + "> <rdfs:range> ?r}";
				q = new Query();
				q.setSparqlQueryString(query);
				OntModelProvider.addPrivateKeyValuePair(resource, DialogConstants.LAST_DIALOG_COMMAND, q);
				rs = runQuery(resource, q);
				OntModelProvider.clearPrivateKeyValuePair(resource, DialogConstants.LAST_DIALOG_COMMAND);
				if (rs != null) {
					rs.setShowNamespaces(false);
					int rowcnt = rs.getRowCount();
					if (rowcnt > 0) {
						answer.append(" with values of type ");
						if (rowcnt > 1) answer.append("{");
						for (int r = 0; r < rowcnt; r++) {
							String val = rs.getResultAt(r, 0).toString();
							rs.setShowNamespaces(true);
							String pval = rs.getResultAt(r, 0).toString();
							rs.setShowNamespaces(false);
							if (pval.startsWith(XSD.getURI())) {
								answer.append(val);

							}
							else {
								answer.append(checkForKeyword(val));			                						
							}
							if (rowcnt > 1 && r < rowcnt) answer.append(" and ");
						}
						if (rowcnt > 1) answer.append("}");
					}
				}
			}

			private boolean addDomainAndRange(Resource resource, NamedNode nn, boolean isFirstProperty,
					StringBuilder answer) throws ExecutionException {
				OntModel m = OntModelProvider.find(resource);
				OntClass cls = m.getOntClass(nn.getURI());
				return getDomainAndRangeOfClass(m, cls, answer);
			}

			private boolean getDomainAndRangeOfClass(OntModel m, OntClass cls, StringBuilder answer) {
				boolean isFirstProperty = true;
				StmtIterator sitr = m.listStatements(null, RDFS.domain, cls);
				while (sitr.hasNext()) {
					com.hp.hpl.jena.rdf.model.Resource p = sitr.nextStatement().getSubject();
					answer.append("\n      ");
					answer.append("described by ");
					if (p != null) {
						answer.append(checkForKeyword(p.isURIResource() ? p.getLocalName() : p.toString()));
						StmtIterator ritr = m.listStatements(p, RDFS.range, (RDFNode)null);
						while (ritr.hasNext()) {
							RDFNode r = ritr.nextStatement().getObject();
							if (r != null) {
								answer.append(" with values of type ");
								if (r.isURIResource()) {
									if (r.asResource().getNameSpace().equals(XSD.getURI())) {
										answer.append(r.asResource().getLocalName());										
									}
									else {
										answer.append(checkForKeyword(r.asResource().getLocalName()));
									}
								}
								else {
									answer.append(r.asLiteral().getValue().toString());
								}
							}
						}
					}
					if (sitr.hasNext()) {
						isFirstProperty = false;
					}
				}
				ExtendedIterator<OntClass> spritr = cls.listSuperClasses(true);
				while (spritr.hasNext()) {
					OntClass spcls = spritr.next();
					getDomainAndRangeOfClass(m, spcls, answer);
				}
//				answer.append("\n");
				return isFirstProperty;
			}

			private StringBuilder getClassHierarchy(Resource resource, NamedNode nn, StringBuilder answer) throws ExecutionException {
				String query;
				Query q;
				ResultSet rs;
				query = "select ?typ where {<" + nn.getURI() + "> <rdfs:subClassOf> ?typ}";
				q = new Query();
				q.setSparqlQueryString(query);
				OntModelProvider.addPrivateKeyValuePair(resource, DialogConstants.LAST_DIALOG_COMMAND, q);
				rs = runQuery(resource, q);
				OntModelProvider.clearPrivateKeyValuePair(resource, DialogConstants.LAST_DIALOG_COMMAND);
				if (rs != null) {
					rs.setShowNamespaces(false);
					answer.append(" is a type of ");
					if (rs.getRowCount() > 1) {
						answer.append("{");
					}
					for (int r = 0; r < rs.getRowCount(); r++) {
						Object rat = rs.getResultAt(r, 0);
						if (rat != null) {
							if (r > 0) {
								answer.append(" or ");
							}
							answer.append(rat.toString());
						}
					}
					if (rs.getRowCount() > 1) {
						answer.append("}");
					}
				}
				return answer;
			}

			private void addQualifiedCardinalityRestriction(Resource resource, NamedNode nn, boolean isFirstProperty,
					StringBuilder answer) throws ExecutionException {
				String query;
				Query q;
				ResultSet rs;
				query = "select ?p ?cn ?rc where {<" + nn.getURI() + "> <rdfs:subClassOf> ?r . ?r <rdf:type> <owl:Restriction> . ?r <owl:onProperty> ?p . ";
				query += "?r <owl:qualifiedCardinality> ?cn . ?r <owl:onClass> ?rc}";
				q = new Query();
				q.setSparqlQueryString(query);
				OntModelProvider.addPrivateKeyValuePair(resource, DialogConstants.LAST_DIALOG_COMMAND, q);
				rs = runQuery(resource, q);
				OntModelProvider.clearPrivateKeyValuePair(resource, DialogConstants.LAST_DIALOG_COMMAND);
				if (rs != null) {
					rs.setShowNamespaces(false);
					int rowcnt = rs.getRowCount();
					if (rowcnt > 0) {
						if (!isFirstProperty) {
							answer.append(",\n");
						}
						for (int r = 0; r < rowcnt; r++) {
							answer.append("      ");
							answer.append("described by ");
							answer.append(checkForKeyword(rs.getResultAt(r, 0).toString()));
							answer.append(" with exactly ");
							answer.append(rs.getResultAt(r, 1).toString());
							answer.append(" values of type ");
							String val = rs.getResultAt(r, 2).toString();
							rs.setShowNamespaces(true);
							String pval = rs.getResultAt(r, 1).toString();
							rs.setShowNamespaces(false);
							if (pval.startsWith(XSD.getURI())) {
								answer.append(val);
							}
							else {
								answer.append(checkForKeyword(val));			                						
							}
						}
					}
				}
			}
	        
	        private String checkForKeyword(String word) {
	        	List<String> kwrds = getSadlKeywords();
	        	if (kwrds != null && kwrds.contains(word)) {
	        		return "^" + word;
	        	}
	        	return word;
	        }
	        
	    	private List<String> getSadlKeywords() {
	    		if (sadlkeywords == null) {
		    		Set<String> keywords = GrammarUtil.getAllKeywords(sadlParser.getGrammarAccess().getGrammar());
		    		if (keywords != null) {
		    			sadlkeywords = new ArrayList<String>();
		    			Iterator<String> itr = keywords.iterator();
		    			while (itr.hasNext()) {
		    				String token = itr.next();
		    				sadlkeywords.add(token);
		    			}
		    		}
	    		}
	    		return sadlkeywords;
	    	}
	    	
	        private ResultSet runQuery(Resource resource, Query q) throws ExecutionException {
        		RunDialogQuery rdq = new RunDialogQuery();
        		Object result = rdq.execute(handlerProvider, resource, q);
        		if (result instanceof SadlCommandResult) {
        			Object subresults = ((SadlCommandResult)result).getResults();
        			if (subresults instanceof ResultSet) {
        				return (ResultSet)subresults;
        			}
        		}
        		return null;
	        }

			private ResultSet[] insertTriplesAndQuery(Resource resource, TripleElement[] triples) throws ExecutionException {
        		RunDialogQuery rdq = rdqProvider.get();  //new RunDialogQuery();
        		Object result = rdq.execute(handlerProvider, resource, triples);
        		if (result instanceof ResultSet[]) {
        			return (ResultSet[])result;
        		}
        		else {
        			System.err.println("Unexpected return type in insertTriplesAndQuery");
        		}
        		return null;
			}

			private Resource getResourceFromDocument(XtextDocument document) {
				Class<?> c = document.getClass();

			    Field resfield;
				try {
					resfield = c.getDeclaredField("resource");
					resfield.setAccessible(true);
					return (Resource) resfield.get(document);
				} catch (NoSuchFieldException e) {
					// TODO Auto-generated catch block
					e.printStackTrace();
				} catch (SecurityException e) {
					// TODO Auto-generated catch block
					e.printStackTrace();
				} catch (IllegalArgumentException e) {
					// TODO Auto-generated catch block
					e.printStackTrace();
				} catch (IllegalAccessException e) {
					// TODO Auto-generated catch block
					e.printStackTrace();
				}
				return null;
			}

			private OntModel getTheModel() {
				if (theModel == null) {
					setTheModel(OntModelProvider.find(getResource()));
				}
				return theModel;
			}

			private void setTheModel(OntModel theModel) {
				this.theModel = theModel;
			}

		};

	    
	    acceptor.accept(strategy, IDocument.DEFAULT_CONTENT_TYPE);

	    super.configure(acceptor);

	}

	private String setDialogAnswerProvider(Resource resource) throws ConfigurationException {
		String modelFolder = SadlActionHandler.getModelFolderFromResource(resource);
		ConfigurationManagerForIDE cfgmgr = ConfigurationManagerForIdeFactory.getConfigurationManagerForIDE(modelFolder, null);
		setConfigMgr(cfgmgr);
		cfgmgr.addPrivateKeyValuePair(DialogConstants.DIALOG_ANSWER_PROVIDER, this);
		return modelFolder;
	}

	private String generateDoubleQuotedContentForDialog(String content) {
		boolean prependCM = true;
		if (content.startsWith("CM:")) {
			prependCM = false;
		}
		String modContent = null;
		if (!content.startsWith("\"") && !content.endsWith("\"")) {
			if (content.endsWith(".") || content.endsWith("?")) {
				String lastChar = content.substring(content.length() - 1);
				modContent = "\"" + content.substring(0, content.length() - 1).replaceAll("\"", "'") + "\"" + lastChar;
			}
			else {
				modContent = "\"" + content.replaceAll("\"", "'") + "\"" + ".";
			}
		}
		else {
			modContent = content;
		}
		if (prependCM) {
			modContent = "CM: " + modContent;
		}
		return modContent;
	}

	private XtextDocument getTheDocument() {
		return theDocument;
	}

	private void setTheDocument(XtextDocument theDocument) {
		this.theDocument = theDocument;
	}
	
	public Object[] getSourceText(EObject po) {
		INode node = getParserObjectNode(po);
		if (node != null) {
			String txt = NodeModelUtils.getTokenText(node);
			int start = NodeModelUtils.getNode(po).getTotalOffset();
			int len = NodeModelUtils.getNode(po).getTotalLength();
			Object[] ret = new Object[3];
			ret[0] = txt.trim();
			ret[1] = start;
			ret[2] = len;
			return ret;
		}
		return null;
	}

	public int[] getStartAndLength(EObject po) {
		INode node = getParserObjectNode(po);
		if (node != null) {
			ITextRegionWithLineInformation reg = NodeModelUtils.getNode(po).getTextRegionWithLineInformation();
			int start = NodeModelUtils.getNode(po).getTotalOffset();
			int len = NodeModelUtils.getNode(po).getTotalLength();
			int[] ret = new int[2];
			ret[0] = start;
			ret[1] = len;
			return ret;
		}
		return null;
	}

	protected INode getParserObjectNode(EObject po) {
		Object r = po.eResource();
		if (r instanceof XtextResource) {
			INode root = ((XtextResource) r).getParseResult().getRootNode();
	        for(INode node : root.getAsTreeIterable()) {   
	        	if (node instanceof CompositeNodeWithSemanticElement) {
	        		EObject semElt = ((CompositeNodeWithSemanticElement)node).getSemanticElement();
	        		if (semElt != null && semElt.equals(po)) {
	        			// this is the one!
       					return node;
	        		}
	        	}
	        }
		}
		org.eclipse.emf.common.util.TreeIterator<EObject> titr = po.eAllContents();
		while (titr.hasNext()) {
			EObject el = titr.next();
//TODO what's supposed to happen here?
			int i = 0;
		}
		return null;
	}
	
	public synchronized void addCurationManagerContentToDialog(IDocument document, IRegion reg, String content, Object ctx, boolean quote)
			throws BadLocationException {
		String modContent;
		if (quote) {
			modContent = generateDoubleQuotedContentForDialog(content);
		}
		else {
			modContent = content.startsWith("CM:") ? content : ("CM: " + content);
			if (!modContent.trim().endsWith(".") && !modContent.trim().endsWith("?")) {
				modContent += ".";
			}
		}
		if (ctx instanceof EObject && getSourceText((EObject)ctx) != null) {
//			String damageStr = document.get(reg.getOffset(), reg.getLength());
			Object[] srcinfo = getSourceText((EObject)ctx);
			String srctext = (String) srcinfo[0];
			int start = (int) srcinfo[1];
			int len = (int) srcinfo[2];
			//find location of this in document
		    document.replace(start + len + 1, 0, modContent + "\n");
		}
		else {
			int loc = document.getLength();
//			document.replace(loc, 0, modContent + "\n");
			document.set(document.get() + modContent + "\n");
		}
		logger.debug("Adding to Dialog editor: " + modContent);
	}
	
	public String addCurationManagerInitiatedContent(String content) {
        Consumer<MixedInitiativeElement> respond = a -> this.provideResponse(a);
        MixedInitiativeTextualResponse question = new MixedInitiativeTextualResponse(content);
        MixedInitiativeElement questionElement = new MixedInitiativeElement(question, respond);
		addMixedInitiativeElement(content, questionElement);
        initiateMixedInitiativeInteraction(questionElement);
		return "success";
	}

	@Override
	public String addCurationManagerInitiatedContent(AnswerCurationManager acm, String methodToCall,
			List<Object> args, String content) {
        Consumer<MixedInitiativeElement> respond = a -> this.provideResponse(a);
        MixedInitiativeTextualResponse question = new MixedInitiativeTextualResponse(content);
        MixedInitiativeElement questionElement = new MixedInitiativeElement(question, respond, acm, methodToCall, args);
		addMixedInitiativeElement(content, questionElement);
        initiateMixedInitiativeInteraction(questionElement);
		return "success";
	}
	private void addMixedInitiativeElement(String key, MixedInitiativeElement element) {
		if (key.endsWith(".") || key.endsWith("?")) {
			// drop EOS
			key = key.substring(0, key.length() - 1);
		}
		mixedInitiativeElements.put(key, element);
	}
	
	@Override
	public boolean removeMixedInitiativeElement(String key) {
		mixedInitiativeElements.remove(key);
		return true;
	}
	
	@Override
	public MixedInitiativeElement getMixedInitiativeElement(String key) {
		return mixedInitiativeElements.get(key);
	}

	@Override
	public String initiateMixedInitiativeInteraction(MixedInitiativeElement element) {
		String content = element.getContent().toString();
		if (getTheDocument() != null) {
			try {
				addCurationManagerContentToDialog(getTheDocument(), null, content, null, true);
			} catch (BadLocationException e) {
				// TODO Auto-generated catch block
				e.printStackTrace();
			}
		}
		return null;
	}

	@Override
	public void provideResponse(MixedInitiativeElement response) {
		if (response.getCurationManager() != null) {
			AnswerCurationManager acm = response.getCurationManager();
			String methodToCall = response.getMethodToCall();
			Method[] methods = acm.getClass().getMethods();
			for (Method m : methods) {
				if (m.getName().equals(methodToCall)) {
					// call the method
					List<Object> args = response.getArguments();
					try {
						Object results = null;
						if (args.size() == 0) {
							results = m.invoke(acm, null);
						}
						else {
							Object arg0 = args.get(0);
							if (args.size() == 1) {
								results = m.invoke(acm, arg0);
							}
							else {
								Object arg1 = args.get(1);
								if (args.size() == 2) {
									results = m.invoke(acm, arg0, arg1);
								}
								if (methodToCall.equals("saveAsSadlFile")) {
									if (arg0 instanceof List<?> && results instanceof List<?>) {
										String projectName = null;
										List<File> sadlFiles = new ArrayList<File>();
										for (int i = 0; i < ((List<?>) results).size(); i++) {
											Object result = ((List<?>) results).get(i);
											File owlfile = (File) ((List<?>) arg0).get(i);
											if (AnswerCurationManager.isYes(arg1)) {
												File sf = new File(result.toString());
												if (sf.exists()) {
													sadlFiles.add(sf);
													// delete OWL file so it won't be indexed
													if (owlfile.exists()) {
														owlfile.delete();
														try {
															String outputOwlFileName = owlfile.getCanonicalPath();
															String altUrl = new SadlUtils().fileNameToFileUrl(outputOwlFileName);
															
															String publicUri = acm.getDomainModelConfigurationManager().getPublicUriFromActualUrl(altUrl);
															if (publicUri != null) {
																acm.getDomainModelConfigurationManager().deleteModel(publicUri);
																acm.getDomainModelConfigurationManager().deleteMapping(altUrl, publicUri);
															}
														} catch (ConfigurationException e) {
															// TODO Auto-generated catch block
															e.printStackTrace();
														} catch (URISyntaxException e) {
															// TODO Auto-generated catch block
															e.printStackTrace();
														} catch (IOException e) {
															// TODO Auto-generated catch block
															e.printStackTrace();
														}
													}
													projectName = sf.getParentFile().getParentFile().getName();
												}
											}				
											else {
												// add import of OWL file from policy file since there won't be a SADL file to build an OWL and create mappings.
												try {
													String importActualUrl = new SadlUtils().fileNameToFileUrl(arg0.toString());
													String altUrl = new SadlUtils().fileNameToFileUrl(importActualUrl);
													String importPublicUri = acm.getDomainModelConfigurationManager().getPublicUriFromActualUrl(altUrl);
													String prefix = acm.getDomainModelConfigurationManager().getGlobalPrefix(importPublicUri);
													acm.getDomainModelConfigurationManager().addMapping(importActualUrl, importPublicUri, prefix, false, "AnswerCurationManager");
													String prjname = owlfile.getParentFile().getParentFile().getName();
													IProject prj = ResourcesPlugin.getPlugin().getWorkspace().getRoot().getProject(prjname);
													prj.refreshLocal(IResource.DEPTH_INFINITE, null);
												} catch (IOException e) {
													// TODO Auto-generated catch block
													e.printStackTrace();
												} catch (URISyntaxException e) {
													// TODO Auto-generated catch block
													e.printStackTrace();
												} catch (ConfigurationException e) {
													// TODO Auto-generated catch block
													e.printStackTrace();
												} catch (CoreException e) {
													// TODO Auto-generated catch block
													e.printStackTrace();
												}
											}
										}
										if (projectName != null) {	// only not null if doing SADL conversion
											IProject project = ResourcesPlugin.getWorkspace().getRoot().getProject(projectName);
											try {
												project.build(IncrementalProjectBuilder.AUTO_BUILD, null);
												// display new SADL file
												displayFiles(getConfigMgr().getModelFolder(), sadlFiles);
											} catch (CoreException e) {
												// TODO Auto-generated catch block
												e.printStackTrace();
											} catch (IOException e) {
												// TODO Auto-generated catch block
												e.printStackTrace();
											}
										}
									}
								}
							}
						}
//						System.out.println(result.toString());
					} catch (IllegalAccessException e) {
						// TODO Auto-generated catch block
						e.printStackTrace();
					} catch (IllegalArgumentException e) {
						// TODO Auto-generated catch block
						e.printStackTrace();
					} catch (InvocationTargetException e) {
						// TODO Auto-generated catch block
						e.printStackTrace();
					}
					break;
				}
			}
		}	
	}

	private void insertExtractedModelImport(XtextDocument doc, AnswerCurationManager acm) {
		String cmn = acm.getExtractionProcessor().getCodeModelName();
		String insert = "import \"" + cmn + "\".\n\r";
		if (cmn != null) {
			doc.readOnly(new IUnitOfWork.Void<XtextResource>() {

				@Override
				public void process(XtextResource rsrc) throws Exception {
					// TODO Auto-generated method stub
					EList<EObject> cntnts = rsrc.getContents();
					if (cntnts.get(0) instanceof SadlModel) {
						int loc = -1;
						SadlModel sm = (SadlModel) cntnts.get(0);
						EList<SadlImport> imprts = sm.getImports();
						if (imprts != null) {
							// insert import after last import
							int[] info = getStartAndLength(imprts.get(imprts.size() - 1));
							loc = info[0] + info[1];
						}
						else {
							// insert import after uri
							EList<SadlModelElement> elements = sm.getElements();
							if (elements != null) {
								int[] info = getStartAndLength(elements.get(elements.size() - 1));
								loc = info[0] + info[1];
							}
							else {
								loc = doc.getLength();
							}
						}
						if (loc > 0) {
							// insert at loc
							try {
								doc.replace(loc + 1, insert.length(), insert);
							} catch (BadLocationException e) {
								// TODO Auto-generated catch block
								e.printStackTrace();
							}
						}
					}
					
				}
			});
		}
	}

	private void displayFiles(String codeModelFolder, List<File> sadlFiles) {
		File cmf = new File(codeModelFolder);
    	IProject codeModelProject = null;
		if (cmf.exists()) {
			File prjf = cmf.getParentFile();
			codeModelProject = ResourcesPlugin.getWorkspace().getRoot().getProject(prjf.getName());
		}
		if (codeModelProject != null) {
			try {
	     		// open files to be imported in the code model project
	    		IProject project = codeModelProject;
	    		if (!project.isOpen())
	    		    project.open(null);
				try {
					List<IFile> iFiles = new ArrayList<IFile>();
					List<IPath> locations = new ArrayList<IPath>();
					for (File sf : sadlFiles) {
						String prjname = project.getFullPath().lastSegment();
			    		IPath location = new Path(sf.getCanonicalPath());
						locations.add(location);
						String[] segarray = location.segments();
						int segsAdded = 0;
						boolean prjFound = false;
						StringBuilder sb = new StringBuilder();
						for (String seg : segarray) {
							if (prjFound) {
								if (segsAdded++ > 0) {
									sb.append("/");
								}
								sb.append(seg);
							}
							if (!prjFound && seg.equals(prjname)) {
								prjFound = true;;
							}
						}
						IFile file = project.getFile(sb.toString());
						iFiles.add(file);
					}
	    			project.refreshLocal(IResource.DEPTH_INFINITE, null);
	    			for (int i = 0; i < iFiles.size(); i++) {
	    				IFile file = iFiles.get(i);
	    				IPath location = locations.get(i);
			    		if (!file.exists()) {
			    			file.createLink(location, IResource.NONE, null);
			    		}
	    			}
		    		IWorkbenchWindow window = PlatformUI.getWorkbench().getActiveWorkbenchWindow();
		    	    if (window != null) {
		    	    	IWorkbenchPage page = window.getActivePage();
		    	    	if (page != null) {
		    	    		for (IPath location : locations) {
			        		    try {
			        		    	IWorkbenchPart actpart = page.getActivePart();
			            		    IFileStore fileStore = EFS.getLocalFileSystem().getStore(location);
			            		    IDE.openEditorOnFileStore( page, fileStore );
			            		    page.bringToTop(actpart);
				    		    } catch ( PartInitException e ) {
				    		        System.err.println("Unable to open '" + location.lastSegment() + "' in an editor.");
				    		    }
		    	    		}
		    	    	}
		    	    }
		    	    else {
		    	    	PlatformUI.getWorkbench().getDisplay().asyncExec(new Runnable() {
		    	    	    public void run() {
		    	    	        IWorkbenchWindow window = PlatformUI.getWorkbench().getActiveWorkbenchWindow();
		    		    	    if (window != null) {
		    		    	    	IWorkbenchPage page = window.getActivePage();
		    		    	    	if (page != null) {
		    		    	    		for (IPath location : locations) {
			    		        		    try {
			    		        		    	IWorkbenchPart actpart = page.getActivePart();
			    		            		    IFileStore fileStore = EFS.getLocalFileSystem().getStore(location);
			    		            		    IDE.openEditorOnFileStore( page, fileStore );
			    		            		    page.bringToTop(actpart);
			    			    		    } catch ( PartInitException e ) {
			    			    		        System.err.println("Unable to open '" + location.lastSegment() + "' in an editor.");
			    			    		    }
		    		    	    		}
		    		    	    	}
		    		    	    }
		    	    	    }
		    	    	});
		    	    }
				} catch (IOException e2) {
					// TODO Auto-generated catch block
					e2.printStackTrace();
				}
	 
	    	} catch (CoreException e) {
//	    		IStatus coreStatus = e.getStatus();
//	    		String newMessage = NLS.bind(DataTransferMessages.ImportOperation_coreImportError, sf, coreStatus.getMessage());
//	    		IStatus status = new Status(coreStatus.getSeverity(), coreStatus
//	    				.getPlugin(), coreStatus.getCode(), newMessage, null);
	    		e.printStackTrace();
	    	}
		}
	}

	private IConfigurationManagerForIDE getConfigMgr() {
		return configMgr;
	}

	private void setConfigMgr(IConfigurationManagerForIDE configMgr) {
		this.configMgr = configMgr;
	}

	protected Map<String, String> getPreferences(IFile file) {
		final URI uri = URI.createPlatformResourceURI(file.getFullPath().toString(), true);
		return getPreferences(uri);
	}
	
	protected Map<String, String> getPreferences(URI uri) {
		Injector reqInjector = safeGetInjector(DialogActivator.COM_GE_RESEARCH_SADL_DARPA_ASKE_DIALOG);
		IPreferenceValuesProvider pvp = reqInjector.getInstance(IPreferenceValuesProvider.class);
		IPreferenceValues preferenceValues = pvp.getPreferenceValues(new XtextResource(uri));
		if (preferenceValues != null) {
			Map<String, String> map = new HashMap<String, String>();
			String tsburl = preferenceValues.getPreference(DialogPreferences.ANSWER_TEXT_SERVICE_BASE_URI);
			if (tsburl != null) {
				map.put(DialogPreferences.ANSWER_TEXT_SERVICE_BASE_URI.getId(), tsburl);
			}
			String cgsburl = preferenceValues.getPreference(DialogPreferences.ANSWER_CG_SERVICE_BASE_URI);
			if (cgsburl != null) {
				map.put(DialogPreferences.ANSWER_CG_SERVICE_BASE_URI.getId(), cgsburl);
			}
			String j2psburl = preferenceValues.getPreference(DialogPreferences.ANSWER_JAVA_TO_PYTHON_SERVICE_BASE_URI);
			if (j2psburl != null) {
				map.put(DialogPreferences.ANSWER_JAVA_TO_PYTHON_SERVICE_BASE_URI.getId(), j2psburl);
			}
//			preferenceValues.getPreference(DialogPreferences.)
			return map;
		}
		return null;
	}

	protected final Injector safeGetInjector(String name){
		final AtomicReference<Injector> i = new AtomicReference<Injector>();
		Display.getDefault().syncExec(new Runnable(){
			@Override
			public void run() {
				i.set(DialogActivator.getInstance().getInjector(name));
			}
		});
		
		return i.get();
	}

	private Resource getResource() {
		return resource;
	}

	private void setResource(Resource resource) {
		this.resource = resource;
	}

}<|MERGE_RESOLUTION|>--- conflicted
+++ resolved
@@ -165,76 +165,6 @@
 	                	setResource(getResourceFromDocument((XtextDocument)document));
 	    				
 	                	String insertionText = null;
-<<<<<<< HEAD
-	                	if (resource != null) {
-	                		setTheDocument((XtextDocument) document);
-	                		String modelFolder = setDialogAnswerProvider(resource);
-			                Object lastcmd = OntModelProvider.getPrivateKeyValuePair(resource, DialogConstants.LAST_DIALOG_COMMAND);
-			                logger.debug("DialogAnswerProvider: Last cmd: " + (lastcmd != null ? lastcmd.toString() : "null"));
-		                	if (lastcmd instanceof Query) {
-		                		if (isDocToModelQuery((Query)lastcmd)) {
-		                			insertionText = processDocToModelQuery(resource, (Query)lastcmd);
-			                		insertionText = checkForEOS(insertionText);
-			                		Object ctx = ((Query)lastcmd).getContext();
-			                		addCurationManagerContentToDialog(document, reg, insertionText, ctx, true);
-		                		}
-		                		else if (isModelToDocQuery((Query)lastcmd)) {
-		                			lastcmd = processModelToDocQuery(resource, (Query)lastcmd);
-		                		}
-		                		else {
-			                		ResultSet rs = runQuery(resource, (Query)lastcmd);
-			                		String resultStr = null;
-			                		if (rs != null) {
-			                			resultStr = resultSetToQuotableString(rs);
-			                		}
-			                		insertionText = (resultStr != null ? resultStr : "\"Failed to find results\"");
-			                		insertionText = checkForEOS(insertionText);
-			                		Object ctx = ((Query)lastcmd).getContext();
-			                		addCurationManagerContentToDialog(document, reg, insertionText, ctx, true);
-		                		}
-		                	}
-		                	else if (lastcmd instanceof NamedNode) {
-		                		whatIsNamedNode(document, reg, resource, lastcmd);
-		                	}
-		                	else if (lastcmd instanceof WhatIsConstruct) {
-		                		Object trgt = ((WhatIsConstruct)lastcmd).getTarget();
-		                		Object whn = ((WhatIsConstruct)lastcmd).getWhen();
-		                		if (trgt instanceof NamedNode && whn == null) {
-		                			whatIsNamedNode(document, reg, resource, (NamedNode)trgt);
-		                		}
-		                		else if (trgt instanceof Object[] && whn == null) {
-			                		if (allTripleElements((Object[])trgt)) {
-				                		Object ctx = null;
-			                			TripleElement[] triples = flattenTriples((Object[])trgt);
-			                			ctx = triples[0].getContext();
-						                OntModelProvider.addPrivateKeyValuePair(resource, DialogConstants.LAST_DIALOG_COMMAND, triples);
-				                		StringBuilder answer = new StringBuilder();
-				                		ResultSet[] rss = insertTriplesAndQuery(resource, triples);
-				                		String resultStr = null;
-				                		if (rss != null) {
-				                			StringBuilder sb = new StringBuilder();
-				                			if (triples[0].getSubject() instanceof VariableNode && 
-				                					((VariableNode)triples[0].getSubject()).getType() instanceof NamedNode) {
-				                				sb.append("the ");
-				                				sb.append(((VariableNode)(triples[0].getSubject())).getType().getName());
-				                				sb.append(" has ");
-				                				sb.append(triples[0].getPredicate().getName());
-				                				sb.append(" ");
-				                				sb.append(rss[0].getResultAt(0, 0).toString());
-				                				resultStr = sb.toString();
-				                			}
-				                			else {
-					                			for (ResultSet rs : rss) {
-					                				rs.setShowNamespaces(true);
-					                				sb.append(rs.toString());
-					                			}
-				                				resultStr = resultSetToQuotableString(sb.toString());
-				                			}
-				                		}
-				                		insertionText = (resultStr != null ? resultStr : "\"Failed to find results\"");
-				                		addCurationManagerContentToDialog(document, reg, insertionText, ctx, true);
-			                		}
-=======
 
                 		setTheDocument((XtextDocument) document);
                 		String modelFolder = setDialogAnswerProvider(resource);
@@ -255,7 +185,6 @@
 		                		String resultStr = null;
 		                		if (rs != null) {
 		                			resultStr = resultSetToQuotableString(rs);
->>>>>>> 17d6f6a6
 		                		}
 		                		insertionText = (resultStr != null ? resultStr : "\"Failed to find results\"");
 		                		insertionText = checkForEOS(insertionText);
@@ -282,82 +211,6 @@
 			                		ResultSet[] rss = insertTriplesAndQuery(resource, triples);
 			                		String resultStr = null;
 			                		if (rss != null) {
-<<<<<<< HEAD
-			                			int cntr = 0;
-			                			int numOfModels = rss.length/2;
-				                		for (ResultSet rs : rss) {
-			                				String[] colnames = rs.getColumnNames();
-			                				String cols = String.join(" ",colnames);
-			                				if ( cols.contains("_style") ) {
-			                					
-				                			//if (cntr == 0) {
-				                				// this is the first ResultSet, construct a graph if possible
-				                				//if (rs.getColumnCount() != 3) {
-				                				//	System.err.println("Can't construct graph; not 3 columns. Unexpected result.");
-				                				//}
-//				                				this.graphVisualizerHandler.resultSetToGraph(path, resultSet, description, baseFileName, orientation, properties);
-				                				
-				                				IGraphVisualizer visualizer = new GraphVizVisualizer();
-				                				if (visualizer != null) {
-				                					String graphsDirectory = new File(modelFolder).getParent() + "/Graphs";
-				                					new File(graphsDirectory).mkdir();
-				                					String baseFileName = "QueryMetadata"+rss[cntr+numOfModels].getResultAt(0, 0).toString();
-				                					visualizer.initialize(
-				                		                    graphsDirectory,
-				                		                    baseFileName,
-				                		                    baseFileName,
-				                		                    null,
-				                		                    IGraphVisualizer.Orientation.TD,
-				                		                    "Assembled Model " + rss[cntr+numOfModels].getResultAt(0, 0));
-				                					rs.setShowNamespaces(false);
-				                		            visualizer.graphResultSetData(rs);				                				}
-				        						String fileToOpen = visualizer.getGraphFileToOpen();
-				        						if (fileToOpen != null) {
-				        							File fto = new File(fileToOpen);
-				        							if (fto.isFile()) {
-				        								IFileStore fileStore = EFS.getLocalFileSystem().getStore(fto.toURI());
-				        								IWorkbenchPage page = PlatformUI.getWorkbench().getActiveWorkbenchWindow().getActivePage();
-				        								try {
-				        									IDE.openEditorOnFileStore(page, fileStore);
-				        								}
-				        								catch (Throwable t) {
-				        									System.err.println("Error trying to display graph file '" + fileToOpen + "': " + t.getMessage());
-				        								}
-				        							}
-				        							else if (fileToOpen != null) {
-				        								System.err.println("Failed to open graph file '" + fileToOpen + "'. Try opening it manually.");
-				        							}
-				        						}
-				                				else {
-				                					System.err.println("Unable to find an instance of IGraphVisualizer to render graph for query.\n");
-				                				}
-
-				                			}
-			                				else {
-			                				//if (cntr > 0) 
-				                				//answer.append(resultSetToQuotableString(rs));
-			                					answer.append(rs);
-				                			//if(cntr++ > 1)
-				                				answer.append("\n");
-			                				}
-			                				cntr++;
-				                		}
-				                		//answer.append(".\n");
-				                		
-			                		}
-			                		else {
-			                			answer.append("Unable to assemble a model with current knowledge or services are down");
-			                		}
-			                		Object ctx = triples[0].getContext();
-			                		//addCurationManagerContentToDialog(document, reg, answer.toString(), ctx, true);
-			                		addCurationManagerContentToDialog(document, reg, resultSetToQuotableString(answer.toString())+".", ctx, true);
-//		                			}
-//		                			else {
-////		                				rdqProvider.get().execute(null, null, null);
-//		                				System.out.println("Target is: " + trgt.toString());
-//		                				System.out.println("When is: " + whn.toString());
-//		                			}
-=======
 			                			StringBuilder sb = new StringBuilder();
 			                			if (triples[0].getSubject() instanceof VariableNode && 
 			                					((VariableNode)triples[0].getSubject()).getType() instanceof NamedNode) {
@@ -376,56 +229,53 @@
 				                			}
 			                				resultStr = resultSetToQuotableString(sb.toString());
 			                			}
-			                		}
-			                		insertionText = (resultStr != null ? resultStr : "\"Failed to find results\"");
-			                		addCurationManagerContentToDialog(document, reg, insertionText, ctx, true);
->>>>>>> 17d6f6a6
-		                		}
+			                	}
+			                	insertionText = (resultStr != null ? resultStr : "\"Failed to find results\"");
+			                	addCurationManagerContentToDialog(document, reg, insertionText, ctx, true);
 	                		}
-	                		else {
-	                			// there is a when clause, and this is in a WhatIsConstruct
-	                			List<TripleElement> tripleLst = new ArrayList<TripleElement>();
-                				if (trgt instanceof TripleElement) {
-	                				tripleLst.add((TripleElement)trgt);
-                				}
-                				else if (trgt instanceof Junction) {
-                					tripleLst = addTriplesFromJunction((Junction) trgt, tripleLst);
-                				}
-	                			if (whn instanceof TripleElement) {
-	                				// we have a when statement
-	                				tripleLst.add((TripleElement)whn);
-	                			}
-	                			else if (whn instanceof Junction) {
-	                				tripleLst = addTriplesFromJunction((Junction) whn, tripleLst);
-	                			}
-                				TripleElement[] triples = new TripleElement[tripleLst.size()];
-                				triples = tripleLst.toArray(triples);
-	                			
-				                OntModelProvider.addPrivateKeyValuePair(resource, DialogConstants.LAST_DIALOG_COMMAND, triples);
-		                		StringBuilder answer = new StringBuilder();
-		                		ResultSet[] rss = insertTriplesAndQuery(resource, triples);
-		                		if (rss != null) {
+                		}
+                		else {
+	                		// there is a when clause, and this is in a WhatIsConstruct
+                			List<TripleElement> tripleLst = new ArrayList<TripleElement>();
+            				if (trgt instanceof TripleElement) {
+                				tripleLst.add((TripleElement)trgt);
+            				}
+            				else if (trgt instanceof Junction) {
+            					tripleLst = addTriplesFromJunction((Junction) trgt, tripleLst);
+            				}
+                			if (whn instanceof TripleElement) {
+                				// we have a when statement
+                				tripleLst.add((TripleElement)whn);
+                			}
+                			else if (whn instanceof Junction) {
+                				tripleLst = addTriplesFromJunction((Junction) whn, tripleLst);
+                			}
+                			
+            				TripleElement[] triples = new TripleElement[tripleLst.size()];
+            				triples = tripleLst.toArray(triples);
+                			
+			                OntModelProvider.addPrivateKeyValuePair(resource, DialogConstants.LAST_DIALOG_COMMAND, triples);
+	                		StringBuilder answer = new StringBuilder();
+	                		ResultSet[] rss = insertTriplesAndQuery(resource, triples);
+	                		if (rss != null) {
 		                			int cntr = 0;
+		                			int numOfModels = rss.length/2;
 			                		for (ResultSet rs : rss) {
-			                			if (cntr == 0) {
-			                				// this is the first ResultSet, construct a graph if possible
-			                				if (rs.getColumnCount() != 3) {
-			                					System.err.println("Can't construct graph; not 3 columns. Unexpected result.");
-			                				}
-//			                				this.graphVisualizerHandler.resultSetToGraph(path, resultSet, description, baseFileName, orientation, properties);
-			                				
-			                				IGraphVisualizer visualizer = new GraphVizVisualizer();
+		                				String[] colnames = rs.getColumnNames();
+		                				String cols = String.join(" ",colnames);
+		                				if ( cols.contains("_style") ) {
+		                    				IGraphVisualizer visualizer = new GraphVizVisualizer();
 			                				if (visualizer != null) {
 			                					String graphsDirectory = new File(modelFolder).getParent() + "/Graphs";
 			                					new File(graphsDirectory).mkdir();
-			                					String baseFileName = "QueryMetadata";
+			                					String baseFileName = "QueryMetadata"+rss[cntr+numOfModels].getResultAt(0, 0).toString();
 			                					visualizer.initialize(
 			                		                    graphsDirectory,
 			                		                    baseFileName,
 			                		                    baseFileName,
 			                		                    null,
 			                		                    IGraphVisualizer.Orientation.TD,
-			                		                    "Assembled Model");
+			                		                    "Assembled Model " + rss[cntr+numOfModels].getResultAt(0, 0));
 			                					rs.setShowNamespaces(false);
 			                		            visualizer.graphResultSetData(rs);				                				}
 			        						String fileToOpen = visualizer.getGraphFileToOpen();
@@ -450,24 +300,26 @@
 			                				}
 
 			                			}
-			                			if (cntr > 0) 
-			                				answer.append(resultSetToQuotableString(rs));
-			                			if(cntr++ > 1)
-			                				answer.append(",\n");
-			                			
+		                				else {
+		                				//if (cntr > 0) 
+			                				//answer.append(resultSetToQuotableString(rs));
+		                					answer.append(rs);
+			                			//if(cntr++ > 1)
+			                				answer.append("\n");
+		                				}
+		                				cntr++;
 			                		}
-			                		answer.append(".\n");
+			                		//answer.append(".\n");
+			                		
+		                		}
+		                		else {
+		                			answer.append("Unable to assemble a model with current knowledge or services are down");
 		                		}
 		                		Object ctx = triples[0].getContext();
-		                		addCurationManagerContentToDialog(document, reg, answer.toString(), ctx, true);
-//	                			}
-//	                			else {
-////	                				rdqProvider.get().execute(null, null, null);
-//	                				System.out.println("Target is: " + trgt.toString());
-//	                				System.out.println("When is: " + whn.toString());
-//	                			}
+		                		//addCurationManagerContentToDialog(document, reg, answer.toString(), ctx, true);
+		                		addCurationManagerContentToDialog(document, reg, resultSetToQuotableString(answer.toString())+".", ctx, true);
 	                		}
-	                	}
+                		}
 	                	else if (lastcmd instanceof HowManyValuesConstruct) {
 	                		// this is a HowManyValues  ??
 	                		Object article = ((Object[])lastcmd)[0];
