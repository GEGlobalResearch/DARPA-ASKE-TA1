--- conflicted
+++ resolved
@@ -548,11 +548,8 @@
 										String rightAfter = document.get(loc,lineSepLen);
 										if (rightAfter.startsWith(".") || rightAfter.startsWith("?")) {
 											loc++;
-<<<<<<< HEAD
-											if(loc + lineSepLen <= docLength) {
-=======
+//											if(loc + lineSepLen <= docLength) {
 											if (loc + lineSepLen <= docLength) {
->>>>>>> 9263e8ed
 												rightAfter = document.get(loc, lineSepLen);
 											}
 										}
