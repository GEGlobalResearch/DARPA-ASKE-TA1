--- conflicted
+++ resolved
@@ -716,64 +716,6 @@
 		if (argStmt != null) {
 			com.hp.hpl.jena.rdf.model.Resource ddList = argStmt.getObject().asResource();
 			if (ddList instanceof Resource) {
-<<<<<<< HEAD
-				String argQuery = "select ?argName ?argType where {<" + extractedModelInstance.getURI() + "> <" + 
-						SadlConstants.SADL_IMPLICIT_MODEL_ARGUMENTS_PROPERTY_URI + 
-						">/<sadllistmodel:rest>*/<sadllistmodel:first> ?member . ?member <" +
-						SadlConstants.SADL_IMPLICIT_MODEL_DESCRIPTOR_NAME_PROPERTY_URI + "> ?argName . ?member <" +
-						SadlConstants.SADL_IMPLICIT_MODEL_DATATYPE_PROPERTY_URI + "> ?argType}";							// query to get the argument names and types
-				argQuery = reasoner.prepareQuery(argQuery);
-				ResultSet rs = reasoner.ask(argQuery);
-				logger.debug(rs != null ? rs.toString() : "no argument results");
-				String retQuery = "select ?retName ?retType where {<" + extractedModelInstance.getURI() + "> <" + 
-						SadlConstants.SADL_IMPLICIT_MODEL_RETURN_TYPES_PROPERTY_URI + 
-						">/<sadllistmodel:rest>*/<sadllistmodel:first> ?member . OPTIONAL{?member <" +
-						SadlConstants.SADL_IMPLICIT_MODEL_DESCRIPTOR_NAME_PROPERTY_URI + "> ?retName} . ?member <" +
-						SadlConstants.SADL_IMPLICIT_MODEL_DATATYPE_PROPERTY_URI + "> ?retType}";							// query to get the return types
-				retQuery = reasoner.prepareQuery(retQuery);
-				ResultSet rs2 = reasoner.ask(retQuery);
-				logger.debug(rs2 != null ? rs2.toString() : "no return type results");
-				String pythonScriptQuery = "select ?pyScript where {<" + extractedModelInstance.getURI() + "> <" + 
-						SadlConstants.SADL_IMPLICIT_MODEL_EXPRESSTION_PROPERTY_URI +
-						"> ?sc . ?sc <" + SadlConstants.SADL_IMPLICIT_MODEL_LANGUAGE_PROPERTY_URI + "> <" + 
-						SadlConstants.SADL_IMPLICIT_MODEL_PYTHON_LANGUAGE_INST_URI +
-						"> . ?sc <" + SadlConstants.SADL_IMPLICIT_MODEL_SCRIPT_PROPERTY_URI + "> ?pyScript}";				// query to get the Python script for the equation
-				ResultSet rs3 = reasoner.ask(pythonScriptQuery);
-				logger.debug(rs3 != null ? rs3.toString() : "no Python script results");
-				if (rs3 != null && rs3.getRowCount() != 1) {
-					return "There appears to be more than one Python script associated with the equation. Unable to save.";
-				}
-				if (rs3 != null) {
-					String pythonScript = rs3.getResultAt(0, 0).toString();
-					CodeLanguage language = CodeLanguage.JAVA;																	// only code we extract from currently (what about from text?)
-					if (language.equals(CodeLanguage.JAVA)) {
-						String[] returns;
-						String useKCStr = getPreference(DialogPreferences.USE_ANSWER_KCHAIN_CG_SERVICE.getId());
-						boolean useKC = useKCStr != null ? Boolean.parseBoolean(useKCStr) : false;
-						if (useKC) {
-							returns = getExtractionProcessor().getCodeExtractor(CodeLanguage.JAVA).extractPythonTFEquationFromCodeExtractionModel(pythonScript, extractedModelInstance.getLocalName());
-						}
-						else {
-							returns = getExtractionProcessor().getCodeExtractor(CodeLanguage.JAVA).extractPythonEquationFromCodeExtractionModel(pythonScript, extractedModelInstance.getLocalName());
-						}
-						if (returns.length != 2) {
-							throw new IOException("Invalid return from extractPythonEquationFromCodeExtractionModel; expected String[] of size 2");
-						}
-						String methName = returns[0];
-						String modifiedPythonScript = returns[1];
-						logger.debug(modifiedPythonScript);		
-						// this seems klugey also
-	//					returnValue = getExtractionProcessor().saveToComputationalGraph(equationToBuildUri, methName, rs, rs2, modifiedPythonScript, null);
-						returnValue = getExtractionProcessor().saveToComputationalGraph(methName, methName, rs, rs2, modifiedPythonScript, null);
-						logger.debug("saveToComputationalGraph returned '" + returnValue + "'");
-					}
-					else if (language.equals(CodeLanguage.PYTHON)) {
-						
-					}
-				}
-				else {
-					returnValue = "Failed to find a Python script for equation '" + equationToBuildUri + "'.";
-=======
 				ResultSet rs = getMethodArguments(ontModel, reasoner, extractedModelInstance);
 				logger.debug(rs != null ? rs.toString() : "no argument results");
 				ResultSet rs2 = getMethodReturns(ontModel, reasoner, extractedModelInstance);
@@ -791,7 +733,6 @@
 					}
 				} catch (TranslationException e) {
 					returnValue = e.getMessage();
->>>>>>> 3cd51f5f
 				}
 			}
 		}
@@ -1016,36 +957,8 @@
 		if (argStmt != null) {
 			com.hp.hpl.jena.rdf.model.Resource ddList = argStmt.getObject().asResource();
 			if (ddList instanceof Resource) {
-<<<<<<< HEAD
-//				String argQuery = "select distinct ?argName ?argType where {<" + modelInstance.getURI() + "> <" + 
-//						SadlConstants.SADL_IMPLICIT_MODEL_ARGUMENTS_PROPERTY_URI + 
-//						"> ?ddList . ?ddList <http://jena.hpl.hp.com/ARQ/list#member> ?member . ?member <" +
-//						SadlConstants.SADL_IMPLICIT_MODEL_DESCRIPTOR_NAME_PROPERTY_URI + "> ?argName . ?member <" +
-//						SadlConstants.SADL_IMPLICIT_MODEL_DATATYPE_PROPERTY_URI + "> ?argType}";							// query to get the argument names and types
-				String argQuery = "select ?argName ?argType where {<" + modelInstance.getURI() + "> <" + 
-						SadlConstants.SADL_IMPLICIT_MODEL_ARGUMENTS_PROPERTY_URI + 
-						">/<sadllistmodel:rest>*/<sadllistmodel:first> ?member . ?member <" +
-						SadlConstants.SADL_IMPLICIT_MODEL_DESCRIPTOR_NAME_PROPERTY_URI + "> ?argName . ?member <" +
-						SadlConstants.SADL_IMPLICIT_MODEL_DATATYPE_PROPERTY_URI + "> ?argType}";							// query to get the argument names and types
-				argQuery = reasoner.prepareQuery(argQuery);
-				ResultSet rs = reasoner.ask(argQuery);
-				logger.debug(rs != null ? rs.toString() : "no argument results");
-//				String retQuery = "select distinct ?retName ?retType where {<" + modelInstance.getURI() + "> <" + 
-//						SadlConstants.SADL_IMPLICIT_MODEL_RETURN_TYPES_PROPERTY_URI + 
-//						"> ?ddList . ?ddList <http://jena.hpl.hp.com/ARQ/list#member> ?member . OPTIONAL{?member <" +
-//						SadlConstants.SADL_IMPLICIT_MODEL_DESCRIPTOR_NAME_PROPERTY_URI + "> ?retName} . ?member <" +
-//						SadlConstants.SADL_IMPLICIT_MODEL_DATATYPE_PROPERTY_URI + "> ?retType}";							// query to get the return types
-				String retQuery = "select ?retName ?retType where {<" + modelInstance.getURI() + "> <" + 
-						SadlConstants.SADL_IMPLICIT_MODEL_RETURN_TYPES_PROPERTY_URI + 
-						">/<sadllistmodel:rest>*/<sadllistmodel:first> ?member . OPTIONAL{?member <" +
-						SadlConstants.SADL_IMPLICIT_MODEL_DESCRIPTOR_NAME_PROPERTY_URI + "> ?retName} . ?member <" +
-						SadlConstants.SADL_IMPLICIT_MODEL_DATATYPE_PROPERTY_URI + "> ?retType}";							// query to get the return types
-				retQuery = reasoner.prepareQuery(retQuery);
-				ResultSet rs2 = reasoner.ask(retQuery);
-=======
 				ResultSet rs = getMethodArguments(ontModel, reasoner, modelInstance);
 				ResultSet rs2 = getMethodReturns(ontModel, reasoner, modelInstance);
->>>>>>> 3cd51f5f
 				logger.debug(rs2 != null ? rs2.toString() : "no return type results");
 				try {
 					returnValue = evaluateInComputationalGraph(modelInstance, rs, rs2, params);
