/********************************************************************** 
 * Note: This license has also been called the "New BSD License" or 
 * "Modified BSD License". See also the 2-clause BSD License.
 *
 * Copyright � 2018-2019 - General Electric Company, All Rights Reserved
 * 
 * Projects: ANSWER and KApEESH, developed with the support of the Defense 
 * Advanced Research Projects Agency (DARPA) under Agreement  No.  
 * HR00111990006 and Agreement No. HR00111990007, respectively. 
 *
 * Redistribution and use in source and binary forms, with or without 
 * modification, are permitted provided that the following conditions are met:
 * 1. Redistributions of source code must retain the above copyright notice, 
 *    this list of conditions and the following disclaimer.
 *
 * 2. Redistributions in binary form must reproduce the above copyright notice, 
 *    this list of conditions and the following disclaimer in the documentation 
 *    and/or other materials provided with the distribution.
 *
 * 3. Neither the name of the copyright holder nor the names of its 
 *    contributors may be used to endorse or promote products derived 
 *    from this software without specific prior written permission.
 *
 * THIS SOFTWARE IS PROVIDED BY THE COPYRIGHT HOLDERS AND CONTRIBUTORS "AS IS" 
 * AND ANY EXPRESS OR IMPLIED WARRANTIES, INCLUDING, BUT NOT LIMITED TO, THE 
 * IMPLIED WARRANTIES OF MERCHANTABILITY AND FITNESS FOR A PARTICULAR PURPOSE 
 * ARE DISCLAIMED. IN NO EVENT SHALL THE COPYRIGHT HOLDER OR CONTRIBUTORS BE 
 * LIABLE FOR ANY DIRECT, INDIRECT, INCIDENTAL, SPECIAL, EXEMPLARY, OR 
 * CONSEQUENTIAL DAMAGES (INCLUDING, BUT NOT LIMITED TO, PROCUREMENT OF 
 * SUBSTITUTE GOODS OR SERVICES; LOSS OF USE, DATA, OR PROFITS; OR BUSINESS 
 * INTERRUPTION) HOWEVER CAUSED AND ON ANY THEORY OF LIABILITY, WHETHER IN 
 * CONTRACT, STRICT LIABILITY, OR TORT (INCLUDING NEGLIGENCE OR OTHERWISE) 
 * ARISING IN ANY WAY OUT OF THE USE OF THIS SOFTWARE, EVEN IF ADVISED OF 
 * THE POSSIBILITY OF SUCH DAMAGE.
 *
 ***********************************************************************/
package com.ge.research.sadl.darpa.aske.curation;

import java.io.BufferedReader;
import java.io.File;
import java.io.FileReader;
import java.io.IOException;
import java.io.InputStreamReader;
import java.io.StringReader;
import java.io.StringWriter;
import java.io.Writer;
import java.lang.reflect.InvocationTargetException;
import java.lang.reflect.Method;
import java.net.ConnectException;
import java.net.MalformedURLException;
import java.net.URISyntaxException;
import java.net.URL;
import java.net.URLConnection;
import java.net.UnknownHostException;
import java.util.ArrayList;
import java.util.Arrays;
import java.util.Collection;
import java.util.HashMap;
import java.util.Hashtable;
import java.util.Iterator;
import java.util.List;
import java.util.Map;
import java.util.Map.Entry;
import java.util.Properties;
import java.util.Set;
import java.util.concurrent.ExecutionException;

import org.eclipse.emf.common.EMFPlugin;
import org.eclipse.emf.common.util.URI;
import org.eclipse.emf.ecore.EObject;
import org.eclipse.jdt.core.compiler.InvalidInputException;
import org.eclipse.xtext.resource.XtextResource;
import org.slf4j.Logger;
import org.slf4j.LoggerFactory;

import com.ge.research.sadl.builder.ConfigurationManagerForIdeFactory;
import com.ge.research.sadl.builder.IConfigurationManagerForIDE;
import com.ge.research.sadl.darpa.aske.dialog.AnswerCMStatement;
import com.ge.research.sadl.darpa.aske.inference.JenaBasedDialogInferenceProcessor;
import com.ge.research.sadl.darpa.aske.inference.NoModelFoundForTargetException;
import com.ge.research.sadl.darpa.aske.preferences.DialogPreferences;
import com.ge.research.sadl.darpa.aske.processing.AddAugmentedTypeInfoContent;
import com.ge.research.sadl.darpa.aske.processing.AddEquationContent;
import com.ge.research.sadl.darpa.aske.processing.AnswerContent;
import com.ge.research.sadl.darpa.aske.processing.AnswerPendingContent;
import com.ge.research.sadl.darpa.aske.processing.CompareContent;
import com.ge.research.sadl.darpa.aske.processing.ConversationElement;
import com.ge.research.sadl.darpa.aske.processing.DialogConstants;
import com.ge.research.sadl.darpa.aske.processing.DialogContent;
import com.ge.research.sadl.darpa.aske.processing.EquationStatementContent;
import com.ge.research.sadl.darpa.aske.processing.EvalContent;
import com.ge.research.sadl.darpa.aske.processing.EvalContent.UnittedParameter;
import com.ge.research.sadl.darpa.aske.processing.ExpectsAnswerContent;
import com.ge.research.sadl.darpa.aske.processing.ExtractContent;
import com.ge.research.sadl.darpa.aske.processing.HowManyValuesContent;
import com.ge.research.sadl.darpa.aske.processing.IDialogAnswerProvider;
import com.ge.research.sadl.darpa.aske.processing.InformationContent;
import com.ge.research.sadl.darpa.aske.processing.LongTaskContent;
import com.ge.research.sadl.darpa.aske.processing.ModifiedAskContent;
import com.ge.research.sadl.darpa.aske.processing.NoModelFoundStatementContent;
import com.ge.research.sadl.darpa.aske.processing.QuestionContent;
import com.ge.research.sadl.darpa.aske.processing.QuestionWithCallbackContent;
import com.ge.research.sadl.darpa.aske.processing.RequestArgumentAugmentedTypeContent;
import com.ge.research.sadl.darpa.aske.processing.RequestReturnAugmentedTypeContent;
import com.ge.research.sadl.darpa.aske.processing.SadlStatementContent;
import com.ge.research.sadl.darpa.aske.processing.SaveContent;
import com.ge.research.sadl.darpa.aske.processing.StatementContent;
import com.ge.research.sadl.darpa.aske.processing.UndefinedConceptStatementContent;
import com.ge.research.sadl.darpa.aske.processing.WhatIsContent;
import com.ge.research.sadl.darpa.aske.processing.WhatValuesContent;
import com.ge.research.sadl.darpa.aske.processing.imports.AnswerExtractionException;
import com.ge.research.sadl.darpa.aske.processing.imports.AnswerExtractionProcessor;
import com.ge.research.sadl.darpa.aske.processing.imports.IModelFromCodeExtractor;
import com.ge.research.sadl.darpa.aske.processing.imports.KChainServiceInterface;
import com.ge.research.sadl.darpa.aske.processing.imports.TextProcessingServiceInterface.EquationVariableContextResponse;
import com.ge.research.sadl.darpa.aske.processing.imports.TextProcessor;
import com.ge.research.sadl.external.XMLHelper;
import com.ge.research.sadl.jena.JenaBasedSadlModelProcessor;
import com.ge.research.sadl.jena.JenaProcessorException;
import com.ge.research.sadl.jena.inference.SadlJenaModelGetterPutter;
import com.ge.research.sadl.model.gp.GraphPatternElement;
import com.ge.research.sadl.model.gp.Junction;
import com.ge.research.sadl.model.gp.Junction.JunctionType;
import com.ge.research.sadl.model.gp.NamedNode;
import com.ge.research.sadl.model.gp.NamedNode.NodeType;
import com.ge.research.sadl.model.gp.Node;
import com.ge.research.sadl.model.gp.ProxyNode;
import com.ge.research.sadl.model.gp.Query;
import com.ge.research.sadl.model.gp.RDFTypeNode;
import com.ge.research.sadl.model.gp.Rule;
import com.ge.research.sadl.model.gp.TripleElement;
import com.ge.research.sadl.model.gp.VariableNode;
import com.ge.research.sadl.model.visualizer.GraphVizVisualizer;
import com.ge.research.sadl.model.visualizer.IGraphVisualizer;
import com.ge.research.sadl.owl2sadl.OwlImportException;
import com.ge.research.sadl.owl2sadl.OwlToSadl;
import com.ge.research.sadl.processing.IModelProcessor;
import com.ge.research.sadl.processing.ISadlInferenceProcessor;
import com.ge.research.sadl.processing.OntModelProvider;
import com.ge.research.sadl.processing.SadlConstants;
import com.ge.research.sadl.processing.SadlInferenceException;
import com.ge.research.sadl.reasoner.CircularDependencyException;
import com.ge.research.sadl.reasoner.ConfigurationException;
import com.ge.research.sadl.reasoner.ConfigurationItem;
import com.ge.research.sadl.reasoner.IConfigurationManager;
import com.ge.research.sadl.reasoner.IConfigurationManagerForEditing.Scope;
import com.ge.research.sadl.reasoner.IReasoner;
import com.ge.research.sadl.reasoner.InvalidNameException;
import com.ge.research.sadl.reasoner.QueryCancelledException;
import com.ge.research.sadl.reasoner.QueryParseException;
import com.ge.research.sadl.reasoner.ReasonerNotFoundException;
import com.ge.research.sadl.reasoner.ResultSet;
import com.ge.research.sadl.reasoner.SadlCommandResult;
import com.ge.research.sadl.reasoner.TranslationException;
import com.ge.research.sadl.reasoner.utils.SadlUtils;
import com.ge.research.sadl.sADL.SadlModel;
import com.ge.research.sadl.utils.NetworkProxySettingsProvider;
import com.ge.research.sadl.utils.ResourceManager;
import com.google.common.base.Optional;
import com.google.common.io.Files;
import com.hp.hpl.jena.ontology.Individual;
import com.hp.hpl.jena.ontology.OntClass;
import com.hp.hpl.jena.ontology.OntDocumentManager;
import com.hp.hpl.jena.ontology.OntModel;
import com.hp.hpl.jena.ontology.OntModelSpec;
import com.hp.hpl.jena.ontology.OntProperty;
import com.hp.hpl.jena.ontology.OntResource;
import com.hp.hpl.jena.ontology.Ontology;
import com.hp.hpl.jena.ontology.Restriction;
import com.hp.hpl.jena.rdf.model.Literal;
import com.hp.hpl.jena.rdf.model.ModelFactory;
import com.hp.hpl.jena.rdf.model.NodeIterator;
import com.hp.hpl.jena.rdf.model.RDFNode;
import com.hp.hpl.jena.rdf.model.Resource;
import com.hp.hpl.jena.rdf.model.Statement;
import com.hp.hpl.jena.rdf.model.StmtIterator;
import com.hp.hpl.jena.util.iterator.ExtendedIterator;
import com.hp.hpl.jena.vocabulary.OWL;
import com.hp.hpl.jena.vocabulary.RDF;
import com.hp.hpl.jena.vocabulary.RDFS;
import com.hp.hpl.jena.vocabulary.XSD;

//import net.htmlparser.jericho.Renderer;
//import net.htmlparser.jericho.Source;

//import net.htmlparser.jericho.Source;

public class AnswerCurationManager {
	
	protected static final Logger logger = LoggerFactory.getLogger(AnswerCurationManager.class);
	private XtextResource resource = null;
	private String owlModelsFolder;
	
	private Map<String, String> questionsAndAnswers = new HashMap<String, String>();	// question text is the key, answer text is the value
	private Map<String, QuestionWithCallbackContent> unansweredQuestions = new HashMap<String, QuestionWithCallbackContent>();
	
	private IConfigurationManagerForIDE configurationManager;
	private Map<String, String> preferences = null;
	private AnswerExtractionProcessor extractionProcessor = null;

	private IDialogAnswerProvider dialogAnswerProvider = null;	// The instance of an implementer of a DialogAnswerProvider

	private IReasoner codeModelReasoner;
	private IReasoner textModelReasoner;

	public enum SaveAsSadl{SaveAsSadl, DoNotSaveAsSadl, AskUserSaveAsSadl}

	public enum Agent {USER, CM}
	private String userName;
	private DialogContent conversation = null; 
	private DialogContent lastConversation = null;

	private Map<String, String[]> targetModelMap = null;
	private OwlToSadl owl2sadl = null;
	
	private List<String> delayedImportAdditions = null;
	private Boolean useKCHAIN = null;

	private ISadlInferenceProcessor inferenceProcessor = null;
	private Map<String, OntModel> extractionModelMap = new HashMap<String, OntModel>();
	private Map<String, String> fileLocalityMap = new HashMap<String, String>();
	private OntModel domainModel = null;
	private String domainModelName = null;
	private boolean lookForSubclassInArticledClasses = true;	// should a domain of a property be replaced with a subclass
																// that has appeared in other arguments augmented types
	private Map<String, List<String>> unmatchedUrisAndLabels = null;	// Map of concept URIs and labels that were not matched in the domain ontology
														
	private List<String> addedTypeDeclarations = new ArrayList<String>();
	private Map<String,List<String>> equationInformation = null;
	private Map<String, String> cachedEquationVariableContext = new HashMap<String, String>();
	private Map<Individual, String> variableDeclarations = new HashMap<Individual, String>();
	
	private ExtractContent extractionContext = null;
	private List<String> classesDeclared = new ArrayList<String>();
	private List<StatementContent> failureCorrectingActions = new ArrayList<StatementContent>();
	private HashMap<String, String> domainModelsLoaded = new HashMap<String,String>();
    
	public AnswerCurationManager (String modelFolder, IConfigurationManagerForIDE configMgr, XtextResource resource, Map<String,String> prefs) {
		setOwlModelsFolder(modelFolder);
		setConfigurationManager(configMgr);
		setPreferences(prefs);
		setResource(resource);
		loadQuestionsAndAnswersFromFile();
	}

	public String getOwlModelsFolder() {
		return owlModelsFolder;
	}

	public void setOwlModelsFolder(String owlModelsFolder) {
		this.owlModelsFolder = owlModelsFolder;
	}

	public IConfigurationManagerForIDE getConfigurationManager() {
		return configurationManager;
	}

	private void setConfigurationManager(IConfigurationManagerForIDE projectConfigurationManager) {
		this.configurationManager = projectConfigurationManager;
	}

	private Map<String, String> getPreferences() {
		return preferences;
	}

	private void setPreferences(Map<String, String> preferences) {
		this.preferences = preferences;
	}
	
	/**
	 * Method to get the preference identified by key
	 * @param key
	 * @return
	 */
	public String getPreference(String key) {
		if (preferences != null) {
			return preferences.get(key);
		}
		return null;
	}

	public TextProcessor getTextProcessor() {
		return getExtractionProcessor().getTextProcessor();
	}
	
	public IModelFromCodeExtractor getCodeExtractor() {
		return getExtractionProcessor().getCodeExtractor();
	}

	public AnswerExtractionProcessor getExtractionProcessor() {
		if (extractionProcessor == null) {
			extractionProcessor = new AnswerExtractionProcessor(this, getPreferences());
		}
		return extractionProcessor;
	}

	public void setExtractionProcessor(AnswerExtractionProcessor extractionProcessor) {
		this.extractionProcessor = extractionProcessor;
	}

	/**
	 * Method to process a set of imports of text and/or code
	 * @param outputFilename 
	 * @return number of files successfully extracted
	 * @throws IOException
	 * @throws ConfigurationException 
	 * @throws QueryCancelledException 
	 * @throws QueryParseException 
	 * @throws ReasonerNotFoundException 
	 * @throws InvalidNameException 
	 * @throws AnswerExtractionException 
	 */
	public int processImports(SaveAsSadl saveAsSadl) throws IOException, ConfigurationException, InvalidNameException, ReasonerNotFoundException, QueryParseException, QueryCancelledException, AnswerExtractionException {
		int numSuccessfullyProcessed = 0;
		addedTypeDeclarations.clear();
		Map<File, Boolean> outputOwlFilesBySourceType = new HashMap<File, Boolean>();	// Map of imports, value is true if code, false if text extraction
//		List<File> outputOwlFiles = new ArrayList<File>();
		List<File> textFiles = getExtractionProcessor().getTextProcessor().getTextFiles();
		if (textFiles != null) {
			for (File f : textFiles) {
				getExtractionProcessor().reset();
				String outputOwlFileName =  getOutputFilenameFromIputFile(f);
				String outputModelName = getModelNameFromInputFile(f);
				String prefix = getModelPrefixFromInputFile(f);

				String content = readFileToString(f);
				String fPath = f.getCanonicalPath();
				String fileIdentifier = ConfigurationManagerForIdeFactory.formatPathRemoveBackslashes(fPath);
				
				File of = extractFromTextAndSave(getDomainModelName(), content, fileIdentifier, prefix, outputModelName, outputOwlFileName);
				if (of != null) {
					numSuccessfullyProcessed++;
					outputOwlFilesBySourceType.put(of, false);
					outputOwlFileName = of.getCanonicalPath();
					processExtractedText(outputModelName, outputOwlFileName, saveAsSadl);
				}
			}
		}
		
		List<File> codeFiles = getExtractionProcessor().getCodeExtractor().getCodeFiles();
		if (codeFiles != null) {
			boolean useAllCodeExtractedMethods = true;
			for (File f : codeFiles) {
				// reset code extractor and text processor from any previous file
				getExtractionProcessor().reset();
				String outputOwlFileName =  getOutputFilenameFromIputFile(f);
				String outputModelName = getModelNameFromInputFile(f);
				String prefix = getModelPrefixFromInputFile(f);
				
				String content = readFileToString(f);
				String fileIdentifier = ConfigurationManagerForIdeFactory.formatPathRemoveBackslashes(f.getCanonicalPath());
				
				File of = extractFromCodeAndSave(getDomainModelName(), content, fileIdentifier, outputModelName, prefix, outputOwlFileName);
				if (of != null) {
					numSuccessfullyProcessed++;
					outputOwlFilesBySourceType.put(of, true);
					outputOwlFileName = of.getCanonicalPath();
					// run inference on the model, interact with user to refine results
					String queryString = useAllCodeExtractedMethods ? SparqlQueries.ALL_CODE_EXTRACTED_METHODS : SparqlQueries.INTERESTING_METHODS_DOING_COMPUTATION;	//?m ?b ?e ?s
					ResultSet results = runInferenceFindInterestingCodeModelResults(outputOwlFileName, queryString, saveAsSadl, content);
					if (results == null || results.getRowCount() == 0) {
						notifyUser(getOwlModelsFolder(), "No equations were found in this extraction from code.", true);
					}
					else {
						equationsFromCodeResultSetToSadlContent(results, getOwlModelsFolder(), content);
					}
				}
			}			
		}
		if (saveAsSadl != null) {
			if (saveAsSadl.equals(SaveAsSadl.AskUserSaveAsSadl)) {
				// ask user if they want a SADL file saved
				IDialogAnswerProvider dap = getDialogAnswerProvider();
//				if (dap == null) {
//					dap = new DialogAnswerProviderConsoleForTest();
//				}
				List<Object> args = new ArrayList<Object>();
				args.add(outputOwlFilesBySourceType);
				// the strings must be unique to the question or they will get used as answers to subsequent questions with the same string
				if (outputOwlFilesBySourceType.size() > 0) {
					StringBuilder sb = new StringBuilder();
					Iterator<File> ofitr = outputOwlFilesBySourceType.keySet().iterator();
					int cntr = 0;
					while (ofitr.hasNext()) {
						File of = ofitr.next();
						if (cntr++ > 0) {
							sb.append(", ");
						}
						sb.append(of.getName());
					}
					if (cntr == 1) {
						dap.addCurationManagerInitiatedContent(this, "saveAsSadlFile", args, doubleQuoteContent("Would you like to save the extracted model (" + sb.toString() + ") in SADL format?"));						
					}
					else {
						dap.addCurationManagerInitiatedContent(this, "saveAsSadlFile", args, doubleQuoteContent("Would you like to save the extracted models (" + sb.toString() + ") in SADL format?"));
					}
				}
			}
			if (saveAsSadl != null && saveAsSadl.equals(SaveAsSadl.SaveAsSadl)) {
				saveAsSadlFile(outputOwlFilesBySourceType, "yes");
			}
		}
		return numSuccessfullyProcessed;
	}

	private void processExtractedText(String outputModelName, String outputOwlFileName, SaveAsSadl saveAsSadl)
			throws ConfigurationException, IOException, ReasonerNotFoundException, InvalidNameException,
			QueryParseException, QueryCancelledException {
		// run inference on the model, interact with user to refine results
		String textModelFolder = getOwlModelsFolder();		// same as code model folder, at least for now
		String queryString = SparqlQueries.All_TEXT_EXTRACTED_METHODS;	 // SparqlQueries.ALL_EXTERNAL_EQUATIONS;
		ResultSet results = runInferenceFindInterestingTextModelResults(outputOwlFileName, queryString, saveAsSadl, outputModelName);
		if (results == null || results.getRowCount() == 0) {
			notifyUser(textModelFolder, "No equations were found in this extraction from text.", true);
		}
		else {
			equationsFromTextResultSetToSadlContent(results, textModelFolder, outputModelName);
		}
	}

	private File extractFromCodeAndSave(String dialogModelName, String content, String fileIdentifier, String outputModelName, String prefix,
			String outputOwlFileName) throws ConfigurationException, IOException {
		if (getCodeExtractor().process(fileIdentifier, content, outputModelName, prefix)) {			
			File of = saveCodeOwlFile(outputOwlFileName);
			return of;
		}
		return null;
	}

	private File extractFromTextAndSave(String dialogModelName, String content, String inputIdentifier, String extractedTxtModelName, String prefix,
			String outputOwlFileName)
			throws IOException, ConfigurationException, AnswerExtractionException {
		String localityURI = dialogModelName;  // .replace('.', '/');
		// clear any existing localityURI graph before processing text.
// TODO this should eventually be a user choice?				
		String clearMsg = getExtractionProcessor().getTextProcessor().clearGraph(localityURI);
		
		if (getDomainModelName() == null || getDomainModel() == null) {
			Object dap = getConfigurationManager().getPrivateKeyValuePair(DialogConstants.DIALOG_ANSWER_PROVIDER);
			if (dap instanceof IDialogAnswerProvider) {
				String domainModelName = OntModelProvider.getModelName(((IDialogAnswerProvider)dap).getResource());
				setDomainModelName(domainModelName);
				OntModel domainModel = OntModelProvider.find(((IDialogAnswerProvider)dap).getResource());
				setDomainModel(domainModel);
//				System.out.println(domainModel);
			}
		}
		String response = getTextProcessor().addDomainOntology(dialogModelName, getDomainModel());
		if (response.equalsIgnoreCase("ontology successfully uploaded")) {
			notifyUser(getOwlModelsFolder(), "Domain " + response + " to text extraction service", true);
		}
		else {
			notifyUser(getOwlModelsFolder(), response, true);
		}
		int[] results = getTextProcessor().processText(inputIdentifier, content, localityURI, extractedTxtModelName, prefix, true);
		if (results == null) {
			throw new AnswerExtractionException("Text processing service returned no information");
		}
		int numConcepts = results[0];
		int numEquations = results[1];
		String msg = "Found " + numConcepts + " concepts and " + numEquations + " equations.";
		notifyUser(getOwlModelsFolder(), msg, true);
		if (numEquations > 0) {
			String[] saveGraphResults = getTextProcessor().retrieveGraph(localityURI);
			if (saveGraphResults != null) {
				String locality = saveGraphResults[0];
				String format = saveGraphResults[1];
				String serializedGraph = saveGraphResults[2];
				if (serializedGraph != null) {
					try {
						OntModel newModel = getTextProcessor().getTextModelConfigMgr().getOntModel(extractedTxtModelName, serializedGraph, Scope.INCLUDEIMPORTS, format);
//								logger.debug("The new model:");
//								newModel.write(System.err, "N-TRIPLES");
						OntModel theModel = getExtractionProcessor().getTextModel();
//								logger.debug("The existing model:");
//								theModel.write(System.err, "N-TRIPLES");
						theModel.add(newModel);
						addToFileLocalityMap(inputIdentifier, extractedTxtModelName);
						addExtractionModel(extractedTxtModelName, theModel);
					}
					catch (Exception e) {
						logger.debug("Failed to read triples into OntModel: " + e.getMessage());
						logger.debug(serializedGraph);
					}
					
				}
			}
		}
		File of = saveTextOwlFile(extractedTxtModelName, outputOwlFileName);
		return of;
	}

	/**
	 * Method to convert the domain ontology to a string
	 * @return
	 */
	public String getTextExtractionDomainModel() {
		OntModel domainModel = getDomainModel();
		return ontModelToString(domainModel);
	}

	/**
	 * Method to serialize the input OntModel as a string
	 * @param domainModel
	 * @return
	 */
	public String ontModelToString(OntModel domainModel) {
		ExtendedIterator<Ontology> exOntItr = domainModel.listOntologies();
		while (exOntItr.hasNext()) {
			System.out.println(exOntItr.next().getURI());
		}
		String uri;
		try {
			Writer writer = new StringWriter();
			domainModel.write(writer, "RDF/XML");
			Optional<String> xmlbaseuri = new XMLHelper().tryReadBaseUri(writer.toString());
			if (xmlbaseuri.isPresent()) {
				uri = xmlbaseuri.get();
			}
			return writer.toString();
		}
		catch (Exception e) {
			e.printStackTrace();
		}
		return null;
	}

	private void addToFileLocalityMap(String canonicalPath, String locality) {
		fileLocalityMap.put(ConfigurationManagerForIdeFactory.formatPathRemoveBackslashes(canonicalPath), locality);
	}
	
	public String getLocalityOfFileExtract(String filePath) {
		return fileLocalityMap.get(ConfigurationManagerForIdeFactory.formatPathRemoveBackslashes(filePath));
	}

	private void addExtractionModel(String locality, OntModel theModel) {
		extractionModelMap.put(locality, theModel);
	}

	/**
	 * Method to generate a unique model name for an import from the input File to the import
	 * @param outputFilename
	 * @return
	 */
	public String getModelNameFromInputFile(File inputFile) {
		String name = "http://com.ge.research.sadl.darpa.aske.answer/" + getModelPrefixFromInputFile(inputFile);
		return name;
	}
	
	/**
	 * Method to generate the output OWL filename for an import from the input File to the import
	 * @param outputFilename
	 * @return
	 */
	public static String getOutputFilenameFromIputFile(File inputFile) {
		String inputFilename = inputFile.getName();
		String outputOwlFileName = inputFilename + ".owl";
//		if (inputFilename.endsWith(".sadl")) {
//			inputFilename = inputFilename.substring(0, inputFilename.length() - 5) + ".owl";
//		}
		return outputOwlFileName;
	}
	
	/**
	 * Method to generate a unique model prefix from the input File to the import
	 * @param inputFile
	 * @return
	 */
	public String getModelPrefixFromInputFile(File inputFile) {
		String prefix;
		String inputFilename = inputFile.getName();
		if (inputFilename.endsWith(".owl")) {
			prefix = inputFilename.substring(0, inputFilename.length() - 4);
		}
		else {
			prefix = inputFilename.replaceAll("\\.", "_");
		}
		return prefix;
	}

	private File saveTextOwlFile(String extractedTxtModelName, String outputFilename) throws ConfigurationException, IOException {
		File of = new File(new File(getOwlModelsFolder()).getParent() + 
				"/" + DialogConstants.EXTRACTED_MODELS_FOLDER_PATH_FRAGMENT + "/" + outputFilename);
		of.getParentFile().mkdirs();
		getExtractionProcessor().getTextProcessor().getTextModelConfigMgr().saveOwlFile(getExtractionProcessor().getTextModel(), extractedTxtModelName, of.getCanonicalPath());
		String outputOwlFileName = of.getCanonicalPath();			
		getExtractionProcessor().getTextProcessor().addTextModel(outputOwlFileName, getExtractionProcessor().getTextModel());

		String altUrl;
		try {
			altUrl = (new SadlUtils()).fileNameToFileUrl(outputOwlFileName);
			getExtractionProcessor().getTextProcessor().getTextModelConfigMgr().addMapping(altUrl, getExtractionProcessor().getTextModelName(), getExtractionProcessor().getTextModelPrefix(), false, "AnswerCurationManager");
			getExtractionProcessor().getTextProcessor().getTextModelConfigMgr().addJenaMapping(getExtractionProcessor().getTextModelName(), altUrl);
		} catch (URISyntaxException e) {
			// TODO Auto-generated catch block
			e.printStackTrace();
		}
		return of;
	}

	private File saveCodeOwlFile(String outputFilename) throws ConfigurationException, IOException {
		File of = new File(new File(getOwlModelsFolder()).getParent() + 
				"/" + DialogConstants.EXTRACTED_MODELS_FOLDER_PATH_FRAGMENT + "/" + outputFilename);
		of.getParentFile().mkdirs();
		getExtractionProcessor().getCodeExtractor().getCodeModelConfigMgr().saveOwlFile(getExtractionProcessor().getCodeModel(), getExtractionProcessor().getCodeModelName(), of.getCanonicalPath());
		String outputOwlFileName = of.getCanonicalPath();			
		getExtractionProcessor().getCodeExtractor().addCodeModel(outputOwlFileName, getExtractionProcessor().getCodeModel());

		String altUrl;
		try {
			altUrl = (new SadlUtils()).fileNameToFileUrl(outputOwlFileName);
			getExtractionProcessor().getCodeExtractor().getCodeModelConfigMgr().addMapping(altUrl, getExtractionProcessor().getCodeModelName(), getExtractionProcessor().getCodeModelPrefix(), false, "AnswerCurationManager");
			getExtractionProcessor().getCodeExtractor().getCodeModelConfigMgr().addJenaMapping(getExtractionProcessor().getCodeModelName(), altUrl);
		} catch (URISyntaxException e) {
			// TODO Auto-generated catch block
			e.printStackTrace();
		}
		return of;
	}

	private ResultSet runInferenceFindInterestingTextModelResults(String outputOwlFileName, String queryString, SaveAsSadl saveAsSadl, String locality) throws ConfigurationException, IOException, ReasonerNotFoundException, InvalidNameException, QueryParseException, QueryCancelledException {
		ResultSet results = null;
		// clear reasoner from any previous model
		clearTextModelReasoner();
		String textModelFolder = getOwlModelsFolder();		// same as code model folder, at least for now
		if (getInitializedTextModelReasoner() == null) {
			// use domain model folder because that's the project we're working in
			notifyUser(textModelFolder, "Unable to instantiate reasoner to analyze extracted code model.", true);
		}
		
		else {
			// initialize the unmatched URIs and labels memory for the set of equations
			//	(another import could duplicate an unmatched URI, so there could be duplicate statements. It should not cause errors.
			//	 To avoid, one could check the remembered conversation to see if such a statement already exists.)
			if (getUnmatchedUrisAndLabels() != null) {
				getUnmatchedUrisAndLabels().clear();
			}		
			queryString = getInitializedTextModelReasoner().prepareQuery(queryString);
			results =  getInitializedTextModelReasoner().ask(queryString);
		}
		return results;
	}
	
	private void equationsFromCodeResultSetToSadlContent(ResultSet results, String codeModelFolder, String fileContent) throws ConfigurationException, InvalidNameException, ReasonerNotFoundException, QueryParseException, QueryCancelledException {
//		results.setShowNamespaces(false);
//		System.out.println(results.toString());
		if (results != null && results.getRowCount() > 0) {
			List<String> initializerKeywords = getInitializerKeywords();
			results.setShowNamespaces(false);
			String[] cns = ((ResultSet) results).getColumnNames();
			if (cns[0].equals("m") && cns[1].equals("b") && cns[2].equals("e") && cns[3].equals("s")) {
				String msg = "The following methods were found in the extraction:";
				notifyUser(codeModelFolder, msg, true);
				for (int r = 0; r < results.getRowCount(); r++) {
					String methodName = results.getResultAt(r, 0).toString();
					Object script = results.getResultAt(r, 3);
					String javaCode = script != null ? script.toString() : null;
					if (javaCode == null || !(javaCode.length() > 0)) {
						// get code from fileContent
						try {
							String startStr = results.getResultAt(r, 1).toString();
							int b = Integer.parseInt(startStr);
							String endStr = results.getResultAt(r, 2).toString();
							int e = Integer.parseInt(endStr);
							BufferedReader brdr = new BufferedReader(new StringReader(fileContent));
							String line = "";
							StringBuilder sb = new StringBuilder();
							for (int ln = 0; ln <= e - 1; ln++) {
								line = brdr.readLine();
								if (ln >= b - 1) {
									sb.append(line);
									if (ln < e - 1) {
										sb.append(System.lineSeparator());
									}
								}
							}
							javaCode = sb.toString();
						}
						catch (Exception e) {
							e.printStackTrace();
						}
					}
					if (methodName != null && javaCode != null) {
						try {
							List<String> sadlDeclaration = convertCodeExtractedMethodToExternalEquationInSadlSyntax(initializerKeywords, methodName, "Java", javaCode);
							for (String sd : sadlDeclaration) {
//									logger.debug(sadlDeclaration);
//									logger.debug("SADL equation:");
//									logger.debug(sadlDeclaration);
								SadlStatementContent ssc = new SadlStatementContent(getExtractionContext().getHostEObject(), Agent.CM, sd);
								notifyUser(codeModelFolder, ssc, false);
								getExtractionProcessor().addNewSadlContent(sd);
							}
						} catch (AnswerExtractionException e) {
							// TODO Auto-generated catch block
							e.printStackTrace();
						}
					}
				}
			}
			else {
				notifyUser(codeModelFolder, "An internal error has occurred querying the model. Please report.", true);
			}
		}
		else {
			notifyUser(codeModelFolder, "No interesting models were found in this extraction from code.", true);
		}
//		String importinfo = "To import this model for exploration in this window, add an import at the top of this window (after the 'uri' statement) for URI:\n   " + 
//				getExtractionProcessor().getCodeModelName() + "\n.";
//		notifyUser(codeModelFolder, importinfo);
	}

	private List<String> getInitializerKeywords() {
		List<String> keywords = null;
		OntClass im = getExtractionProcessor().getCodeModel().getOntClass(DialogConstants.SADL_IMPLICIT_MODEL_INITIALZERMETHOD_CLASS_URI);
		if (im != null) {
			NodeIterator nitr = im.listPropertyValues(getExtractionProcessor().getCodeModel().getProperty(DialogConstants.SADL_IMPLICIT_MODEL_INITIALIZERKEYWORD_PROPERTY_URI));
			if (nitr.hasNext()) {
				keywords = new ArrayList<String>();
				while (nitr.hasNext()) {
					RDFNode val = nitr.next();
					keywords.add(val.isLiteral() ? ((Literal)val).getValue().toString() : val.asResource().toString());
				}
			}
		}
		return keywords;
	}

	private void equationsFromTextResultSetToSadlContent(ResultSet results, String textModelFolder, String locality)
			throws ConfigurationException, InvalidNameException, ReasonerNotFoundException, QueryParseException,
			QueryCancelledException, IOException {
		results.setShowNamespaces(false);
		String[] cns = ((ResultSet) results).getColumnNames();
		if (cns[0].equals("m") && cns[2].equals("ts") && cns[3].equals("ps") && cns[4].equals("pstf") && cns[5].equals("psnp")) {
			notifyUser(textModelFolder, "The following equations were found in the text:", true);
			List<String> unmatchedStatementsAlreadyProcessed = null;
			for (int r = 0; r < results.getRowCount(); r++) {
				String methodName = results.getResultAt(r, 0).toString();
				String derivedFromMethodName = results.getResultAt(r, 1) != null ? results.getResultAt(r, 1).toString() : null;
				String txtscript = results.getResultAt(r, 2) != null ? results.getResultAt(r, 2).toString() : null;
				String pyscript = results.getResultAt(r, 3) != null ? results.getResultAt(r, 3).toString() : null;
				String pytfscript = results.getResultAt(r, 4) != null ? results.getResultAt(r, 4).toString() : null;
				String pynpscript = results.getResultAt(r, 5) != null ? results.getResultAt(r, 5).toString() : null;
				if (methodName != null) {	//&& txtscript != null && pyscriptToUse != null
					try {
						Map<String,String> scriptMap = new HashMap<String,String>();
						if (txtscript != null) {
							scriptMap.put(SadlConstants.SADL_IMPLICIT_MODEL_TEXT_LANGUAGE_INST_URI, txtscript);
						}
						if (pyscript != null) {
							scriptMap.put(DialogConstants.PYTHON_LANGUAGE, pyscript);
						}
						if (pytfscript != null) {
							scriptMap.put(DialogConstants.TF_PYTHON_LANGUAGE, pytfscript);
						}
						if (pynpscript != null) {
							scriptMap.put(DialogConstants.NUMPY_PYTHON_LANGUAGE, pynpscript);
						}
						List<String> sadlDeclaration = convertTextExtractedMethodToExternalEquationInSadlSyntax(methodName, derivedFromMethodName, scriptMap, locality);
						List<String> unmatchedConceptStatements = getUnmatchedConceptDeclarationStatements();
						if (unmatchedConceptStatements != null) {
							if (unmatchedStatementsAlreadyProcessed == null) unmatchedStatementsAlreadyProcessed = new ArrayList<String>();
							for (String sd : unmatchedConceptStatements) {
								if (!unmatchedStatementsAlreadyProcessed.contains(sd)) {
									SadlStatementContent ssc = new SadlStatementContent(getExtractionContext().getHostEObject(), Agent.CM, sd);
									notifyUser(textModelFolder, ssc, false);
									getExtractionProcessor().addNewSadlContent(sd);
									unmatchedStatementsAlreadyProcessed.add(sd);
								}
							}
						}
						for (String sd : sadlDeclaration) {
							SadlStatementContent ssc = new SadlStatementContent(getExtractionContext().getHostEObject(), Agent.CM, sd);
							notifyUser(textModelFolder, ssc, false);
							getExtractionProcessor().addNewSadlContent(sd);
						}
					} catch (AnswerExtractionException e) {
						String msg = "Error converting method '" + methodName + "': " + e.getMessage();
						notifyUser(textModelFolder, msg, true);
					} catch (InvalidInputException e) {
						String msg = "Error converting method '" + methodName + "': " + e.getMessage();
						notifyUser(textModelFolder, msg, true);
					}								
				}
			}
		}
		else {
			String msg = "Results set columns not as expected, please report. Did the query change?";
			notifyUser(textModelFolder, msg, true);
		}
	}

	private boolean useKCHAIN() {
		if (useKCHAIN  != null) {
			return useKCHAIN;
		}
		String prefstr = getPreference(DialogPreferences.USE_ANSWER_KCHAIN_CG_SERVICE.getId());
		if (prefstr != null) {
			useKCHAIN = Boolean.parseBoolean(prefstr);
		}
		else {
			useKCHAIN = true;
		}
		return useKCHAIN;
	}

	private boolean savePythonScript() {
		boolean pythonScript = true;
		String pyscstr = getPreference(DialogPreferences.PYTHON_LANGUAGE.getId());
		if (pyscstr != null) {
			pythonScript = Boolean.parseBoolean(pyscstr);
		}
		return pythonScript;
	}

	private boolean saveOtherPythonScripts() {
		boolean pythonTFScript = true;
		String tfpyscstr = getPreference(DialogPreferences.OTHER_PYTHON_LANGUAGE.getId());
		if (tfpyscstr != null) {
			pythonTFScript = Boolean.parseBoolean(tfpyscstr);
		}
		return pythonTFScript;
	}

	private boolean saveOriginalScript() {
		boolean originalScript = true;
		String str = getPreference(DialogPreferences.ORIGINAL_LANGUAGE.getId());
		if (str != null) {
			originalScript = Boolean.parseBoolean(str);
		}
		return originalScript;
	}

	private IReasoner getInitializedTextModelReasoner() throws ConfigurationException, ReasonerNotFoundException {
		if (getTextModelReasoner() == null) {
			IConfigurationManagerForIDE textModelConfigMgr = getExtractionProcessor().getTextProcessor().getTextModelConfigMgr();
			setTextModelReasoner(textModelConfigMgr.getReasoner());
			if (!getTextModelReasoner().isInitialized()) {
				getTextModelReasoner().setConfigurationManager(textModelConfigMgr);
				List<ConfigurationItem> configItems = null;  // TODO map preferences to configItems
				//				getTextModelReasoner().initializeReasoner(codeModelFolder, getExtractionProcessor().getCodeModelName(), null);
				getTextModelReasoner().initializeReasoner(getExtractionProcessor().getTextModel(), 
						getExtractionProcessor().getCodeModelName(), null, configItems);
			}
		}
		return textModelReasoner;
	}

	private void clearTextModelReasoner() {
		getConfigurationManager().clearReasoner();
	}

	private ResultSet runInferenceFindInterestingCodeModelResults(String outputOwlFileName, String queryString, SaveAsSadl saveAsSadl, String fileContent)
			throws ConfigurationException, IOException, ReasonerNotFoundException, InvalidNameException, QueryParseException, QueryCancelledException {
		ResultSet results = null;
		// clear reasoner from any previous model
		clearCodeModelReasoner();
		String codeModelFolder = getOwlModelsFolder();
		if (getInitializedCodeModelReasoner() == null) {
			// use domain model folder because that's the project we're working in
			notifyUser(codeModelFolder, "Unable to instantiate reasoner to analyze extracted code model.", true);
		}
		else {
			queryString = getInitializedCodeModelReasoner().prepareQuery(queryString);
			results =  getInitializedCodeModelReasoner().ask(queryString);
		}
		return results;
	}
	

	private void clearCodeModelReasoner() {
		getConfigurationManager().clearReasoner();
		codeModelReasoner = null;
	}
	
	/**
	 * Method to save a specified Equation to a given semantic model.
	 * @param resource -- Xtext resource of Dialog window hosting save command
	 * @param ontModel -- the ontModel of the Dialog window content hosting save command
	 * @param modelName -- the model name of the Dialog window model nosting save command
	 * @param sc -- a SaveContent instance containing the URI of the equation to be saved
	 * @return
	 * @throws ConfigurationException
	 * @throws IOException
	 * @throws QueryParseException
	 * @throws QueryCancelledException
	 * @throws ReasonerNotFoundException
	 * @throws InvalidNameException 
	 * @throws AnswerExtractionException 
	 */
	public String processSaveRequest(org.eclipse.emf.ecore.resource.Resource resource, OntModel ontModel, String modelName, SaveContent sc) throws ConfigurationException, IOException, QueryParseException, QueryCancelledException, ReasonerNotFoundException, InvalidNameException, AnswerExtractionException {
		String returnValue = null;
		if (resource == null) {
			throw new IOException("Argument resource in processSaveRequest cannot be null");
		}
		URI resourceURI = resource.getURI();
		IReasoner reasoner = null;
		if (ResourceManager.isSyntheticUri(null, resourceURI)) {
			reasoner = getInitializedReasonerForConfiguration(getConfigurationManager(), ontModel, modelName);
		}
		else {
			reasoner = getInitializedReasonerForConfiguration(configurationManager, modelName);
		}
		if (sc.isSaveAll()) {
			StmtIterator stmtItr = ontModel.listStatements(null, RDF.type, ontModel.getOntClass(SadlConstants.SADL_IMPLICIT_MODEL_EXTERNAL_EQUATION_CLASS_URI));
			if (stmtItr.hasNext()) {
				StringBuilder sb = new StringBuilder();
				while (stmtItr.hasNext()) {
					Resource subj = stmtItr.nextStatement().getSubject();
					if (subj.isURIResource()) {
						if (stripNamespaceDelimiter(subj.getNameSpace()).equals(modelName)) {
							if (subj.canAs(Individual.class)) {
								sb.append(saveEquationInstanceToComputationalGraph(ontModel, reasoner, subj.as(Individual.class)));
								sb.append(System.lineSeparator());
							}
							else {
								sb.append("Unexpected error saving all. An equation cannot be seen as an instance.\n");
							}
						}
					}
					else {
						sb.append("Equation instance is a blank node. Cannot save.\n");
					}
				}
				returnValue = sb.toString();
			}
			else {
				returnValue = "No equations found to save.";
			}
		}
		else {
			String equationToBuildUri = sc.getSourceEquationUri();
			Individual extractedModelInstance = ontModel.getIndividual(equationToBuildUri);
			saveEquationInstanceToTargetSemanticModel(ontModel, reasoner, extractedModelInstance, sc.getTargetModelAlias());
			returnValue =  saveEquationInstanceToComputationalGraph(ontModel, reasoner, extractedModelInstance);
		}
		answerUser(getOwlModelsFolder(), returnValue, true, sc.getHostEObject());
		return returnValue;
	}
	
	private boolean saveEquationInstanceToTargetSemanticModel(OntModel ontModel, IReasoner reasoner,
			Individual extractedModelInstance, String targetModelAlias) throws AnswerExtractionException {
		if (getTargetModelMap() == null || !getTargetModelMap().containsKey(targetModelAlias)) {
			throw new AnswerExtractionException("No target found to which to save the equation model.");
		}
		String[] target = getTargetModelMap().get(targetModelAlias);
		// if the target model is open in an editor insert at end of editor buffer?
		
		if (target[1] == null) {
			try {
				target[1] = getConfigurationManager().getAltUrlFromPublicUri(target[0]);
			} catch (ConfigurationException e) {
				// TODO Auto-generated catch block
				e.printStackTrace();
			}
		}

		// Otherwise append to the end of the file and refresh Resource
		if (target[1] != null) {
			try {
				SadlUtils su = new SadlUtils();
				String trgtFilename = su.fileUrlToFileName(target[1]);
				String sadlFileName = ResourceManager.sadlFileNameOfOwlAltUrl(target[1], true);
				File owlfile = new File(trgtFilename);
				String sadlfileWithPath = ResourceManager.findSadlFilesInDir(owlfile.getParentFile().getParent(), sadlFileName);
				if (sadlfileWithPath != null) {
					String content = getEquationContent(extractedModelInstance.getURI());
					if (content != null) {
						su.appendStringToFile(new File(sadlfileWithPath), content, false);
						return true;
					}
					else {
						throw new AnswerExtractionException("No content found for equation '" + target[0] + "'");
					}
				}
				else {
					throw new AnswerExtractionException("Saving of equations to an OWL file with no SADL file not yet supported.");
				}
			} catch (MalformedURLException e) {
				// TODO Auto-generated catch block
				e.printStackTrace();
			} catch (IOException e) {
				// TODO Auto-generated catch block
				e.printStackTrace();
			}
		}
		return false;
	}

	private String getEquationContent(String eqUri) {
		if (equationInformation != null && equationInformation.get(eqUri) != null) {
			List<String> eobjstrs = equationInformation.get(eqUri);
			StringBuilder sb = new StringBuilder();
			for (String eobjstr : eobjstrs) {
				sb.append(eobjstr);
			}
			return sb.toString();
		}
		return null;
	}

	private String saveEquationInstanceToComputationalGraph(OntModel ontModel, IReasoner reasoner, Individual extractedModelInstance) throws IOException, QueryParseException, QueryCancelledException, InvalidNameException, ConfigurationException {
		String returnValue = null;
		Resource type = extractedModelInstance.getRDFType(true);
		if (type != null && type.isURIResource() && 
				(type.getURI().equals(SadlConstants.SADL_IMPLICIT_MODEL_EQUATION_CLASS_URI) ||
						type.getURI().equals(SadlConstants.SADL_IMPLICIT_MODEL_EXTERNAL_EQUATION_CLASS_URI)) ) {
			String retName =  null;
			Statement argStmt = extractedModelInstance.getProperty(ontModel.getProperty(SadlConstants.SADL_IMPLICIT_MODEL_ARGUMENTS_PROPERTY_URI));
			if (argStmt != null) {
				com.hp.hpl.jena.rdf.model.Resource ddList = argStmt.getObject().asResource();
				if (ddList instanceof Resource) {
					// there are method arguments
					// TODO do what??
				}
			}
			ResultSet rs = getMethodArguments(ontModel, reasoner, extractedModelInstance);
			logger.debug(rs != null ? rs.toString() : "no argument results");
			ResultSet rs2 = getMethodReturns(ontModel, reasoner, extractedModelInstance);
			try {
				String[] scriptInfo = getMethodScript(ontModel, reasoner, extractedModelInstance);
				retName = (scriptInfo != null && scriptInfo[0] != null) ? scriptInfo[0] : retName;
				String script = scriptInfo != null ? scriptInfo[1] : null;
				logger.debug(script != null ? script : "no Python script results");
				if (script != null) {
					returnValue = getExtractionProcessor().saveToComputationalGraph(extractedModelInstance, retName, rs, rs2, script, null);
					logger.debug("saveToComputationalGraph returned '" + returnValue + "'");
				}
				else {
					returnValue = "Failed to find a Python script for equation '" + extractedModelInstance.getURI() + "'.";
				}
			} catch (TranslationException e) {
				returnValue = e.getMessage();
			}
		}
		returnValue = "Saving '" + extractedModelInstance.getLocalName();
		return returnValue;
	}

	private String[] getMethodScript(OntModel ontModel, IReasoner reasoner, Individual extractedModelInstance)
			throws QueryParseException, QueryCancelledException, IOException, TranslationException {
		String[] scriptInfo = null;
//		String pythonScriptQuery = "select ?pyScript where {<" + extractedModelInstance.getURI() + "> <" + 
//				SadlConstants.SADL_IMPLICIT_MODEL_EXPRESSTION_PROPERTY_URI +
//				"> ?sc . ?sc <" + SadlConstants.SADL_IMPLICIT_MODEL_LANGUAGE_PROPERTY_URI + "> <" + 
//				(useKCHAIN() ? SadlConstants.SADL_IMPLICIT_MODEL_PYTHON_TF_LANGUAGE_INST_URI : SadlConstants.SADL_IMPLICIT_MODEL_PYTHON_LANGUAGE_INST_URI) +
//				"> . ?sc <" + SadlConstants.SADL_IMPLICIT_MODEL_SCRIPT_PROPERTY_URI + "> ?pyScript}";				// query to get the Python script for the equation
//		ResultSet rs3 = reasoner.ask(pythonScriptQuery);
//		if (rs3 != null) {
//			if (rs3.getRowCount() != 1) {
//				throw new TranslationException("There appears to be more than one Python script associated with the equation. Unable to save.");
//			}
//			String pythonScript = rs3.getResultAt(0, 0).toString();
//			CodeLanguage language = CodeLanguage.JAVA;																	// only code we extract from currently (what about from text?)
//			if (language.equals(CodeLanguage.JAVA)) {
//				String[] returns;
//				if (useKCHAIN()) {
//					returns = getExtractionProcessor().getCodeExtractor(CodeLanguage.JAVA).extractPythonTFEquationFromCodeExtractionModel(pythonScript, extractedModelInstance.getLocalName());
//				}
//				else {
//					returns = getExtractionProcessor().getCodeExtractor(CodeLanguage.JAVA).extractPythonEquationFromCodeExtractionModel(pythonScript, extractedModelInstance.getLocalName());
//				}
//				if (returns.length != 2) {
//					throw new IOException("Invalid return from extractPythonEquationFromCodeExtractionModel; expected String[] of size 2");
//				}
//				scriptInfo = returns;
//			}
//		}
//		else {
//			String pythonScript = null;
//			String pythonTFScript = null;
//			NodeIterator expritr = extractedModelInstance.listPropertyValues(ontModel.getProperty(SadlConstants.SADL_IMPLICIT_MODEL_EXPRESSTION_PROPERTY_URI));
//			while (expritr.hasNext()) {
//				RDFNode exp = expritr.next();
//				if (exp.isResource()) {
//					RDFNode lang = exp.asResource().getProperty(ontModel.getProperty(SadlConstants.SADL_IMPLICIT_MODEL_LANGUAGE_PROPERTY_URI)).getObject();
//					String langStr = null;
//					if (lang instanceof Resource) {
//						langStr = lang.asResource().toString();
//					}
//					else if (lang instanceof Literal) {
//						langStr = ((Literal)lang).getValue().toString();
//					}
//					boolean thisOne = false;
//					if (langStr != null &&langStr.equals(SadlConstants.SADL_IMPLICIT_MODEL_PYTHON_TF_LANGUAGE_INST_URI)) {
//						Statement scprtstmt = exp.asResource().getProperty(ontModel.getProperty(SadlConstants.SADL_IMPLICIT_MODEL_SCRIPT_PROPERTY_URI));
//						if (scprtstmt != null) {
//							pythonTFScript = scprtstmt.getObject().asLiteral().getValue().toString();
//						}
//						if (useKCHAIN()) {
//							scriptInfo = new String[2];
//							scriptInfo[0] = null;
//							scriptInfo[1] = pythonTFScript;
//							thisOne = true;
//						}
//					}
//					else if (langStr != null && langStr.equals(SadlConstants.SADL_IMPLICIT_MODEL_PYTHON_LANGUAGE_INST_URI)) {
//						Statement scprtstmt = exp.asResource().getProperty(ontModel.getProperty(SadlConstants.SADL_IMPLICIT_MODEL_SCRIPT_PROPERTY_URI));
//						if (scprtstmt != null) {
//							pythonScript = scprtstmt.getObject().asLiteral().getValue().toString();
//						}
//					}
//					if (thisOne) {
//						break;
//					}
//				}
//			}
//			if (scriptInfo == null) {
//				if (useKCHAIN() && pythonScript != null) {
//					String[] returns = getExtractionProcessor().getCodeExtractor(CodeLanguage.JAVA).extractPythonTFEquationFromCodeExtractionModel(pythonScript, extractedModelInstance.getLocalName());
//					scriptInfo = returns;
//				}
//			}
//		}
//		
		return scriptInfo;
	}

	private ResultSet getMethodReturns(OntModel ontModel, IReasoner reasoner, Individual extractedModelInstance)
			throws InvalidNameException, ConfigurationException, QueryParseException, QueryCancelledException {
		//				String retQuery = "select ?retName ?retType where {<" + extractedModelInstance.getURI() + "> <" + 
		//						SadlConstants.SADL_IMPLICIT_MODEL_RETURN_TYPES_PROPERTY_URI + 
		//						">/<sadllistmodel:rest>*/<sadllistmodel:first> ?member . OPTIONAL{?member <" +
		//						SadlConstants.SADL_IMPLICIT_MODEL_DESCRIPTOR_NAME_PROPERTY_URI + "> ?retName} . ?member <" +
		//						SadlConstants.SADL_IMPLICIT_MODEL_DATATYPE_PROPERTY_URI + "> ?retType}";							// query to get the return types
		String retQuery = "select ?retName ?retType where {<" + extractedModelInstance.getURI() + "> <" + 
				SadlConstants.SADL_IMPLICIT_MODEL_RETURN_TYPES_PROPERTY_URI + 
				"> ?retlst . ?retlst <sadllistmodel:rest>*/<sadllistmodel:first> ?member . OPTIONAL{?member <" +
				SadlConstants.SADL_IMPLICIT_MODEL_DESCRIPTOR_NAME_PROPERTY_URI + "> ?retName} . ?member <" +
				SadlConstants.SADL_IMPLICIT_MODEL_DATATYPE_PROPERTY_URI + "> ?retType}";							// query to get the return types
		retQuery = reasoner.prepareQuery(retQuery);
		ResultSet rs2 = reasoner.ask(retQuery);
		logger.debug(rs2 != null ? rs2.toString() : "no return type results");
		if (rs2 == null) {
			StmtIterator stmtitr = ontModel.listStatements(extractedModelInstance, ontModel.getProperty(SadlConstants.SADL_IMPLICIT_MODEL_RETURN_TYPES_PROPERTY_URI), (RDFNode)null);
			int r = 0;
			while (stmtitr.hasNext()) {
				String[] properties = new String[2];
				properties[0] = SadlConstants.SADL_IMPLICIT_MODEL_DESCRIPTOR_NAME_PROPERTY_URI;
				properties[1] = SadlConstants.SADL_IMPLICIT_MODEL_DATATYPE_PROPERTY_URI;
				List<RDFNode[]> propertyValues = getListMemberProperties(ontModel, stmtitr.nextStatement().getObject(), properties);
				int numArgs = propertyValues.size();
				String[] colNames = {"retName", "retType"};
				Object[][] data = new Object[numArgs][properties.length];
				for (RDFNode[] nd : propertyValues) {
					String ldn = nd[0] != null ? nd[0].toString() : null;
					data[r][0] = ldn;
					String dt = nd[1].toString();
					dt = getLocalNameFromUri(dt);
					data[r][1] = dt;
					r++;
				}
				rs2 = new ResultSet(colNames, data);
			}
		}
		return rs2;
	}

	private ResultSet getMethodArguments(OntModel ontModel, IReasoner reasoner, Individual extractedModelInstance)
			throws InvalidNameException, ConfigurationException, QueryParseException, QueryCancelledException {
		//				String argQuery = "select ?argName ?argType where {<" + extractedModelInstance.getURI() + "> <" + 
		//						SadlConstants.SADL_IMPLICIT_MODEL_ARGUMENTS_PROPERTY_URI + 
		//						">/<sadllistmodel:rest>*/<sadllistmodel:first> ?member . ?member <" +
		//						SadlConstants.SADL_IMPLICIT_MODEL_DESCRIPTOR_NAME_PROPERTY_URI + "> ?argName . ?member <" +
		//						SadlConstants.SADL_IMPLICIT_MODEL_DATATYPE_PROPERTY_URI + "> ?argType}";							// query to get the argument names and types
		String argQuery = "select ?argName ?argType where {<" + extractedModelInstance.getURI() + "> <" + 
				SadlConstants.SADL_IMPLICIT_MODEL_ARGUMENTS_PROPERTY_URI + 
				"> ?arglst . ?arglst <sadllistmodel:rest>*/<sadllistmodel:first> ?member . ?member <" +
				SadlConstants.SADL_IMPLICIT_MODEL_DESCRIPTOR_NAME_PROPERTY_URI + "> ?argName . ?member <" +
				SadlConstants.SADL_IMPLICIT_MODEL_DATATYPE_PROPERTY_URI + "> ?argType}";							// query to get the argument names and types
		argQuery = reasoner.prepareQuery(argQuery);
		ResultSet rs = reasoner.ask(argQuery);
		if (rs == null) {
			StmtIterator stmtitr = ontModel.listStatements(extractedModelInstance, ontModel.getProperty(SadlConstants.SADL_IMPLICIT_MODEL_ARGUMENTS_PROPERTY_URI), (RDFNode)null);
			int r = 0;
			while (stmtitr.hasNext()) {
				String[] properties = new String[2];
				properties[0] = SadlConstants.SADL_IMPLICIT_MODEL_DESCRIPTOR_NAME_PROPERTY_URI;
				properties[1] = SadlConstants.SADL_IMPLICIT_MODEL_DATATYPE_PROPERTY_URI;
				List<RDFNode[]> propertyValues = getListMemberProperties(ontModel, stmtitr.nextStatement().getObject(), properties);
				int numArgs = propertyValues.size();
				String[] colNames = {"argName", "argType"};
				Object[][] data = new Object[numArgs][properties.length];
				for (RDFNode[] nd : propertyValues) {
					String ldn = nd[0].toString();
					data[r][0] = ldn;
					String dt = nd[1].toString();
					dt = getLocalNameFromUri(dt);
					data[r][1] = dt;
					r++;
				}
				rs = new ResultSet(colNames, data);
			}
		}
		return rs;
	}

	private List<RDFNode[]> getListMemberProperties(OntModel model, RDFNode node, String[] properties) {
		if (node.isResource()) {
			Statement stmt = node.asResource().getProperty(model.getProperty(SadlConstants.SADL_LIST_MODEL_FIRST_URI));
			if (stmt != null) {
				RDFNode obj = stmt.getObject();
				RDFNode[] values = null;
				if (obj.isResource()) {
					values = new RDFNode[properties.length];
					for (int pidx = 0; pidx < properties.length; pidx++) {
						Statement ldnstmt = obj.asResource().getProperty(model.getProperty(properties[pidx]));
						if (ldnstmt != null) {
							values[pidx] = ldnstmt.getObject();
						}
					}
				}
				Statement stmt2 = node.asResource().getProperty(model.getProperty(SadlConstants.SADL_LIST_MODEL_REST_URI));
				if (stmt2 != null) {
					List<RDFNode[]> more = getListMemberProperties(model, stmt2.getObject(), properties);
					more.add(0, values);
					return more;
				}
				else {
					List<RDFNode[]> lst = new ArrayList<RDFNode[]>();
					lst.add(values);
					return lst;
				}
			}
		}
		return null;
	}

	private String processEvalRequest(org.eclipse.emf.ecore.resource.Resource resource, OntModel ontModel,
			String modelName, EvalContent sc) throws ConfigurationException, ReasonerNotFoundException, IOException, EquationNotFoundException, QueryParseException, QueryCancelledException, InvalidNameException {
		String returnValue = "Evaluation failed";
		URI resourceURI = resource.getURI();
		IReasoner reasoner = null;
		if (ResourceManager.isSyntheticUri(null, resourceURI)) {
			reasoner = getInitializedReasonerForConfiguration(getConfigurationManager(), ontModel, modelName);
		}
		else {
			reasoner = getInitializedReasonerForConfiguration(configurationManager, modelName);
		}
		Node equationToEvaluate = sc.getEquationName();
		List<UnittedParameter> params = sc.getParameters();
		Individual modelInstance = ontModel.getIndividual(equationToEvaluate.getURI());
		if (modelInstance == null) {
			throw new EquationNotFoundException("Equation '" + equationToEvaluate.getURI() + "' not found.");
		}
		Statement argStmt = modelInstance.getProperty(ontModel.getProperty(SadlConstants.SADL_IMPLICIT_MODEL_ARGUMENTS_PROPERTY_URI));
		if (argStmt != null) {
			com.hp.hpl.jena.rdf.model.Resource ddList = argStmt.getObject().asResource();
			if (ddList instanceof Resource) {
				ResultSet rs = getMethodArguments(ontModel, reasoner, modelInstance);
				ResultSet rs2 = getMethodReturns(ontModel, reasoner, modelInstance);
				logger.debug(rs2 != null ? rs2.toString() : "no return type results");
				try {
					returnValue = evaluateInComputationalGraph(modelInstance, rs, rs2, params);
				}
				catch (IOException e) {
					returnValue = e.getMessage();
				}
				answerUser(getOwlModelsFolder(), returnValue, true, sc.getHostEObject());
			}
		}
		return returnValue;
	}

	/**
	 * Method to evaluate an equation in the target computational graph
	 * @param modelUri--the URI of the equation to be evaluated
	 * @param outputName--the name of the output of the calculation
	 * @param rs--a ResultSet containing input names and types
	 * @param rs2--a ResultSet containing output names (may be null) and types
	 * @param modifiedPythonScript--the Python script of the equation for physics-based models
	 * @param dataLocation--the location of the data for data-driven models
	 * @return--the URI of the successfully created model in the computational graph or null if not successful
	 * @throws IOException
	 */
//	public String evaluateInComputationalGraph(String modelUri, String outputName, ResultSet rsInputs, ResultSet rsOutputs, String modifiedPythonScript, String dataLocation) throws IOException {
	public String evaluateInComputationalGraph(Individual modelToEvaluate, ResultSet rsInputs, ResultSet rsOutputs, List<UnittedParameter> params) throws IOException {
		// construct String inputs to the service
		/*
		 * Construct after this manner:
		 * 	String[] input1 = new String[3];
			input1[0] = "T";
			input1[1] = "double";
			input1[2] = "508.788";
			inputs.add(input1);
			String[] input2 = new String[3];
			input2[0] = "G";
			input2[1] = "double";
			input2[2] = "1.4";
			inputs.add(input2);
			String[] input3 = new String[3];
			input3[0] = "R";
			input3[1] = "double";
			input3[2] = "53.3";
			inputs.add(input3);
			String[] input4 = new String[3];
			input4[0] = "Q";
			input4[1] = "double";
			input4[2] = "5500";
			inputs.add(input4);

			String[] output1 = new String[2];
			output1[0] = "CAL_SOS";
			output1[1] = "double";
			outputs.add(output1);

		 */
		String msg = "";
		if (rsInputs == null) {
			msg += "Input result set is empty. ";
		}
		if (rsOutputs == null) {
			msg += "Input result set is empty.";
		}
		if (msg.length() > 0) {
			logger.debug(msg);
			return msg;
		}
		rsInputs.setShowNamespaces(false);
		rsOutputs.setShowNamespaces(false);
		
		List<String[]> inputs = new ArrayList<String[]>();
		List<String[]> outputs = new ArrayList<String[]>();
		String[] colNames = rsInputs.getColumnNames();    		// check to make sure columns are as expected for robustness
		if (!colNames[0].equals("argName")) {
			throw new IOException("The ResultSet for inputs to the equation does not have 'argName' in the first column");
		}
		if (!colNames[1].equals("argType")) {
			throw new IOException("The ResultSet for inputs to the equation does not have 'argType' in the second column");
		}
		String[] colNamesRet = rsOutputs.getColumnNames();
		if (!colNamesRet[0].equals("retName")) {
			throw new IOException("The ResultSet for returns from the equation does not have 'retName' in the first column");
		}
		if (!colNamesRet[1].equals("retType")) {
			throw new IOException("The ResultSet for returns from the equation does not have 'retType' in the second column");
		}
		int rsColCount = rsInputs.getColumnCount();
		int rsRowCount = rsInputs.getRowCount();
		int numParams = params.size();
		if (numParams != rsRowCount) {
			throw new IOException("Number of parameters does not equal the number of equation arguments.");
		}
		for (int r = 0; r < rsRowCount; r++) {
			String[] input = new String[rsColCount + 1];
			for (int c = 0; c < rsColCount; c++) {
				input[c] = rsInputs.getResultAt(r, c).toString();
			}
			input[rsColCount] = params.get(r).toString();
			inputs.add(input);
		}
		
		int rs2ColCount = rsOutputs.getColumnCount();
		int rs2RowCount = rsOutputs.getRowCount();
		if (rs2RowCount != 1) {
			throw new IOException("Only one output is currently handled by  evaluateInComputationalGraph");
		}
		for (int r = 0; r < rs2RowCount; r++) {
			String[] output = new String[rs2ColCount];
			for (int c = 0; c < rs2ColCount; c++) {
				String alias = modelToEvaluate.getLabel(null);
				output[0] = alias != null ? alias : modelToEvaluate.getLocalName();
				output[1] = rsOutputs.getResultAt(r, 1).toString();
			}
			outputs.add(output);
		}
		
		List<List<String[]>> results = evaluateInComputationalGraph(pythonify(modelToEvaluate.getLocalName()), inputs, outputs);
		String retVal = results.get(0).get(0)[2];
		return retVal;
	}

	/**
	 * Method to convert a code extracted name into a valid Python name
	 * @param localName
	 * @return
	 */
	public String pythonify(String localName) {
		return localName.replace('.', '_');
	}

	/**
	 * Method to save a Python script as an equation in the target computational graph
	 * @param modelUri--the URI of the equation to be saved
	 * @param modifiedPythonScript
	 * @param dataLocation
	 * @param inputs
	 * @param outputs
	 * @return -- a List of Lists of String array. Each String array contains the [0] name, [1] type, adn [2] the value of the output.
	 * @throws IOException
	 */
	public List<List<String[]>> evaluateInComputationalGraph(String modelUri, List<String[]> inputs, List<String[]> outputs) throws IOException {
		String serviceBaseUri = getPreference(DialogPreferences.ANSWER_KCHAIN_CG_SERVICE_BASE_URI.getId());
		KChainServiceInterface kcService = new KChainServiceInterface(serviceBaseUri);
		List<List<String[]>> results = kcService.evalCGModel(modelUri, inputs, outputs);
						
		return results;
	}

	private String stripNamespaceDelimiter(String ns) {
		if (ns.endsWith("#")) {
			ns = ns.substring(0, ns.length() - 1);
		}
		return ns;
	}

	private String removeClassWrapper(String pythonCode) {
		StringBuilder methodCode = new StringBuilder();
		boolean saveLine = false;		
        try (BufferedReader reader = new BufferedReader(new StringReader(pythonCode))) {
            String line = reader.readLine();
            while (line != null) {
    			if (saveLine || line.trim().startsWith("def ")) {
    				methodCode.append(line);
    				methodCode.append(System.lineSeparator());
    				saveLine = true;
    			}
                line = reader.readLine();
            }
        } catch (IOException exc) {
            // quit
        }
		return methodCode.toString();
	}

	public boolean importCodeSnippetToComputationalGraph(Object rs, String userInput) throws InvalidNameException, ConfigurationException, ReasonerNotFoundException, QueryParseException, QueryCancelledException, AnswerExtractionException {
		boolean success = false;
		if (rs instanceof ResultSet) {
			List<String> initializerKeywords = getInitializerKeywords();
			boolean sns = ((ResultSet)rs).getShowNamespaces();
			((ResultSet)rs).setShowNamespaces(false);
			String[] cns = ((ResultSet) rs).getColumnNames();
			if (cns[0].equals("m")) {
				for (int r = 0; r < ((ResultSet)rs).getRowCount(); r++) {
					Object rsa = ((ResultSet) rs).getResultAt(r, 0);
					if (rsa.toString().equals(userInput)) {
						logger.debug("Ready to import method " + rsa.toString());
						
						if (cns[3].equals("s")) {
							String methScript = ((ResultSet)rs).getResultAt(r, 3).toString();
							logger.debug("Ready to build CG with method '" + rsa.toString() + "':");
							logger.debug(methScript);
							List<String> sadlDeclaration = convertCodeExtractedMethodToExternalEquationInSadlSyntax(initializerKeywords, rsa.toString(), "Java", methScript);
							for (String sd : sadlDeclaration) {
								logger.debug("SADL equation:");
								logger.debug(sd);
							}
							success = true;
						}
						else {
							throw new AnswerExtractionException("No method script found");
						}
						break;
					}
				}
			}
			if (sns) {
				((ResultSet)rs).setShowNamespaces(sns);
			}
		}
		return success;
	}

	/**
	 * Method to convert a method extracted from text to an instance of SADL External. Note
	 * that methods extracted from text will use the SadlImplicitModel as the meta-model for representation.
	 * Note that we aren't using OwlToSadl for this conversion because the triples in the extracted model don't
	 * appear to be quite the same as the OWL created from a SADL model.
	 * @param methodName -- should be the name of the method in the extracted code model
	 * @param locality 
	 * @param locality2 
	 * @param pytfscript 
	 * @param pythoncode 
	 * @param methScript 
	 * @return -- the serialization of the new instance of External in SADL syntax
	 * @throws InvalidNameException
	 * @throws ConfigurationException
	 * @throws ReasonerNotFoundException
	 * @throws QueryParseException
	 * @throws QueryCancelledException
	 * @throws AnswerExtractionException 
	 * @throws IOException 
	 * @throws InvalidInputException 
	 */
	private List<String> convertTextExtractedMethodToExternalEquationInSadlSyntax(String methodName, String derivedFromMethodUri, Map<String,String> scriptMap, String locality) throws InvalidNameException, ConfigurationException,
			ReasonerNotFoundException, QueryParseException, QueryCancelledException, AnswerExtractionException, InvalidInputException, IOException {
		List<String> returnSadlStatements = new ArrayList<String>();
		StringBuilder sb = new StringBuilder("External ");
		sb.append(methodName);
		
		IReasoner reasoner = getConfigurationManager().getReasoner();
		if (!reasoner.isInitialized()) {
			reasoner.setConfigurationManager(getConfigurationManager());
			reasoner.initializeReasoner(getOwlModelsFolder(), getExtractionProcessor().getTextModelName(), null);
		}

		String outputTypeQuery = "select distinct ?retname ?rettyp ?alias ?st where {<";
		outputTypeQuery += getDomainModelName() + "#";
		outputTypeQuery += methodName.toString().trim();
		outputTypeQuery += "> <returnTypes>/<rdf:rest>*/<rdf:first> ?rt . OPTIONAL{?rt <localDescriptorName> ?retname} . ";
		outputTypeQuery += "?rt <dataType> ?rettyp . ";
		outputTypeQuery += "OPTIONAL{?rt <localDescriptorName> ?alias} . ";
		outputTypeQuery += "OPTIONAL{?rt <augmentedType> ?augt . ?augt <semType> ?st}}";
		outputTypeQuery = getInitializedTextModelReasoner().prepareQuery(outputTypeQuery);
		ResultSet outputResults =  getInitializedTextModelReasoner().ask(outputTypeQuery);
		String retName = outputResults != null ? outputResults.getResultAt(0, 0).toString() : null;	// this assumes a single return value
		if (retName != null) {
			sb.append(" (alias \"");
			sb.append(retName);
			sb.append("\") ");
		}

		if (derivedFromMethodUri != null) {
			sb.append(" (derivedFrom ");
			sb.append(derivedFromMethodUri);
			sb.append(")");
		}

		// get inputs and outputs and identify semantic meaning thereof
		String inputQuery = "select distinct ?arg ?argName ?argtyp ?st where {<";
		inputQuery += getDomainModelName() + "#";
		inputQuery += methodName.toString().trim();
		inputQuery += "> <arguments>/<rdf:rest>*/<rdf:first> ?arg . ?arg <localDescriptorName> ?argName . ";
		inputQuery += "OPTIONAL{?arg <dataType> ?argtyp} . ";
		inputQuery += "OPTIONAL{?arg <augmentedType> ?augt . ?augt <semType> ?st}}";
		inputQuery = getInitializedTextModelReasoner().prepareQuery(inputQuery);
		ResultSet inputResults =  getInitializedTextModelReasoner().ask(inputQuery);

		sb.append("(");
//		clearCodeModelReasoner();

		String origScript = scriptMap.get(SadlConstants.SADL_IMPLICIT_MODEL_TEXT_LANGUAGE_INST_URI);
		List<OntResource> articledClasses = new ArrayList<OntResource>();
		logger.debug(inputResults != null ? inputResults.toStringWithIndent(5) : "no results");
		if (inputResults != null) {
			inputResults.setShowNamespaces(false);
			for (int r = 0; r < inputResults.getRowCount(); r++) {
				String argType = inputResults.getResultAt(r, 2).toString();
				String argName = inputResults.getResultAt(r, 1).toString();
				Object stobj = inputResults.getResultAt(r, 3);
				String augtype = stobj != null ? processTextToTriplesAugType(stobj.toString()) : null;
				if (r > 0) {
					sb.append(", ");
				}
				sb.append(argType);
				sb.append(" ");
				sb.append(checkForKeyword(argName));
				if (augtype == null) {
					augtype = getAugmentedTypeFromLocalitySearch(argName, origScript, locality, articledClasses);
				}
				if (augtype != null) {
					sb.append("(");
					sb.append(augtype);
					sb.append(")");
				}
			}
		}
		sb.append(")");
		logger.debug(outputResults != null ? outputResults.toStringWithIndent(5) : "no results");
		if (outputResults != null) {
			sb.append(" returns ");
			outputResults.setShowNamespaces(false);
			int numReturnValues = outputResults.getRowCount();
//			if (numReturnValues > 1) {
//				sb.append("[");
//			}
			for (int r = 0; r < numReturnValues; r++) {
				Object rt = outputResults.getResultAt(r, 1);
				if (rt != null) {
					String retType = rt.toString();
					if (r > 0) {
						sb.append(", ");
					}
					sb.append(retType);
					Object atobj = outputResults.getResultAt(r, 3);
					String augtype = atobj != null ? processTextToTriplesAugType(atobj.toString()) : null;
					if (augtype == null) {
						String rn = outputResults.getResultAt(r, 0).toString();
						if (rn != null) {
							augtype = getAugmentedTypeFromLocalitySearch(rn, origScript, locality, articledClasses);
						}
					}
					if (augtype != null) {
						sb.append("(");
						sb.append(augtype);
						sb.append(")");
					}
				}
			}
//			if (numReturnValues > 1) {
//				sb.append("]");
//			}	
		}
		else {
			int argStart = sb.indexOf("(");
			sb.insert(argStart, " (note \"This equation does not return anything\") ");
		}
		sb.append(":");
//
//		else {
//			// ANSWER doesn't currently support an equation that doesn't return anything
////			getTextProcessor().getCurrentTextModel().write(System.err);
//			throw new AnswerExtractionException("Equations that do not return a value are not supported.");
//		}
		String eqUri = getExtractionProcessor().getTextModelName() + "#" + methodName.toString().trim();
		sb.append(" \"");
		sb.append(eqUri);
		sb.append("\".");
		returnSadlStatements.add(sb.toString());
		
		// now add the scripts for lang1 and lang2
		StringBuilder sb2 = new StringBuilder(methodName);
		boolean hasPriorTriple = false;
		if (saveOriginalScript() && scriptMap.containsKey(SadlConstants.SADL_IMPLICIT_MODEL_TEXT_LANGUAGE_INST_URI)) {
			sb2.append(" has expression (a Script with language ");
			sb2.append(getLocalNameFromUri(SadlConstants.SADL_IMPLICIT_MODEL_TEXT_LANGUAGE_INST_URI));
			sb2.append(", with script \n\"");
			sb2.append(escapeDoubleQuotes(origScript));
			sb2.append("\")");
			hasPriorTriple = true; 
		}
		if (savePythonScript() && scriptMap.containsKey(SadlConstants.SADL_IMPLICIT_MODEL_PYTHON_LANGUAGE_INST_URI)) {
			if (hasPriorTriple) {
				sb2.append(",\n");
			}
			sb2.append(" has expression (a Script with language ");
			sb2.append(getLocalNameFromUri(SadlConstants.SADL_IMPLICIT_MODEL_PYTHON_LANGUAGE_INST_URI));
			sb2.append(", with script \n\"");
			sb2.append(escapeDoubleQuotes(scriptMap.get(SadlConstants.SADL_IMPLICIT_MODEL_PYTHON_LANGUAGE_INST_URI)));
			sb2.append("\")");
			hasPriorTriple = true; 
		}
		if (saveOtherPythonScripts() && scriptMap.containsKey(DialogConstants.NUMPY_PYTHON_LANGUAGE)) {
			if (hasPriorTriple) {
				sb2.append(",\n");
			}
			sb2.append(" has expression (a Script with language ");
			sb2.append(getLocalNameFromUri(DialogConstants.NUMPY_PYTHON_LANGUAGE));
			sb2.append(", with script \n\"");
			sb2.append(escapeDoubleQuotes(scriptMap.get(DialogConstants.NUMPY_PYTHON_LANGUAGE)));
			sb2.append("\")");
		}
		sb2.append(".\n");
		returnSadlStatements.add(sb2.toString());
		return returnSadlStatements;
	}

	private String processTextToTriplesAugType(String textToTriplesAugType) {
		String conceptUri = null;
		String conceptName = null;
		int split = textToTriplesAugType.lastIndexOf("#");
		if (split > 0) {
			conceptName = textToTriplesAugType.substring(split + 1);
			conceptUri = getDomainModelName() + "#" + conceptName;
		}
		split = textToTriplesAugType.lastIndexOf('/');
		if (split > 0) {
			conceptName = textToTriplesAugType.substring(split + 1);
			conceptUri = getDomainModelName() + "#" + conceptName;
		}
		if (conceptName == null) {	// must be a localname already
			conceptName = textToTriplesAugType;
			conceptUri = getDomainModelName() + "#" + conceptName;
		}
		// find name in domain model else insert line in dialog
		Resource dmnrsrc = getDomainModel().getOntResource(conceptUri);
		if (dmnrsrc == null) {
			try {
				if (!isConceptAdded(conceptName)) {
					notifyUser(getOwlModelsFolder(), checkForKeyword(conceptName) + " is a class.", false);
					conceptAdded(conceptName);
				}
			} catch (ConfigurationException e) {
				// TODO Auto-generated catch block
				e.printStackTrace();
			}
		}
		return conceptName;
	}

	private void conceptAdded(String conceptName) {
		if(!classesDeclared .contains(conceptName)) {
			classesDeclared.add(conceptName);
		}
	}

	private boolean isConceptAdded(String conceptName) {
		return classesDeclared.contains(conceptName);
	}
	
	private void clearConceptsAdded() {
		classesDeclared.clear();
	}

	/**
	 * Method to get the AugmentedType of a name from locality search and return a valid SADL AugmentedType expression
	 * @param name -- name for which information is desired
	 * @param script -- the script (text) that is being processed 
	 * @param locality -- the locality in which the search is to occur
	 * @param articledClasses 
	 * @return -- augmented type information in SADL format
	 * @throws IOException 
	 * @throws InvalidInputException 
	 */
	private String getAugmentedTypeFromLocalitySearch(String name, String script, String locality, List<OntResource> articledClasses) throws InvalidInputException, IOException {
		// check cache
		if (equationVariableContextHasBeenCached(name, locality)) {
			return getEquationVariableContextFromCache(name, locality);
		}
		// 	search the locality for the argName
		EquationVariableContextResponse evc = getTextProcessor().equationVariableContext(name, locality);
		List<String[]> evcr = null;
		if (evc != null) {
			evcr = evc.getResults();
			if (script != null) {
				if (evcr != null) {
					for (String[] r : evcr) {
						// r[0] is the script using this name, only consider results for this script
						if (r[0].trim().equals(script.trim())) {
							String conceptName = r[2];	// the label from the locality search
							if (conceptName != null) {
								if (getDomainModel() != null) {
									// look for something in the domain ontology that has a label matching the locality label
									Literal lit = getDomainModel().createLiteral( conceptName, "en" );  	// this is how the literals are created in JenaBasedSadlModelProcessor; 
																							// literals from elesewhere might not match
									StmtIterator stmtItr = getDomainModel().listStatements(null, RDFS.label, lit);
									if (stmtItr.hasNext()) {
										while (stmtItr.hasNext()) {
											Resource subj = stmtItr.nextStatement().getSubject();
											if (subj.isURIResource()) {
												if (subj.canAs(OntClass.class)) {
													stmtItr.close();
													cacheEquationVariableContext(name, locality, subj.getLocalName());
													return " (" + checkForKeyword(subj.getLocalName()) + ")";
												}
											}
										}
									}
								}
							}
						}
					}
				}
				for (String[] r : evcr) {
					// r[0] is the script using this name, only consider results for this script
					if (r[0].trim().equals(script.trim())) {
						String conceptName = r[2];	// the label from the locality search
						if (conceptName != null) {
							String matchingRsrcQN = findOntModelResourceWithMatchingLocalname(conceptName, name, articledClasses);
							if (matchingRsrcQN != null) {
								cacheEquationVariableContext(name, locality, matchingRsrcQN);
								return " (" + checkForKeyword(matchingRsrcQN) + ")";
							}
						}
					}
				}
			}
		}
		if (getDomainModel() != null) {
			// look for something in the domain ontology that has a label matching the name
			Literal lit = getDomainModel().createLiteral( name, "en" );  	// this is how the literals are created in JenaBasedSadlModelProcessor; 
																	// literals from elesewhere might not match
			StmtIterator stmtItr = getDomainModel().listStatements(null, RDFS.label, lit);
			if (stmtItr.hasNext()) {
				while (stmtItr.hasNext()) {
					Resource subj = stmtItr.nextStatement().getSubject();
					if (subj.isURIResource() && subj.canAs(OntResource.class)) {
						stmtItr.close();
						String concept = resourceToAugmentedTypeContent(getDomainModel(), name, subj.as(OntResource.class), articledClasses);
						cacheEquationVariableContext(name, locality, concept);
						return " (" + concept + ")";
					}
				}
			}
//			else {
//				getDomainModel().write(System.err);
//			}
			String matchingRsrcQN = findOntModelResourceWithMatchingLocalname(name, name, articledClasses);
			if (matchingRsrcQN != null) {
				cacheEquationVariableContext(name, locality, matchingRsrcQN);
				return " (" + checkForKeyword(matchingRsrcQN) + ")";
			}
		}
		if (evcr != null) {
			List<String> thisNamesUris = null;
			for (String[] r : evcr) {
				if (r[3] != null) {
					// we have a URI
					if (thisNamesUris == null) thisNamesUris = new ArrayList<String>();
					if (!thisNamesUris.contains(r[3])) {
						thisNamesUris.add(r[3]);
					}
					if (getUnmatchedUrisAndLabels() == null) {
						setUnmatchedUrisAndLabels(new HashMap<String, List<String>>());
					}
					
					if (r[2] == null) {	// no label
						getUnmatchedUrisAndLabels().put(r[3],  null);
					}
					else {
						// we have a label; 
						if (getUnmatchedUrisAndLabels().containsKey(r[3])) {
							if (!getUnmatchedUrisAndLabels().get(r[3]).contains(r[2])) {
								getUnmatchedUrisAndLabels().get(r[3]).add(r[2]);
							}
						}
						else {	
							List<String> labels = new ArrayList<String>();
							labels.add(r[2]);
							getUnmatchedUrisAndLabels().put(r[3], labels);
						}
					}
				}
			}
			System.out.println("Unmapped concepts found for parameter '" + name + "':");
			if (getUnmatchedUrisAndLabels() == null) {
				System.out.println("   none");
			}
			else if (thisNamesUris != null) {
				StringBuilder sb = null;
				int cntr = 0;
				for (String thisUri : thisNamesUris) {
					if (getUnmatchedUrisAndLabels().containsKey(thisUri)) {
						if (sb == null) sb = new StringBuilder(" (");
						if (cntr > 0) sb.append(" or ");
						sb.append(checkForKeyword(getLocalNameFromUri(thisUri)));
					}
				}
				if (sb != null) sb.append(") ");
				String concept = sb.toString();
				cacheEquationVariableContext(name, locality, concept);
				return concept;
			}
//				Iterator<String> itr = getUnmatchedUrisAndLabels().keySet().iterator();
//				if (itr.hasNext()) {
//					StringBuilder sb = new StringBuilder(" (");
//					int cntr = 0;
//					while (itr.hasNext()) {
//						String uri = itr.next();
//						System.out.println("   Uri: " + uri);
//						if (cntr > 0) sb.append(" or ");
//						sb.append(getLocalNameFromUri(uri));
//						if (getUnmatchedUrisAndLabels() != null && getUnmatchedUrisAndLabels().containsKey(uri)) {
//							System.out.println("      Labels:");
//							if (getUnmatchedUrisAndLabels().get(uri) != null) {
//								for (String label : getUnmatchedUrisAndLabels().get(uri)) {
//									System.out.println("        " + label);
//								}
//							}
//						}
//						cntr++;
//					}
//					sb.append(") ");
//					return sb.toString();
//				}
//			}
		}
		cacheEquationVariableContext(name, locality, null);
		return null;
	}

	private boolean equationVariableContextHasBeenCached(String name, String locality) {
		String key = locality + "#" + name;
		return cachedEquationVariableContext.containsKey(key);
	}
	
	private String getEquationVariableContextFromCache(String name, String locality) {
		String key = locality + "#" + name;
		return cachedEquationVariableContext.get(key);
	}
	
	private void cacheEquationVariableContext(String name, String locality, String nameToCache) {
		String key = locality + "#" + name;
		cachedEquationVariableContext.put(key, nameToCache);
	}

	/**
	 * Method to get the declaration of concepts not matched in the domain ontology for inclusion in the dialog window content
	 * @return -- list of statements in SadlSyntax
	 */
	private List<String> getUnmatchedConceptDeclarationStatements() {
		Map<String, List<String>> unmatched = getUnmatchedUrisAndLabels();
		if (unmatched != null) {
			List<String> stmts = new ArrayList<String>();
			Iterator<String> itr = unmatched.keySet().iterator();
			while (itr.hasNext()) {
				String uri = itr.next();
				StringBuilder sb = new StringBuilder();
				String localName = getLocalNameFromUri(uri);
				sb.append(localName);
				List<String> labels = unmatched.get(uri);
				if (labels != null) {
					sb.append(" (alias ");
					boolean first = true;
					for (String label : labels) {
						if (!first) sb.append(", ");
						sb.append("\"");
						sb.append(label);
						sb.append("\"");
						first = false;
					}
					sb.append(") is a class.");
				}
				stmts.add(sb.toString());
				StringBuilder sb2 = new StringBuilder();
				sb2.append(localName);
				sb2.append(" definedBy \"");
				sb2.append(getNamespaceFromUri(uri));
				sb2.append("\".");
				stmts.add(sb2.toString());
			}
			return stmts;
		}
		return null;
	}

	/** Method to extract a localname from an ontology resource URI
	 * @param uri
	 * @return local name
	 */
	private String getLocalNameFromUri(String uri) {
		int lbl = uri.indexOf('#');
		if ( lbl > 0) {
			return uri.substring(lbl + 1);
		}
		int lastSlash = uri.lastIndexOf('/');
		if (lastSlash > 0) {
			return uri.substring(lastSlash + 1);
		}
		return uri;
	}

	/** Method to extract a namespace from an ontology resource URI
	 * @param uri
	 * @return namespace
	 */
	private String getNamespaceFromUri(String uri) {
		int lbl = uri.indexOf('#');
		if ( lbl > 0) {
			return uri.substring(0, lbl);
		}
		int lastSlash = uri.lastIndexOf('/');
		if (lastSlash > 0) {
			return uri.substring(0, lastSlash);
		}
		return uri;
	}

	/**
	 * Method to find an OntResource in the domain model that matches the resource name
	 * @param resourceName
	 * @param avoidanceName -- name that should be avoided (use prefix if match)
	 * @param articledClasses
	 * @return
	 */
	private String findOntModelResourceWithMatchingLocalname(String resourceName, String avoidanceName, List<OntResource> articledClasses) {
		OntModel dm = getDomainModel();
		if (dm != null) {
			OntResource resourceFound = null;
			if (getDialogAnswerProvider() instanceof DialogAnswerProviderConsoleForTest) {
				// only check the domain model if it is not generated from an Eclipse UI DialogAnswerProvider
				ExtendedIterator<Ontology> oitr = dm.listOntologies();
				while (oitr.hasNext()) {
					String ouri = oitr.next().getURI();
					String uri = ouri.endsWith("#") ? ouri : (ouri + "#") + resourceName;
					resourceFound = dm.getOntResource(uri);
					if (resourceFound != null) {
						oitr.close();
						break;
					}
				}
			}
			if (resourceFound == null) {
				Iterator<String> impitr = dm.listImportedOntologyURIs(true).iterator();
				while (impitr.hasNext()) {
					String impns = impitr.next();
					String uri = impns.endsWith("#") ? impns : (impns + "#") + resourceName;
					resourceFound = dm.getOntResource(uri);
					if (resourceFound != null) {
						break;
					}
				}
			}
			if (resourceFound != null) {
				return resourceToAugmentedTypeContent(dm, avoidanceName, resourceFound, articledClasses);
			}

		}
		return null;
	}

	private String resourceToAugmentedTypeContent(OntModel dm, String name, OntResource resourceFound, List<OntResource> articledClasses) {
		StringBuilder sb = new StringBuilder();
		String prefix = getConfigurationManager().getGlobalPrefix(resourceFound.getNameSpace());
		if (resourceFound.getLocalName().equals(name)) {
			sb.append(prefix + ":" + name);
		}
		else {
			sb.append(resourceFound.getLocalName());
		}
		if (resourceFound.isProperty()) {
			StmtIterator dmitr = dm.listStatements(resourceFound, RDFS.domain, (RDFNode)null);
			while (dmitr.hasNext()) {
				RDFNode domain = dmitr.nextStatement().getObject();
				if (domain.isURIResource()) {
					if (lookForSubclassInArticledClasses && domain.asResource().canAs(OntResource.class)) {
						OntResource subclass = findSubclassInArticledClasses(articledClasses, domain.asResource().as(OntResource.class));
						if (subclass != null) {
							domain = subclass;
						}
					}
					String ln = domain.asResource().getLocalName();
					if (!articledClasses.contains(domain)) {
						if (TextProcessor.isVowel(ln.charAt(0))) {
							sb.append(" of an ");
						}
						else {
							sb.append(" of a ");
						}
						articledClasses.add(domain.asResource().as(OntResource.class));
					}
					else {
						sb.append(" of the ");
					}
					sb.append(ln);
					dmitr.close();
					break;
				}
			}
		}
		return sb.toString();
	}

	private OntResource findSubclassInArticledClasses(List<OntResource> articledClasses, OntResource cls) {
		for (OntResource or : articledClasses) {
			try {
				if (SadlUtils.classIsSubclassOf(or.as(OntClass.class), cls, true, null)) {
					return or;
				}
			} catch (CircularDependencyException e) {
				// TODO Auto-generated catch block
				e.printStackTrace();
			}
		}
		return null;
	}

	/**
	 * Method to convert a method extracted from code to an instance of SADL External. Note
	 * that methods extracted from code use the CodeExtractionModel as the meta-model for representation.
	 * @param initializerKeywords 
	 * @param methodName -- should be the name of the method in the extracted code model
	 * @param pythoncode 
	 * @param methScript 
	 * @return -- the serialization of the new instance of External in SADL syntax
	 * @throws InvalidNameException
	 * @throws ConfigurationException
	 * @throws ReasonerNotFoundException
	 * @throws QueryParseException
	 * @throws QueryCancelledException
	 * @throws AnswerExtractionException 
	 */
	private List<String> convertCodeExtractedMethodToExternalEquationInSadlSyntax(List<String> initializerKeywords, String methodName, String originalLanguage, String originalScript) throws InvalidNameException, ConfigurationException,
			ReasonerNotFoundException, QueryParseException, QueryCancelledException, AnswerExtractionException {
		String pythoncode = null;
		String tfPythonCode = null;
		String npPythonCode = null;
		try {
			String className;
			if (methodName.indexOf('.') > 0) {
				int endOfClassName = methodName.indexOf('.');
				className = methodName.substring(0, endOfClassName);
			}
			else {
				className = "UnidentifiedClass";
			}
			if (savePythonScript() || saveOtherPythonScripts()) {
				AnswerExtractionProcessor ep = getExtractionProcessor();
				pythoncode = ep.translateMethodJavaToPython(className, originalScript);
				if (saveOtherPythonScripts()) {
					tfPythonCode = pythonToTensorFlowPython(pythoncode);
					npPythonCode = pythonToNumPyPython(pythoncode);
				}
			}
		} catch (IOException e) {
			Throwable cause = e.getCause();
			if (cause instanceof ConnectException || cause instanceof UnknownHostException) {
				StringBuilder sb = new StringBuilder(e.getMessage());
				sb.append(" to translate Java method '" + methodName + "' to Python. ");
				sb.append(cause.getMessage());
				sb.append(".");
				System.err.println(sb.toString());
			}
			else {
				StringBuilder sb = new StringBuilder(e.getMessage());
				sb.append(" to translate Java method '" + methodName + "' to Python. ");
				System.err.println(sb.toString());
				e.printStackTrace();
			}
		}
		List<String> returnSadlStatements = new ArrayList<String>();
		StringBuilder sb = new StringBuilder("External ");
		sb.append(methodName);
		sb.append("(");
//		clearCodeModelReasoner();
		int typeDeclarationIndex = 0;
		// get inputs and outputs and identify semantic meaning thereof
		String inputQuery = "select ?arg ?argName ?argtyp where {<";
		inputQuery += methodName.toString().trim();
		inputQuery += "> <cmArguments>/<sadllistmodel:rest>*/<sadllistmodel:first> ?arg . ?arg <varName> ?argName . OPTIONAL{?arg <varType> ?argtyp}}";
		inputQuery = getInitializedCodeModelReasoner().prepareQuery(inputQuery);
		ResultSet inputResults =  getInitializedCodeModelReasoner().ask(inputQuery);
		logger.debug(inputResults != null ? inputResults.toStringWithIndent(5) : "no results");
		if (inputResults != null) {
			for (int r = 0; r < inputResults.getRowCount(); r++) {
				String argType = inputResults.getResultAt(r, 2).toString();
				if (!typeFoundInSomeModel(argType)) {
					if (!addedTypeDeclarations.contains(argType)) {
						returnSadlStatements.add(typeDeclarationIndex++, (argType + " is a class."));
						addedTypeDeclarations.add(argType);
					}
				}
				String argName = inputResults.getResultAt(r, 1).toString();
				if (r > 0) {
					sb.append(", ");
				}
				sb.append(argType);
				sb.append(" ");
				sb.append(argName);
			}
		}
		sb.append(")"); 
		
		String outputTypeQuery = "select ?rettyp where {<";
		outputTypeQuery += methodName.toString().trim();
		outputTypeQuery += "> <cmReturnTypes>/<sadllistmodel:rest>*/<sadllistmodel:first> ?rettyp }";
		outputTypeQuery = getInitializedCodeModelReasoner().prepareQuery(outputTypeQuery);
		ResultSet outputResults =  getInitializedCodeModelReasoner().ask(outputTypeQuery);
		logger.debug(outputResults != null ? outputResults.toStringWithIndent(5) : "no results");
		if (outputResults != null) {
			sb.append(" returns ");
			int numReturnValues = outputResults.getRowCount();
//			if (numReturnValues > 1) {
//				sb.append("[");
//			}
			for (int r = 0; r < numReturnValues; r++) {
				String retType = outputResults.getResultAt(r, 0).toString();
				if (!typeFoundInSomeModel(retType)) {
					if (!addedTypeDeclarations.contains(retType)) {
						returnSadlStatements.add(typeDeclarationIndex++, (retType + " is a class."));
						addedTypeDeclarations.add(retType);
					}
				}
				if (r > 0) {
					sb.append(", ");
				}
				sb.append(retType);
			}
			sb.append(":");
//			if (numReturnValues > 1) {
//				sb.append("]");
//			}	
		}
		else {
			sb.append(":");
		}
//		else {
//			// SADL doesn't currently support an equation that doesn't return anything
//			throw new AnswerExtractionException("Equations that do not return a value are not supported.");
//		}
		String eqUri = getExtractionProcessor().getCodeModelName() + "#" + methodName.toString().trim();
		sb.append(" \"");
		sb.append(eqUri);
		sb.append("\".");
		returnSadlStatements.add(sb.toString());
				
		// now add the scripts for lang1 and lang2
		StringBuilder sb2 = new StringBuilder(methodName);
		boolean hasPriorTriple = false;
		// is this an InitializerMethod?
		String initializedClassName = getInitializedClassName(initializerKeywords, methodName);
		if (initializedClassName != null) {
			sb2.append(" is an IntializerMethod, initializes ");
			sb2.append(initializedClassName);
			hasPriorTriple = true;
		}
		
		// put in any dependencies
//		SADL_IMPLICIT_MODEL_DEPENDS_ON_PROPERTY_URI
		String dependencyQuery = "select distinct ?dm where {<";
		dependencyQuery += methodName.toString().trim();
		dependencyQuery += "> <calls> ?mc . ?mc <codeBlock> ?dm}";
		dependencyQuery = getInitializedCodeModelReasoner().prepareQuery(dependencyQuery);
		ResultSet dependencyRs =  getInitializedCodeModelReasoner().ask(dependencyQuery);
		if (dependencyRs != null && dependencyRs.hasNext()) {
			dependencyRs.setShowNamespaces(false);
			for (int r = 0; r < dependencyRs.getRowCount(); r++) {
				if (hasPriorTriple) {
					sb2.append(",\n");
				}
				sb2.append(" has dependsOn ");
				sb2.append(dependencyRs.getResultAt(r, 0));
				hasPriorTriple = true;
			}
		}
		else {
			String q = "select ?m ?dm where {?m <" + DialogConstants.SADL_IMPLICIT_MODEL_DEPENDS_ON_PROPERTY_URI + "> ?dm}";
			ResultSet rsq = getInitializedCodeModelReasoner().ask(q);
			if (rsq != null) {
				int i = 0;
			}
		}
		ResultSet impIn =getImplicitInputs(methodName);
		if (impIn != null) {
			for (int r = 0; r < impIn.getRowCount(); r++) {
				if (hasPriorTriple) {
					sb2.append(",\n");
				}
				sb2.append(" has implicitInput (an ImplicitDataDescriptor with localDescriptorName \"");
				sb2.append(impIn.getResultAt(r, 0));
				sb2.append("\", with dataType ");
				String rat = impIn.getResultAt(r, 1).toString();
				String typ = nameToUri(rat);
				String resolved = nameToUri(typ);
				sb2.append("\"");
				if (resolved != null) {
					sb2.append(resolved);
				}
				else {
					sb2.append(typ);
				}
				sb2.append("\", ");
				if (impIn.getResultAt(r, 2) != null) {
					String cvuri = impIn.getResultAt(r, 2).toString();
					Individual cv = getExtractionProcessor().getCodeModel().getIndividual(cvuri);
					if (cv != null) {
						sb2.append(getCodeVariableDeclaration(methodName, cv));
					}
				}
				sb2.append(")");
				hasPriorTriple = true;
			}
			sb2.append(System.lineSeparator());
		}
		ResultSet impOut = getImplicitOutputs(methodName);
		if (impOut != null) {
			for (int r = 0; r < impOut.getRowCount(); r++) {
				if (hasPriorTriple) {
					sb2.append(",\n");
				}
				sb2.append(" has implicitOutput (an ImplicitDataDescriptor with localDescriptorName \"");
				sb2.append(impOut.getResultAt(r, 0));
				sb2.append("\", with dataType ");
				String typ = impOut.getResultAt(r, 1).toString();
				String resolved = nameToUri(typ);
				sb2.append("\"");
				if (resolved != null) {
					sb2.append(resolved);
				}
				else {
					sb2.append(typ);
				}
				if (impOut.getResultAt(r, 2) != null) {
					sb2.append("\", ");
					String cvuri = impOut.getResultAt(r, 2).toString();
					Individual cv = getExtractionProcessor().getCodeModel().getIndividual(cvuri);
					if (cv != null) {
						sb2.append(getCodeVariableDeclaration(methodName, cv));
					}
				}
				else {
					sb2.append("\"");
				}
				sb2.append(")");
				hasPriorTriple = true;
			}
		}
		
		if (saveOriginalScript() && originalLanguage != null && originalScript != null) {
			if (hasPriorTriple) {
				sb2.append(",\n");
			}
			sb2.append(" has expression (a Script with language ");
			sb2.append(originalLanguage);
			sb2.append(", with script \n\"");
			sb2.append(escapeDoubleQuotes(originalScript));
			sb2.append("\")");
			hasPriorTriple = true;
		}
		if (savePythonScript() && pythoncode != null) {
			if (hasPriorTriple) {
				sb2.append(",\n");
			}
			sb2.append(" has expression (a Script with language ");
			sb2.append(DialogConstants.PYTHON_LANGUAGE);
			sb2.append(", with script \n\"");
			sb2.append(escapeDoubleQuotes(pythoncode));
			sb2.append("\")");
			hasPriorTriple = true;
		}
		if (saveOtherPythonScripts()) {
			if (tfPythonCode != null) {
				if (hasPriorTriple) {
					sb2.append(",\n");
				}
				sb2.append(" has expression (a Script with language ");
				sb2.append(DialogConstants.TF_PYTHON_LANGUAGE);
				sb2.append(", with script \n\"");
				sb2.append(escapeDoubleQuotes(tfPythonCode));
				sb2.append("\")");
				hasPriorTriple = true;
			}
			if (npPythonCode != null) {
				if (hasPriorTriple) {
					sb2.append(",\n");
				}
				sb2.append(" has expression (a Script with language ");
				sb2.append(DialogConstants.NUMPY_PYTHON_LANGUAGE);
				sb2.append(", with script \n\"");
				sb2.append(escapeDoubleQuotes(npPythonCode));
				sb2.append("\")");
				hasPriorTriple = true;
			}
		}
		sb2.append(".\n");
		returnSadlStatements.add(sb2.toString());
		return returnSadlStatements;
	}

	/**
	 * Method to get the Java declaration of a code variable, translate it to Python, 
	 * 	and add both as Script values of the declaration property to the code variable instance.
	 * @param methodName
	 * @param cv
	 * @return
	 */
	private String getCodeVariableDeclaration(String methodName, Individual cv) {
		StringBuilder sb = new StringBuilder(); 
		String jlbl = cv.getLabel("Java");
		if (jlbl != null) {
			sb.append("\n   with declaration (a Script with script \"");
			sb.append(jlbl);
			sb.append("\", with language Java)");
			// translate to Python and add script
			try {
				String pycode = getPyCode(cv);
				if (pycode == null) {
					pycode = getExtractionProcessor().translateExpressionJavaToPython("DummyClass", "DummyMethod", jlbl);
					storePyCode(cv, pycode);
				}
				if (pycode != null) {
					String commentBefore = "\"\"\" generated source for method DummyMethod \"\"\"";
					int idx = pycode.indexOf(commentBefore);
					if (idx > 0) {
						pycode = pycode.substring(idx + commentBefore.length()).trim();
					}
					sb.append("\n   with declaration (a Script with script \"");
					sb.append(pycode);
					sb.append("\", with language Python)");
				}
			} catch (IOException cause) {
				if (cause instanceof ConnectException || cause instanceof UnknownHostException) {
					StringBuilder sbe = new StringBuilder(cause.getMessage());
					sbe.append(" to translate Java method '" + methodName + "' to Python. ");
					sbe.append(cause.getMessage());
					sbe.append(".");
					System.err.println(sbe.toString());
				}
				else {
					StringBuilder sbe = new StringBuilder(cause.getMessage());
					sbe.append(" to translate Java method '" + methodName + "' to Python. ");
					System.err.println(sbe.toString());
					cause.printStackTrace();
				}
			}
		}
		return sb.toString();
	}

	private void storePyCode(Individual cv, String pycode) {
		if (!variableDeclarations.containsKey(cv)) {
			variableDeclarations.put(cv, pycode);
		}
	}

	private String getPyCode(Individual cv) {
		if (variableDeclarations.containsKey(cv)) {
			return variableDeclarations.get(cv);
		}
		return null;
	}

	private String getInitializedClassName(List<String> initializerKeywords, String methodName) {
		if (initializerKeywords != null) {
			for (String ikw : initializerKeywords) {
				String lastSegment;
				int lastDot = methodName.lastIndexOf('.');
				if (lastDot > 0) {
					lastSegment = methodName.substring(lastDot+ 1); 
				}
				else {
					lastSegment = methodName;
				}
				if (lastSegment.startsWith(ikw)) {
					String rest = lastSegment.substring(ikw.length());
					// TODO if rest is the name of a domain class
					return rest;
				}
			}
		}
		return null;
	}

	private String nameToUri(String name) {
		// try for primitive data type
		try {
			if (name.endsWith("[]")) {
				name = name.substring(0, name.length() - 2);
			}
			Resource pdrsrc = JenaBasedSadlModelProcessor.primitiveDataTypeLocalnameToJenaResource(name);
			return pdrsrc.getURI();
		} catch (JenaProcessorException e) {
			// OK, not everything is primitive type
		}
//		OntModel om = getExtractionProcessor().getCodeModel();
		return getExtractionProcessor().getCodeExtractor().getClassUriFromSimpleName(name);
//			return JenaTranslatorPlugin.findNameNs(om, name);
	}

	private ResultSet getImplicitInputs(String methodName) throws InvalidNameException, ConfigurationException,
			ReasonerNotFoundException, QueryParseException, QueryCancelledException {
		String q = "select ?ivn ?ivt ?iv where {?ref <codeBlock> <";
		q += methodName.toString().trim();
		q += "> . ?ref <isImplicit> true . ?ref <cem:input> true . ";
		q += "?iv <reference> ?ref . ?iv <varName> ?ivn . ?iv <varType> ?ivt}";
		q = getInitializedCodeModelReasoner().prepareQuery(q);
		ResultSet qrs =  getInitializedCodeModelReasoner().ask(q);
		return qrs;
	}

	private ResultSet getImplicitOutputs(String methodName) throws InvalidNameException, ConfigurationException,
	ReasonerNotFoundException, QueryParseException, QueryCancelledException {
		String q = "select ?ivn ?ivt ?iv where {?ref <codeBlock> <";
		q += methodName.toString().trim();
		q += "> . ?ref <isImplicit> true . ?ref <output> true . ";
		q += "?iv <reference> ?ref . ?iv <varName> ?ivn . ?iv <varType> ?ivt}";
		q = getInitializedCodeModelReasoner().prepareQuery(q);
		ResultSet qrs =  getInitializedCodeModelReasoner().ask(q);
		return qrs;
	}
	
	/**
	 * Method to find typeLocalName as a class in the current or some imported ontology
	 * @param typeLocalName
	 * @return
	 */
	private boolean typeFoundInSomeModel(String typeLocalName) {
		List<String> primitiveTypes = new ArrayList<String>(Arrays.asList("string", "boolean", "decimal", "int", "long", "float", "double",
				"duration", "dateTime", "time", "date", "gYearMonth", "gYear", "gMonthDay", "gDay", "gMonth", "hexBinary",
				"base64Binary", "anyURI", "integer", "negativeInteger", "nonNegativeInteger", "positiveInteger",
				"nonPositiveInteger", "byte", "unsignedByte", "unsignedInt", "anySimpleType", "data", "class"));
		if (primitiveTypes.contains(typeLocalName)) {
			return true;
		}
		if (findOntModelResourceWithMatchingLocalname(typeLocalName, null, null) != null) {
			return true;
		}
		return false;
	}

	/**
	 * Method to replace each double quote (") with an escaped double quote (\")
	 * @param strIn -- input string
	 * @return -- output string
	 */
	private String escapeDoubleQuotes(String strIn) {
		return strIn.replace("\"", "\\\"");
	}
	
	/**
	 * Method to save the OWL model created from code extraction as a SADL file
	 * @param outputOwlFiles -- List of names of the OWL file created
	 * @return -- the sadl fully qualified file name
	 * @throws IOException
	 */
	public List<String> saveAsSadlFile(Map<File, Boolean> outputOwlFiles, String response) throws IOException {
		if (isYes(response)) {
			List<String> sadlFileNames = new ArrayList<String>();
			for (File outputOwlFile : outputOwlFiles.keySet()) {
				boolean isCodeExtract = outputOwlFiles.get(outputOwlFile);
				String key = outputOwlFile.getCanonicalPath();
				OntModel mdl = null;
				IConfigurationManagerForIDE cfgmgr = null;
				String mdlName = null;
				if (isCodeExtract) {
					mdl = getExtractionProcessor().getCodeExtractor().getCodeModel(key);
					cfgmgr = getExtractionProcessor().getCodeExtractor().getCodeModelConfigMgr();
					mdlName = getExtractionProcessor().getCodeModelName();
				}
				else {
					mdl = getExtractionProcessor().getTextProcessor().getTextModel(key);
					cfgmgr = getExtractionProcessor().getTextProcessor().getTextModelConfigMgr();
					mdlName = getExtractionProcessor().getTextModelName();
				}
				if (mdl != null) {
					OwlToSadl ots = new OwlToSadl(mdl, mdlName);
					String sadlFN = outputOwlFile.getCanonicalPath() + ".sadl";
					File sf = new File(sadlFN);
					if (sf.exists()) {
						sf.delete();
					}
					try {
						boolean status = ots.saveSadlModel(sadlFN);
						if (status) {
							sadlFileNames.add(sadlFN);
							/* We want to move the OWL file to the OwlModels folder so that it will exist,
							 * and change the mappings. If we aren't in the SADL IDE (e.g., JUnit tests),
							 * the .sadl file will not get rebuilt. If we are, it should be replaced(?).
							 */
							String newOwlFileName = cfgmgr.getModelFolder() + "/" + SadlUtils.replaceFileExtension(sf.getName(), "sadl", "owl");
							File newOwlFile = new File(newOwlFileName);
							if (newOwlFile.exists()) {
								newOwlFile.delete();
							}
							if (outputOwlFile.renameTo(newOwlFile)) {
								String altUrl;
								try {
									String prefix = cfgmgr.getGlobalPrefix(mdlName);
									altUrl = (new SadlUtils()).fileNameToFileUrl(newOwlFile.getCanonicalPath());
									cfgmgr.deleteMapping(altUrl,mdlName);
									cfgmgr.addMapping(altUrl, mdlName, prefix, true, "AnswerCurationManager");
									cfgmgr.addJenaMapping(mdlName, altUrl);		// this will replace old mapping?
								} catch (URISyntaxException e) {
									// TODO Auto-generated catch block
									e.printStackTrace();
								} catch (ConfigurationException e) {
									// TODO Auto-generated catch block
									e.printStackTrace();
								}
							}
						}
					} catch (OwlImportException e) {
						// TODO Auto-generated catch block
						e.printStackTrace();
					} catch (InvalidNameException e1) {
						// TODO Auto-generated catch block
						e1.printStackTrace();
					}
				}
				else {
					try {
						notifyUser(getConfigurationManager().getModelFolder(), "Failed to save " + outputOwlFile.getName() + " as SADL file.", true);
					} catch (ConfigurationException e) {
						// TODO Auto-generated catch block
						e.printStackTrace();
					}
				}
			}
			return sadlFileNames;
		}
		return null;
	}

	public static boolean isYes(Object arg1) {
		return arg1.toString().equalsIgnoreCase("yes") || arg1.toString().equalsIgnoreCase("yes.");
	}
	
	public void notifyUser(String modelFolder, String msg, boolean quote) throws ConfigurationException {
		if (getExtractionContext() != null) {
			answerUser(modelFolder, msg, quote, getExtractionContext().getHostEObject());
		}
		else {
			if (quote) {
				msg = doubleQuoteContent(msg);
			}
			InformationContent ic = new InformationContent(null, Agent.CM, msg);
			notifyUser(modelFolder, ic, quote);
		}
	}
	
	/**
	 * Method to call to put Statements into the Dialog window.
	 * @param codeModelFolder
	 * @param sc
	 * @param quote
	 */
	public void notifyUser(String codeModelFolder, StatementContent sc, boolean quote) {
		if (sc.getHostEObject() == null) {
			if (getExtractionContext() != null) {
				sc.setHostEObject(getExtractionContext().getHostEObject());
			}
		}
		else {
			sc.setHostEObject(getConversationHostObject(sc.getHostEObject()));
		}
		if (getDialogAnswerProvider() != null) {
			// talk to the user via the Dialog editor
			Method acmic = null;
			try {
				acmic = getDialogAnswerProvider().getClass().getMethod("addCurationManagerInitiatedContent", AnswerCurationManager.class, StatementContent.class);
			} catch (NoSuchMethodException e1) {
				// TODO Auto-generated catch block
				e1.printStackTrace();
			} catch (SecurityException e1) {
				// TODO Auto-generated catch block
				e1.printStackTrace();
			}
			if (acmic != null) {
				acmic.setAccessible(true);
				try {
					acmic.invoke(getDialogAnswerProvider(), this, sc);
				} catch (IllegalAccessException e) {
					// TODO Auto-generated catch block
					e.printStackTrace();
				} catch (IllegalArgumentException e) {
					// TODO Auto-generated catch block
					e.printStackTrace();
				} catch (InvocationTargetException e) {
					// TODO Auto-generated catch block
					e.printStackTrace();
				}
			}
		}
	}
	
	/**
	 * Method to call the DialogAnserProvider and replace the first text with the second text in the context of the EObject
	 * @param equationEObject
	 * @param eqTxt
	 * @param replacementTxt
	 */
	private void replaceDialogText(EObject eObject, String originalTxt, String replacementTxt) {
		if (getDialogAnswerProvider() != null) {
			// talk to the user via the Dialog editor
			Method acmic = null;
			try {
				acmic = getDialogAnswerProvider().getClass().getMethod("replaceDialogText", AnswerCurationManager.class, EObject.class, String.class, String.class);
			} catch (NoSuchMethodException e1) {
				// TODO Auto-generated catch block
				e1.printStackTrace();
			} catch (SecurityException e1) {
				// TODO Auto-generated catch block
				e1.printStackTrace();
			}
			if (acmic != null) {
				acmic.setAccessible(true);
				try {
					acmic.invoke(getDialogAnswerProvider(), this, getConversationHostObject(eObject), originalTxt, replacementTxt);
				} catch (IllegalAccessException e) {
					// TODO Auto-generated catch block
					e.printStackTrace();
				} catch (IllegalArgumentException e) {
					// TODO Auto-generated catch block
					e.printStackTrace();
				} catch (InvocationTargetException e) {
					// TODO Auto-generated catch block
					e.printStackTrace();
				}
			}
		}
	}

	/**
	 * Method to ask the user a question. (Not clear yet if it is different from ansewrUser.)
	 * @param modelFolder
	 * @param question
	 * @param quote
	 * @param ctx
	 * @return
	 * @throws ConfigurationException 
	 */
	public String askUser(String modelFolder, String question, boolean quote, EObject ctx) throws ConfigurationException {
		return answerUser(modelFolder, question, quote, ctx);
	}

	/**
	 * Method to answer a user question by displaying a statement, which may be quoted. Requires the EObject with which it is associated
	 * @param modelFolder
	 * @param msg
	 * @param quote
	 * @param ctx
	 * @return
	 * @throws ConfigurationException
	 */
	public String answerUser(String modelFolder, String msg, boolean quote, EObject ctx) throws ConfigurationException {
		if (quote) {
			msg = doubleQuoteContent(msg);
		}
		if (getDialogAnswerProvider() != null) {
			// talk to the user via the Dialog editor
			Method acmic = null;
			try {
				acmic = getDialogAnswerProvider().getClass().getMethod("addCurationManagerAnswerContent", AnswerCurationManager.class, String.class, Object.class);
			} catch (NoSuchMethodException e1) {
				// TODO Auto-generated catch block
				e1.printStackTrace();
			} catch (SecurityException e1) {
				// TODO Auto-generated catch block
				e1.printStackTrace();
			}
			if (acmic == null) {
				Method[] dapMethods = getDialogAnswerProvider().getClass().getDeclaredMethods();
				if (dapMethods != null) {
					for (Method m : dapMethods) {
						if (m.getName().equals("addCurationManagerAnswerContent")) {
							acmic = m;
							break;
						}
					}
				}
			}
			if (acmic != null) {
				acmic.setAccessible(true);
				try {
					Object retval = acmic.invoke(getDialogAnswerProvider(), this, msg, getConversationHostObject(ctx));
					if (retval != null) {
						return retval.toString();
					}
				} catch (IllegalAccessException e) {
					// TODO Auto-generated catch block
					e.printStackTrace();
				} catch (IllegalArgumentException e) {
					// TODO Auto-generated catch block
					e.printStackTrace();
				} catch (InvocationTargetException e) {
					// TODO Auto-generated catch block
					e.printStackTrace();
				}
			}
		}
		return null;
	}


	private String doubleQuoteContent(String msg) {
		String modContent = null;
		if (!msg.startsWith("\"") && !msg.endsWith("\"")) {
			if (msg.endsWith(".") || msg.endsWith("?")) {
				String lastChar = msg.substring(msg.length() - 1);
				modContent = "\"" + msg.substring(0, msg.length() - 1).replaceAll("\"", "'") + "\"" + lastChar;
			}
			else {
				modContent = "\"" + msg.replaceAll("\"", "'") + "\"" + ".";
			}
			msg = modContent;
		}
		return msg;
	}

	/**
	 * Method to read file content into a string
	 * @param file
	 * @return
	 * @throws IOException
	 */
	public String readFileToString(File file) throws IOException {
		StringBuilder fileData = new StringBuilder(1000);
		BufferedReader reader = new BufferedReader(new FileReader(file));
 
		char[] buf = new char[10];
		int numRead = 0;
		while ((numRead = reader.read(buf)) != -1) {
//			logger.debug(numRead);
			String readData = String.valueOf(buf, 0, numRead);
			fileData.append(readData);
			buf = new char[1024];
		}
 
		reader.close();
 
		return  fileData.toString();	
	}

	/**
	 * Method to answer whether the DialogAnswerProvider has been initialized
	 * @return
	 */
	public boolean dialogAnserProviderInitialized() {
		if (dialogAnswerProvider == null) {
			setDialogAnswerProvider((IDialogAnswerProvider) getConfigurationManager().getPrivateKeyValuePair(DialogConstants.DIALOG_ANSWER_PROVIDER));
		}
		return (dialogAnswerProvider != null);
	}

	protected IDialogAnswerProvider getDialogAnswerProvider() {
		if (dialogAnswerProvider == null) {
			IDialogAnswerProvider dapFound = (IDialogAnswerProvider) getConfigurationManager().getPrivateKeyValuePair(DialogConstants.DIALOG_ANSWER_PROVIDER);
			if (dapFound != null) {
				org.eclipse.emf.ecore.resource.Resource dapRsrc = dapFound.getResource();
				XtextResource thisRsrc = getResource();
				if (dapFound.getResource().getURI().equals(getResource().getURI()) && dapRsrc instanceof XtextResource) {
					setResource((XtextResource) dapRsrc);
					setDialogAnswerProvider(dapFound);
					if (dialogAnswerProvider == null) {
						setDialogAnswerProvider(new DialogAnswerProviderConsoleForTest());
					}
				}
			}
		} else if (dialogAnswerProvider instanceof DialogAnswerProviderConsoleForTest) {
			IDialogAnswerProvider provider = (IDialogAnswerProvider) getConfigurationManager().getPrivateKeyValuePair(DialogConstants.DIALOG_ANSWER_PROVIDER);
			if (provider != null && !(provider instanceof DialogAnswerProviderConsoleForTest)) {
				dialogAnswerProvider.dispose(); // Dispose the current, console-based answer provider.
				setDialogAnswerProvider(provider); // Updated with the`document`-aware dialog provider.
			}
		}
		return dialogAnswerProvider;
	}

	protected void setDialogAnswerProvider(IDialogAnswerProvider dialogAnswerProvider) {
		this.dialogAnswerProvider = dialogAnswerProvider;
	}
	
	public Object[] buildCGModel(String baseServiceUri, String modelUri, String equationModel, String dataLocation, List<String[]> inputs, List<String[]> outputs) throws IOException {
		String serviceURL = getPreference(DialogPreferences.ANSWER_KCHAIN_CG_SERVICE_BASE_URI.getId());
		KChainServiceInterface kcsi = new KChainServiceInterface(serviceURL);
		return kcsi.buildCGModel(modelUri, equationModel, dataLocation, inputs, outputs);
	}

	private IReasoner getInitializedCodeModelReasoner() throws ConfigurationException, ReasonerNotFoundException {
		if (codeModelReasoner == null) {
			codeModelReasoner = getExtractionProcessor().getCodeExtractor().getCodeModelConfigMgr().getReasoner();
			String codeModelFolder = getOwlModelsFolder();
			if (!codeModelReasoner.isInitialized()) {
				IConfigurationManagerForIDE codeModelConfigMgr = getExtractionProcessor().getCodeExtractor().getCodeModelConfigMgr();
				codeModelReasoner.setConfigurationManager(codeModelConfigMgr);
				codeModelReasoner.initializeReasoner(codeModelFolder, getExtractionProcessor().getCodeModelName(), null);
			}
		}
		return codeModelReasoner;
	}
	
	private IReasoner getInitializedReasonerForConfiguration(IConfigurationManager cm, String modelName) throws ConfigurationException, ReasonerNotFoundException, IOException {
		IReasoner reasoner = cm.getReasoner();
		if (!reasoner.isInitialized()) {
			reasoner.initializeReasoner(cm.getModelFolder(), modelName, null);
		}
		return reasoner;
	}

	private IReasoner getInitializedReasonerForConfiguration(
			IConfigurationManagerForIDE cm, OntModel ontModel, String modelName) throws ConfigurationException, ReasonerNotFoundException {
		IReasoner reasoner = cm.getReasoner();
		if (!reasoner.isInitialized()) {
			reasoner.initializeReasoner(ontModel, modelName, null, null);
		}
		return reasoner;
	}

	private void setCodeModelReasoner(IReasoner codeModelReasoner) {
		this.codeModelReasoner = codeModelReasoner;
	}

	/**
	 * Method to add a statement to the conversation
	 * @param statement
	 * @param agent
	 * @return
	 */
	public boolean addToConversation(ConversationElement statement, Agent agent) {
		if (agent.equals(Agent.USER)) {
			return addToConversation(statement);
		}
		else if (agent.equals(Agent.CM)) {
			return addToConversation(statement);
		}
		return false;
	}
	
	public DialogContent getConversation() {
		if (conversation == null) {
			conversation = new DialogContent(getDialogAnswerProvider().getResource(), this);
		}
		return conversation;
	}
	
	/**
	 * Method to set the DialogContent, saving any existing conversation as the last conversation
	 * @param dc -- the new DialogContent
	 * @return -- return true if an existing conversation is saved as the last conversation
	 */
	public boolean setConversation(DialogContent dc) {
		boolean retval = false;
		if (conversation != null) {
			lastConversation = conversation;
			retval = true;
		}
		conversation = dc;
		return retval;
	}

	public List<ConversationElement> getConversationElements() {
		return getConversation().getStatements();
	}

	public boolean addToConversation(ConversationElement statement) {
		return getConversation().addStatement(statement);
	}

	public boolean addToConversation(ConversationElement statement, int location) {
		if (getConversation().getStatements().size() <= location) {
			return false;
		}
		getConversation().getStatements().add(location, statement);
		return true;
	}
	
	public DialogContent getLastConversation() {
		return lastConversation;
	}

	public AnswerCMStatement getLastACMQuestion() {
		// TODO Auto-generated method stub
		return null;
	}

	public void addTargetModel(String uri, String altUrl, String prefix) {
		String[] targetUris = new String[2];
		targetUris[0] = uri;
		targetUris[1] = altUrl;
		getTargetModelMap().put(prefix, targetUris);
		
	}

	public Map<String, String[]> getTargetModelMap() {
		return targetModelMap;
	}

	public void addTargetModelToMap(String alias, String[] targetUris) {
		if (targetModelMap == null) {
			targetModelMap = new HashMap<String, String[]>();
		}
		targetModelMap.put(alias, targetUris);
	}
	
	public String processUserRequest(org.eclipse.emf.ecore.resource.Resource resource, OntModel theModel, String modelName, ExpectsAnswerContent sc) 
			throws ConfigurationException, ExecutionException, IOException, TranslationException, InvalidNameException, 
				ReasonerNotFoundException, QueryParseException, QueryCancelledException, SadlInferenceException, EquationNotFoundException, AnswerExtractionException {
		String retVal;
		if (sc instanceof WhatIsContent) {
    		retVal = processWhatIsContent(resource, theModel, modelName, (WhatIsContent) sc);
    	}
		else if (sc instanceof ModifiedAskContent) {
			retVal = processModifiedAsk(resource, theModel, modelName, (ModifiedAskContent) sc);
		}
		else if (sc instanceof WhatValuesContent) {
			retVal = processWhatValuesContent(resource, theModel, modelName, (WhatValuesContent)sc);
		}
		else if (sc instanceof HowManyValuesContent) {
			retVal = processHowManyValue(resource, theModel, modelName, (HowManyValuesContent)sc);
		}
		else if (sc instanceof SaveContent) {
			retVal = processSaveRequest(resource, theModel, modelName, (SaveContent)sc);
		}
		else if (sc instanceof EvalContent) {
			retVal = processEvalRequest(resource, theModel, modelName, (EvalContent)sc);
		}
		else if (sc instanceof ExtractContent) {
			retVal = processExtractRequest(resource, theModel, modelName, (ExtractContent)sc);
		}
		else if (sc instanceof CompareContent) {
			retVal = processCompareRequest(resource, theModel, modelName, (CompareContent)sc);
		}
		else if (sc instanceof LongTaskContent) {
			// first action: this will last a long time so do something to notify user that it is in progress
			int t = ((LongTaskContent)sc).getTime();
			int telapsed = 0;
			while (telapsed < t) {
				try {
					System.out.println("sleeping for 500 ms");
					Thread.sleep(500);
				}
				catch (InterruptedException e) {
					System.out.println(e);
				}
				telapsed += 500;
			}
			retVal = "Task took " + telapsed + " ms";
			answerUser(getOwlModelsFolder(), retVal, true, sc.getHostEObject());	
			// last action: task is complete so remove user notification (cancel effect of first action)
		}
		else if (sc instanceof AddEquationContent) {
			String lhs = ((AddEquationContent)sc).getLhs();
			String eqStr = ((AddEquationContent)sc).getSadlEqStr();
			String eqName = ((AddEquationContent)sc).getEquationName();
			answerUser(getOwlModelsFolder(), eqStr, ((StatementContent)sc).isQuoteResult(), sc.getHostEObject());
			if (((AddEquationContent)sc).getEquationBody() != null) {
				// translate to Python using texttotriples service
				String toTranslate = lhs + " = " + ((AddEquationContent)sc).getEquationBody();
				String inputIdentifier = modelName + "_temp";
				String localityURI = inputIdentifier;
				String extractedTxtModelName = inputIdentifier;
				String prefix = "temp";
				try {
					getTextProcessor().clearGraph(localityURI);
					int[] results = getTextProcessor().processText(inputIdentifier, toTranslate, localityURI, extractedTxtModelName, prefix, false);
					if (results == null) {
						throw new AnswerExtractionException("Text processing service returned no information");
					}
					if (results[1] > 0) {
						// get the equation.
						String[] graphResults = getTextProcessor().retrieveGraph(localityURI);
						if (graphResults != null && graphResults.length == 3) {
							OntModel m = getTextProcessor().getTextModelConfigMgr().getOntModel(localityURI, graphResults[2], Scope.INCLUDEIMPORTS, graphResults[1]);
							List<String> scriptStatements = getScriptStatementsFromTextService(graphResults, m, eqName);
							if (scriptStatements != null) {
								for (String scptstmt : scriptStatements) {
									answerUser(getOwlModelsFolder(), scptstmt, false, sc.getHostEObject());
								}
							}
						}
						else {
							throw new AnswerExtractionException("Text processor failed to return an OWL model.");
						}
					}
				}
				catch (Throwable t) {
					retVal = t.getMessage();
				}
			}
			retVal = eqStr;
		}
		else if (sc instanceof AddAugmentedTypeInfoContent) {
			retVal = addAugmentedTypeToEquation((AddAugmentedTypeInfoContent)sc);
		}
		else {
			logger.debug("Need to add '" + sc.getClass().getCanonicalName() + "' to processUserRequest");
			retVal = "Not yet implemented";
		}
		return retVal;
	}
	
	private List<String> getScriptStatementsFromTextService(String[] graphResults, OntModel m, String eqName) throws IOException {
		if (graphResults != null && graphResults.length == 3) {
			String localityURI = graphResults[0];
			if (m != null) {
				List<String> results = new ArrayList<String>();
				StmtIterator eqnItr = m.listStatements(null, RDF.type, m.getOntClass(SadlConstants.SADL_IMPLICIT_MODEL_EXTERNAL_EQUATION_CLASS_URI));
				StringBuilder sb = new StringBuilder();
				sb.append(eqName);
				int cntr = 0;
				while (eqnItr.hasNext()) {
					Resource eqInst = eqnItr.nextStatement().getSubject();
					StmtIterator exprItr = m.listStatements(eqInst, m.getProperty(SadlConstants.SADL_IMPLICIT_MODEL_EXPRESSTION_PROPERTY_URI), (RDFNode)null);
					while (exprItr.hasNext()) {
						RDFNode exprInst = exprItr.nextStatement().getObject();
						if (exprInst.isResource()) {
							Statement lstmt = m.getProperty(exprInst.asResource(), m.getProperty(SadlConstants.SADL_IMPLICIT_MODEL_LANGUAGE_PROPERTY_URI));
							if (lstmt != null) {
								String language = lstmt.getObject().asResource().getLocalName();
								Statement scrptstmt = m.getProperty(exprInst.asResource(), m.getProperty(SadlConstants.SADL_IMPLICIT_MODEL_SCRIPT_PROPERTY_URI));
								if (scrptstmt != null) {
									String scrpt = scrptstmt.getObject().asLiteral().getString();
									if (scrpt != null) {
										if (cntr++ > 0) {
											sb.append(", ");
										}
										sb.append(System.lineSeparator());
										sb.append(" has expression (a Script with language ");
										sb.append(language);
										sb.append(", with script \"");
										sb.append(scrpt);
										sb.append("\"");
										sb.append(")");
									}
								}
							}
						}
					}
				}
				sb.append(".");
				results.add(sb.toString());
				return results;
			}
		}
		return null;
	}

	private String processCompareRequest(org.eclipse.emf.ecore.resource.Resource resource2, OntModel theModel,
			String modelName, CompareContent sc) throws AnswerExtractionException, ExecutionException, SadlInferenceException, TranslationException, ConfigurationException {
		if (ResourceManager.isSyntheticUri(null, resource2.getURI())) {
			notifyUser(null, "Can't process comparison request with a synthetic resource", true);
			return null;
		}
		else if (sc != null && sc.getComparisonRules() != null) {
			List<Rule> comparisonRules = sc.getComparisonRules();
			Object[] rss = null;
			try {
				rss = insertRulesAndQuery(resource2, comparisonRules);
			} catch (SadlInferenceException e) {
				if (e.getCause() instanceof NoModelFoundForTargetException) {
					return handleNoModelFoundForTargetException(sc, (NoModelFoundForTargetException) e.getCause());
				}
				else {
					throw e;
				}
			}
			return processResultsOfInsertRulesAndQuery(sc, rss, comparisonRules);
//			return "Processing of query disabled";
		}
		throw new AnswerExtractionException("Invalid comparison request inputs");
	}

	private String processExtractRequest(org.eclipse.emf.ecore.resource.Resource resource2, OntModel theModel,
			String dialogModelName, ExtractContent sc) throws MalformedURLException, IOException, ConfigurationException, AnswerExtractionException {
		String returnStatus = null;
		String scheme = sc.getScheme();
		String source = sc.getScheme();
		if ((scheme != null && scheme.equals("text")) || (source != null && source.equals("text"))) {
			// actual text from which to extract has been provided
			return processExtractionFromActualTextRequest(theModel, dialogModelName, sc);
		}

		String content = null;
		String outputModelName;
		String prefix;
		if (scheme != null && scheme.equals("file")) {
			SadlUtils su =  new SadlUtils();
			File f = new File(su.fileUrlToFileName(sc.getUrl()));
			content =su.fileToString(f);
			outputModelName = getModelNameFromInputFile(f);
			prefix = getModelPrefixFromInputFile(f);
			
			String destPath = (new File(getOwlModelsFolder()).getParent() + "/" + DialogConstants.EXTRACTED_MODELS_FOLDER_PATH_FRAGMENT + "/Sources/" + f.getName());
			File dest = new File(destPath);
			if (dest.exists()) {
				dest.delete();
			}
			if (!dest.exists()) {
				dest.getParentFile().mkdirs();
				Files.copy(f, dest);
//				file.createLink(location, IResource.NONE, null);
			}
		}
		else {
			content = downloadURL(sc.getUrl());
			outputModelName = getModelNameFromInputUrl(sc.getUrl());
			prefix = getModelPrefixFromInputUrl(sc.getUrl());
		}
//		System.out.println(content);	
		setExtractionContext(sc);

		if (sc.getUrl().endsWith(".java")) {
			// code extraction
			String outputOwlFileName = prefix + ".owl";
			try {
				File of = extractFromCodeAndSave(dialogModelName, content, sc.getUrl(), outputModelName, prefix, outputOwlFileName);
				if (of != null) {
					boolean useAllCodeExtractedMethods = true;
					SaveAsSadl saveAsSadl = SaveAsSadl.DoNotSaveAsSadl;
					
					outputOwlFileName = of.getCanonicalPath();
					// run inference on the model, interact with user to refine results
					String queryString = useAllCodeExtractedMethods ? SparqlQueries.ALL_CODE_EXTRACTED_METHODS : SparqlQueries.INTERESTING_METHODS_DOING_COMPUTATION;	//?m ?b ?e ?s
					ResultSet results = runInferenceFindInterestingCodeModelResults(outputOwlFileName, queryString, saveAsSadl, content);
					if (results == null || results.getRowCount() == 0) {
						notifyUser(getOwlModelsFolder(), "No equations were found in this extraction from code.", true);
					}
					else {
						equationsFromCodeResultSetToSadlContent(results, getOwlModelsFolder(), content);
					}
				}
				returnStatus = "Extracted from '" + sc.getUrl() + "' to OWL file '" + of.getCanonicalPath() + "'";
			}
			catch (Throwable t) {
				t.printStackTrace();
			}
		}
		else {
			if (sc.getUrl().endsWith(".html")) {
//				Source src = new Source(content);
//				Renderer rndrr = src.getRenderer();
//				rndrr.setNewLine(System.lineSeparator());
//				rndrr.setIncludeHyperlinkURLs(false);
//				rndrr.setConvertNonBreakingSpaces(true);
//				content = rndrr.toString();
//				content = new Source(content).getRenderer().toString();
//				System.out.println(content);
				throw new AnswerExtractionException("HTML files not currently supported");
			}
			//text extraction
			String outputOwlFileName = prefix + ".owl";
			try {
				File of = extractFromTextAndSave(dialogModelName, content, sc.getUrl(), outputModelName, prefix, outputOwlFileName);
				String owlFileForDisplay = "file:///" + of.getCanonicalPath().replace("\\", "/");
				returnStatus = "Saved extracted model to OWL '" + owlFileForDisplay + "'";
				answerUser(getOwlModelsFolder(), returnStatus, true, sc.getHostEObject());	
				processExtractedText(outputModelName, outputOwlFileName, SaveAsSadl.DoNotSaveAsSadl);
			} catch (Exception e) {
				// TODO Auto-generated catch block
				e.printStackTrace();
				returnStatus = e.getMessage();
			} 

		}
		clearExtractionContext();
		return returnStatus;
	}

	private String processExtractionFromActualTextRequest(OntModel theModel, String dialogModelName,
			ExtractContent sc) throws AnswerExtractionException, IOException, ConfigurationException {
		setExtractionContext(sc);
		String toTranslate = sc.getUrl();
		String inputIdentifier = dialogModelName + "_temp";
		String localityURI = inputIdentifier;
		String extractedTxtModelName = inputIdentifier + "_dm";
		String prefix = "temp";
		try {
			String cgResponse = getTextProcessor().clearGraph(localityURI);
			if (!isDomainModelLoaded(localityURI)) {
				String aDoResponse = getTextProcessor().addDomainOntology(extractedTxtModelName, getDomainModelExtractForTextService());
				setDomainModelLoaded(localityURI, extractedTxtModelName);
			}
			int[] results = getTextProcessor().processText(inputIdentifier, toTranslate, localityURI, extractedTxtModelName, prefix, false);
			if (results == null || (results[0] == 0 && results[1] == 0)) {
				throw new AnswerExtractionException("Text processing service returned no information");
			}
			if (results[0] > 0) {
				// get the concept(s), if they aren't in the domain model?
				String[] graphResults = getTextProcessor().retrieveGraph(localityURI);	
				OntModel m = getTextProcessor().getTextModelConfigMgr().getOntModel(localityURI, graphResults[2], Scope.INCLUDEIMPORTS, graphResults[1]);
				m.write(System.out, "N3");
				String extract = displayExtractedConcepts(m);
				notifyUser(getOwlModelsFolder(), extract, true);
				return extract;
			}
			if (results[1] > 0) {
				// get the equation(s).
				String[] graphResults = getTextProcessor().retrieveGraph(localityURI);	
				if (graphResults != null && graphResults.length == 3) {
					OntModel m = getTextProcessor().getTextModelConfigMgr().getOntModel(localityURI, graphResults[2], Scope.INCLUDEIMPORTS, graphResults[1]);
					String rememberDomainModelName = getDomainModelName();
					setDomainModelName(extractedTxtModelName);
					Map<String, String> equations;
					try {
						equations = getEquationNamesFromTextServiceResults(graphResults, m, dialogModelName);
	//					Iterator<String> eqItr = equations.keySet().iterator();
	//					while (eqItr.hasNext()) {
	//						String eqName = eqItr.next();
	//						String eqStatement = equations.get(eqName);
	//						// output equation statement
	//						answerUser(getOwlModelsFolder(), eqStatement, ((StatementContent)sc).isQuoteResult(), sc.getHostEObject());
	//						// output scripts
	//						List<String> scriptStatements = getScriptStatementsFromTextService(graphResults, m, eqName);
	//						if (scriptStatements != null) {
	//							for (String scptstmt : scriptStatements) {
	//								answerUser(getOwlModelsFolder(), scptstmt, false, sc.getHostEObject());
	//							}
	//						}
	//					}
						return "Extracted " + results[1] + " equations from the specified text";
					} catch (Exception e) {
						// TODO Auto-generated catch block
						e.printStackTrace();
						return e.getMessage();
					}
					finally {
						setDomainModelName(rememberDomainModelName);
					}
				}
				else {
					throw new AnswerExtractionException("Failed to get OWL model from text service");
				}
			}
		} catch (Throwable t) {
			notifyUser(getOwlModelsFolder(), t.getMessage(), true);
			return t.getMessage();
		}
		return null;
	}

	private void setDomainModelLoaded(String localityURI, String domainModelUri) {
		domainModelsLoaded.put(localityURI, domainModelUri);
	}

	private boolean isDomainModelLoaded(String localityURI) {
		if(domainModelsLoaded.containsKey(localityURI)) {
			return true;
		}
		return false;
	}

	private String displayExtractedConcepts(OntModel m) throws ConfigurationException {
		StringBuilder sb = new StringBuilder("Found ");
		// get everything with a label
		int cntr = 0;
		StmtIterator lblitr = m.listStatements(null, RDFS.label, (RDFNode)null);
		while (lblitr.hasNext()) {
			Statement lblstmt = lblitr.nextStatement();
			Resource subj = lblstmt.getSubject();
			String lbl = lblstmt.getObject().asLiteral().getValue().toString();
			if (cntr++ > 0) {
				sb.append(",");
				sb.append(System.lineSeparator());
			}
			sb.append(lbl);
			sb.append(",");
			StmtIterator seeAlsoItr = m.listStatements(subj, RDFS.seeAlso, (RDFNode)null);
			boolean needAnotherComma = false;
			while (seeAlsoItr.hasNext()) {
				RDFNode seeAlso = seeAlsoItr.nextStatement().getObject();
				if (seeAlso.isURIResource()) {
					String seeAlsoUri = seeAlso.asResource().getURI();
					sb.append(" links to ");
					sb.append(seeAlsoUri);
					needAnotherComma = true;
				}
			}
			StmtIterator subclassItr = m.listStatements(subj, RDFS.subClassOf, (RDFNode)null);
			while (subclassItr.hasNext()) {
				RDFNode sc = subclassItr.nextStatement().getObject();
				if (sc.isURIResource()) {
					String subClassOf = sc.asResource().getLocalName();
					if (needAnotherComma) {
						sb.append(", ");
					}
					needAnotherComma = true;
					sb.append(" subclass of ");
					sb.append(subClassOf);
				}
			}
		}
		return sb.toString();
	}

	private OntModel getDomainModelExtractForTextService() throws ConfigurationException {
		OntModel dm = getDomainModel();
		OntModelSpec spec = new OntModelSpec(OntModelSpec.OWL_MEM);
		OntDocumentManager owlDocMgr = getConfigurationManager().getJenaDocumentMgr();
		if (getOwlModelsFolder() != null && !getOwlModelsFolder().startsWith(IModelProcessor.SYNTHETIC_FROM_TEST)) {
			File mff = new File(getOwlModelsFolder());
			mff.mkdirs();
			spec.setImportModelGetter(new SadlJenaModelGetterPutter(spec, getOwlModelsFolder()));
		}
		if (owlDocMgr != null) {
			spec.setDocumentManager(owlDocMgr);
			owlDocMgr.setProcessImports(true);
		}
		OntModel extractModel = ModelFactory.createOntologyModel(spec);
		ExtendedIterator<OntClass> clssitr = dm.listClasses();
		while (clssitr.hasNext()) {
			OntClass cls = clssitr.next();
			if (cls.isURIResource() && !isAnIgnoredNamespace(cls.getNameSpace())) {
				boolean stmtFound = false;
				StmtIterator stmtitr = dm.listStatements(cls, RDFS.subClassOf, (RDFNode)null);
				while (stmtitr.hasNext()) {
					extractModel.add(stmtitr.nextStatement());
					stmtFound = true;
				}
				StmtIterator lstmtitr = dm.listStatements(cls, RDFS.label, (RDFNode)null);
				while (lstmtitr.hasNext()) {
					extractModel.add(lstmtitr.nextStatement());
					stmtFound = true;
				}
//				if (!stmtFound) {
					extractModel.createClass(cls.getURI());
//				}
			}
		}
		ExtendedIterator<OntProperty> opropitr = dm.listAllOntProperties();
		while (opropitr.hasNext()) {
			OntProperty op = opropitr.next();
			if (op.isURIResource() && !isAnIgnoredNamespace(op.getNameSpace())) {
				boolean stmtFound = false;
				StmtIterator stmtitr = dm.listStatements(op, RDF.type, (RDFNode)null);
				while (stmtitr.hasNext()) {
					extractModel.add(stmtitr.nextStatement());
					stmtFound = true;
				}
				StmtIterator lstmtitr = dm.listStatements(op, RDF.type, (RDFNode)null);
				while (lstmtitr.hasNext()) {
					extractModel.add(lstmtitr.nextStatement());
					stmtFound = true;
				}
//				if (!stmtFound) {
					extractModel.createOntProperty(op.getURI());
//				}
			}
		}
//		extractModel.write(System.err, "N3");
		return extractModel;
	}

	private boolean isAnIgnoredNamespace(String nameSpace) {
		if (nameSpace.equals(SadlConstants.SADL_BASE_MODEL_URI) ||
				nameSpace.equals(SadlConstants.SADL_LIST_MODEL_URI) ||
				nameSpace.equals(SadlConstants.SADL_IMPLICIT_MODEL_URI) ||
				nameSpace.equals(IReasoner.SADL_BUILTIN_FUNCTIONS_URI)) {
			return true;
		}
		return false;
	}

	private Map<String, String> getEquationNamesFromTextServiceResults(String[] graphResults, OntModel m, String dialogModelName) throws ConfigurationException, IOException, ReasonerNotFoundException, InvalidNameException, QueryParseException, QueryCancelledException {
//		Map<String,String> eqMap = new HashMap<String,String>();
		OntModel theModel = getExtractionProcessor().getTextModel();
//		logger.debug("The existing model:");
//		theModel.write(System.err, "N-TRIPLES");
		theModel.add(m);
		processExtractedText(dialogModelName, null, SaveAsSadl.DoNotSaveAsSadl);
		return null;
	}

	private String getModelPrefixFromInputUrl(String url) {
		int lastSlash = url.lastIndexOf('/');
		if (lastSlash > 0) {
			String prefix = url.substring(lastSlash + 1);
			prefix = prefix.replace(".", "_");
			return prefix;
		}
		return url;
	}

	private String getModelNameFromInputUrl(String url) {
		return url;
	}

	public String downloadURL(String downloadUrl) throws IOException {
		Properties p = System.getProperties();
		Iterator<Object> pitr = p.keySet().iterator();
		while (pitr.hasNext()) {
			Object key = pitr.next();
			Object prop = p.get(key);
			// System.out.println("Key=" + key.toString() + ", value = " + prop.toString());
		}
		if (EMFPlugin.IS_ECLIPSE_RUNNING) {
			for (Entry<String, String> entry : new NetworkProxySettingsProvider().getConfigurations().entrySet()) {
				p.put(entry.getKey(), entry.getValue());
			}
		}
		System.setProperties(p);
        URL website = new URL(downloadUrl);
        URLConnection connection = website.openConnection();
        BufferedReader in = new BufferedReader(
                                new InputStreamReader(
                                    connection.getInputStream()));

        StringBuilder response = new StringBuilder();
        String inputLine;

        while ((inputLine = in.readLine()) != null) 
            response.append(inputLine);

        in.close();

        return response.toString();
	}
	
	private String processModifiedAsk(org.eclipse.emf.ecore.resource.Resource resource, OntModel theModel, String modelName, ModifiedAskContent sc) throws ConfigurationException, TranslationException, InvalidNameException, ReasonerNotFoundException, QueryParseException, QueryCancelledException {
		Query q = ((ModifiedAskContent)sc).getQuery();
		String answer = null;
		boolean quote = true;

		try {

			if (isDocToModelQuery(q)) {
				answer = processDocToModelQuery(resource, q, sc);
	    		//insertionText = checkForEOS(insertionText);
//	    		Object ctx = q.getContext();
	    		//addCurationManagerContentToDialog(document, reg, insertionText, ctx, true);
	    		//notifyUser()
			} else {
				ResultSet rs = runQuery(resource, q);
				if (rs != null) {
					rs.setShowNamespaces(false);
					if (rs.getColumnCount() == 1) {
						if (rs.getRowCount() == 1) {
							answer = rs.getResultAt(0, 0).toString();
						}
						else {
							answer = "";
							for (int i = 0; i < rs.getRowCount(); i++) {
								if (i > 0) answer += ",";
								answer += rs.getResultAt(i, 0);
							}
						}
					}
					else {
						answer = rs.toString();
						answer = answer.replace("\"", "'");
					}
					quote = true;
				}
				else {
					answer = "No results found";
					quote = true;
				}
			}
		}
		catch (Exception e) {
			answer = e.getMessage();
			quote = true;
		}
		if (answer != null) {
			answerUser(getOwlModelsFolder(), answer, quote, sc.getHostEObject());
			return answer;
		}
		return null;
	}

	private boolean isDocToModelQuery(Query q) {
		List<GraphPatternElement> patterns = q.getPatterns();
		if (patterns != null) {
			for (GraphPatternElement gpe : patterns) {
				if (gpe instanceof TripleElement) {
					if (((TripleElement)gpe).getPredicate().getURI().equals(DialogConstants.SADL_IMPLICIT_MODEL_DIALOG_MODEL_PROPERTY_URI)) {
						return true;
					}
				}
			}
		}
		return false;
	}
	
	private String processDocToModelQuery(org.eclipse.emf.ecore.resource.Resource resource, Query q, ModifiedAskContent sc)  {
		List<GraphPatternElement> patterns = q.getPatterns();
		String retVal = null;
		try {
			for (GraphPatternElement gpe : patterns) {
				if (gpe instanceof TripleElement) {
					if (((TripleElement)gpe).getPredicate().getURI().equals(DialogConstants.SADL_IMPLICIT_MODEL_DIALOG_MODEL_PROPERTY_URI)) {
						Node doc = ((TripleElement)gpe).getSubject();
						// get the name and semantic type of each column
						// TODO check for aliases for column names and use alias if exists
						String tableColSemTypeQuery = "prefix rdf:<http://www.w3.org/1999/02/22-rdf-syntax-ns#> prefix rdfs:<http://www.w3.org/2000/01/rdf-schema#> select distinct ?colname ?typ where {<" + doc.getURI() +
								"> <columnDescriptors> ?cdlist . ?cdlist rdf:rest*/rdf:first ?member . " + 
								"?member <localDescriptorName> ?colname . ?member <augmentedType> ?augtype . ?augtype <semType> ?typC. ?typ rdfs:range ?typC.}";
                		q.setSparqlQueryString(tableColSemTypeQuery);
						ResultSet rrs = runQuery(resource, q);
						if (rrs != null && rrs.getRowCount() > 0) {
							// TODO 
							// convert to triples, one set for each column
							// <doc, columnname, colname>
							// <colname, semtypeprop, semtype>
							rrs.setShowNamespaces(true);
							Map<String,String> colNamesAndTypes = new HashMap<String,String>();
							for (int i = 0; i <= rrs.getColumnCount(); i++) {
								String colname = rrs.getResultAt(i, 0).toString();
								String semtyp = rrs.getResultAt(i, 1).toString();
								colNamesAndTypes.put(colname, semtyp);
							}
							Iterator<String> keyitr = colNamesAndTypes.keySet().iterator();
							NamedNode docNN = new NamedNode(doc.getURI());
							List<TripleElement> triplesList = new ArrayList<TripleElement>();
							while (keyitr.hasNext()) {
								String colname = keyitr.next();
								NamedNode colNameNN = new NamedNode(colname);
								String semtyp = colNamesAndTypes.get(colname);
								NamedNode semtypNN = new NamedNode(semtyp);
								TripleElement tr = new TripleElement(docNN, colNameNN, semtypNN);
								triplesList.add(tr);
							}
							TripleElement[] triples = triplesList.toArray(new TripleElement[triplesList.size()]);
							List<TripleElement[]> listOfTriples = new ArrayList<TripleElement[]>();
							listOfTriples.add(triples);
			                OntModelProvider.addPrivateKeyValuePair(resource, DialogConstants.LAST_DIALOG_COMMAND, listOfTriples);
	                		Object[] rss = insertTriplesAndQuery(resource, listOfTriples);
	                		
	            			String answer = getAnswerAndVisualize(sc, null, rss);

	            			if (rss != null) {
	            				retVal = stringToQuotedeString(answer);
	            			}
	            			else {
	            				retVal = "Failed to evaluate answer";
	            			}
	            			if (!retVal.equals(stringToQuotedeString(""))) {
	            				answerUser(getOwlModelsFolder(), retVal, true, sc.getHostEObject());
	            			}
						}
					}
				}
			}
		}
		catch (Exception e)
		{
            logger.debug("AutoEdit error (of type " + e.getClass().getCanonicalName() + "): " + e.getMessage());   
            return null;
        }
		return retVal;
	}
	
	

	private String processWhatValuesContent(org.eclipse.emf.ecore.resource.Resource resource, OntModel theModel,
			String modelName, WhatValuesContent sc) throws ConfigurationException {
		StringBuilder sb = new StringBuilder();
		Node cls = sc.getCls();
		String article = sc.getArticle();
		Node prop = sc.getProp();
		
		OntClass theClass = theModel.getOntClass(cls.getURI());
		OntProperty theProp = theModel.getOntProperty(prop.toFullyQualifiedString());
		ExtendedIterator<OntClass> scitr = theClass.listSuperClasses();
		boolean restrictionFound = false;
		while (scitr.hasNext()) {
			OntClass scnxt = scitr.next();
			if (scnxt.isRestriction()) {
				Restriction restrict = scnxt.asRestriction();
				OntProperty rprop = restrict.getOnProperty();
				if (rprop.equals(theProp)) {
					restrictionFound = true;
				}
			}
		}
		if (!restrictionFound) {
			StmtIterator stmtitr = theModel.listStatements(theProp, RDFS.range, (RDFNode)null);
			while (stmtitr.hasNext()) {
				RDFNode obj = stmtitr.nextStatement().getObject();
				if (obj.isURIResource()) {
					if (sb.length() > 0) {
						sb.append(" or");
					}
					sb.append(obj.asResource().getLocalName());
				}
			}
		}
		String answer = sb.toString();
		answerUser(getOwlModelsFolder(), answer, false, sc.getHostEObject());
		return answer;
	}

	private String processHowManyValue(org.eclipse.emf.ecore.resource.Resource resource, OntModel theModel,
			String modelName, HowManyValuesContent sc) throws ConfigurationException {
		StringBuilder sb = new StringBuilder();
		Node cls = sc.getCls();
		String article = sc.getArticle();
		Node typ = sc.getTyp();
		Node prop = sc.getProp();
		
		OntClass theClass = cls != null ? theModel.getOntClass(cls.getURI()) : null;
		OntProperty theProp = theModel.getOntProperty(prop.toFullyQualifiedString());
		boolean restrictionFound = false;
		if (theClass != null) {
			ExtendedIterator<OntClass> scitr = theClass.listSuperClasses();
			while (scitr.hasNext()) {
				OntClass scnxt = scitr.next();
				if (scnxt.isRestriction()) {
					Restriction restrict = scnxt.asRestriction();
					OntProperty rprop = restrict.getOnProperty();
					if (rprop.equals(theProp)) {
						restrictionFound = true;
					}
				}
			}
		}
		if (!restrictionFound) {
			StmtIterator stmtitr = theModel.listStatements(theProp, RDFS.range, (RDFNode)null);
			while (stmtitr.hasNext()) {
				RDFNode obj = stmtitr.nextStatement().getObject();
				if (obj.isURIResource()) {
					if (sb.length() > 0) {
						sb.append(" or");
					}
					sb.append(obj.asResource().getLocalName());
				}
			}
		}
		sb.insert(0, "unlimited number of values of type ");
		String answer = sb.toString();
		answerUser(getOwlModelsFolder(), answer, true, sc.getHostEObject());
		return answer;
	}

	private String processWhatIsContent(org.eclipse.emf.ecore.resource.Resource resource, OntModel theModel,
			String modelName, WhatIsContent sc) throws ExecutionException, SadlInferenceException, 
			TranslationException, ConfigurationException, IOException, AnswerExtractionException {
		if (sc != null) {
			if (sc.getComputationalGraphRules() != null) {
				List<Rule> comparisonRules = ((WhatIsContent)sc).getComputationalGraphRules();
				Object[] rss = null;
				try {
					rss = insertRulesAndQuery(resource, comparisonRules);
				} catch (SadlInferenceException e) {
					if (e.getCause() instanceof NoModelFoundForTargetException) {
						return handleNoModelFoundForTargetException(sc, (NoModelFoundForTargetException) e.getCause());
					}
					else {
						throw e;
					}
				}
				return processResultsOfInsertRulesAndQuery(sc, rss, comparisonRules);
			}
			else {
				// this is a normal query
				String retVal = null;
				Object trgt = ((WhatIsContent)sc).getTarget();
				Object whn = ((WhatIsContent)sc).getWhen();
				if (trgt instanceof NamedNode && whn == null) {
					String answer;
					try {
						answer = whatIsNamedNode(resource, theModel, modelName, getOwlModelsFolder(), (NamedNode)trgt);
					}
					catch (Exception e) {
						answer = e.getMessage();
					}
					if (answer != null) {
						retVal = answer;
					}
				}
				else if (trgt instanceof Object[] && whn == null) {
					if (allTripleElements((Object[])trgt)) {
						//Object ctx = null;
						TripleElement[] triples = flattenTriples((Object[])trgt);
						//ctx = triples[0].getContext();
						//StringBuilder answer = new StringBuilder();
						Object[] rss = insertTriplesAndQuery(resource, triples);
						String resultStr = null;
						if (rss != null) {
							StringBuilder sb = new StringBuilder();
							if (triples[0].getSubject() instanceof VariableNode && 
									((VariableNode)triples[0].getSubject()).getType() instanceof NamedNode) {
								sb.append("the ");
								sb.append(((VariableNode)(triples[0].getSubject())).getType().getName());
								sb.append(" has ");
								sb.append(triples[0].getPredicate().getName());
								sb.append(" ");
								sb.append(((ResultSet) rss[0]).getResultAt(0, 0).toString());
								resultStr = sb.toString();
							}
							else {
				    			for (Object rs : rss) {
				    				if (rs instanceof ResultSet) {
				    					((ResultSet) rs).setShowNamespaces(true);
				    					sb.append(rs.toString());
				    				}
				    				else {
				    					throw new TranslationException("Expected ResultSet, got " + rs.getClass().getCanonicalName());
				    				}
				    			}
								resultStr = stringToQuotedeString(sb.toString());
							}
						}
						String insertionText = (resultStr != null ? resultStr : "\"Failed to find results\"");
						answerUser(getOwlModelsFolder(), insertionText, false, sc.getHostEObject());
						retVal = insertionText;
					}
				}
				else {
					// there is a when clause, and this is in a WhatIsConstruct
					List<TripleElement> tripleLst = new ArrayList<TripleElement>();
					if (trgt instanceof TripleElement) {
						tripleLst.add((TripleElement)trgt);
					}
					else if (trgt instanceof Junction) {
						tripleLst = addTriplesFromJunction((Junction) trgt, tripleLst);
					}
					if (whn instanceof TripleElement) {
						// we have a when statement
						tripleLst.add((TripleElement)whn);
					}
					else if (whn instanceof Junction) {
						tripleLst = addTriplesFromJunction((Junction) whn, tripleLst);
					}
					TripleElement[] triples = new TripleElement[tripleLst.size()];
					triples = tripleLst.toArray(triples);
					
					Object[] rss = insertTriplesAndQuery(resource, triples);
					if (rss != null) {
						String answer = getAnswerAndVisualize(sc, null, rss);
						retVal = stringToQuotedeString(answer);
					}
					else {
						retVal = "Failed to evaluate answer";
					}
					if (!retVal.equals(stringToQuotedeString(""))) {
						answerUser(getOwlModelsFolder(), retVal, true, sc.getHostEObject());
					}
				}
				return retVal;
			}
	//		return "Processing of query disabled";
		}
		throw new AnswerExtractionException("Invalid what is request inputs");
	}

	private String processResultsOfInsertRulesAndQuery(StatementContent sc, Object[] rss, List<Rule> comparisonRules) throws TranslationException, ConfigurationException {
		String retVal = "";
		String resultStr = null;
		if (rss != null) {
			boolean cgr = true;
			if (!cgr) {
				StringBuilder sb = new StringBuilder();
				Rule firstRule = comparisonRules.get(0);
				TripleElement firstTriple = firstRule.getGivens() != null && firstRule.getGivens().get(0) instanceof TripleElement ? (TripleElement) firstRule.getGivens().get(0) :
					firstRule.getIfs() != null && firstRule.getIfs().get(0) instanceof TripleElement ? (TripleElement)firstRule.getIfs().get(0) : null;
				if (firstTriple.getSubject() instanceof VariableNode && 
						((VariableNode)firstTriple.getSubject()).getType() instanceof NamedNode) {
					sb.append("the ");
					sb.append(((VariableNode)(firstTriple.getSubject())).getType().getName());
					sb.append(" has ");
					sb.append(firstTriple.getPredicate().getName());
					sb.append(" ");
					sb.append(((ResultSet) rss[0]).getResultAt(0, 0).toString());
					resultStr = sb.toString();
				}
				else {
	    			for (Object rs : rss) {
	    				if (rs instanceof ResultSet) {
	    					((ResultSet) rs).setShowNamespaces(true);
	    					sb.append(rs.toString());
	    				}
	    				else {
	    					throw new TranslationException("Expected ResultSet, got " + rs.getClass().getCanonicalName());
	    				}
	    			}
					resultStr = stringToQuotedeString(sb.toString());
				}
			} else {
				resultStr = getAnswerAndVisualize(sc, comparisonRules, rss);
				
			}
		}
		String insertionText = (resultStr != null && resultStr.length() > 0 ? resultStr : "\"Failed to find results\"");
		answerUser(getOwlModelsFolder(), insertionText, false, sc.getHostEObject());
		retVal = retVal + (retVal.length() > 0 ? System.lineSeparator() : "") + insertionText;
		return retVal;
	}

	/**
	 * Method to generate 
	 * @param sc
	 * @param comparisonRules
	 * @param rss
	 * @return
	 * @throws ConfigurationException
	 */
	private String getAnswerAndVisualize(StatementContent sc, List<Rule> comparisonRules, Object[] rss) throws ConfigurationException  {
		StringBuilder answer = new StringBuilder();
		String graphsDirectory = new File(getOwlModelsFolder()).getParent().replace('\\', '/') + "/Graphs";
		String baseFileName = "";
		List<List<String>> diagrams = new ArrayList<List<String>>();
			// diagrams is a List of Lists
			// The elements of the outer list are the rows in the table--there should be one for each key in table (below).
			// Each inner list is list of links, each one of which will be put in a row
		
		List<HashMap<String, List<HashMap<String, String>>>> table = new ArrayList<>();
			// table is a List of Maps of lists of maps. Each member of the List is the data for a row in the table
			// The key to the outer map is the comparator, e.g., CF6. For tabular output, 
			//	this is the value in the first column, headed "Options".
			// The inner list is an ordered set of maps contains the additional columns to be displayed. For each map, 
			//	the key is the column header, the type of the thing in that column, 
			//	and the value is the value to be displayed in that column.
		
		boolean isTable = false;
		String insights = "";
		
		if (rss != null) {
			int cntr = 0;
			if (rss.length > 3){
				isTable = true;
			}
			for (Object rs : rss) {
				if (rs instanceof ResultSet) {
		 			String[] colnames = ((ResultSet) rs).getColumnNames();
					String cols = String.join(" ",colnames);
					if ( cols.contains("_style") || cols.contains("_shape") ) {
						ResultSet rstemp = ((ResultSet)rs).deleteResultSetColumn("Model");

						IGraphVisualizer visualizer = new GraphVizVisualizer();
						if (visualizer != null) {
							//String graphsDirectory = new File(getOwlModelsFolder()).getParent() + "/Graphs";
							new File(graphsDirectory).mkdir();
//							if(cntr == 0) {
//								baseFileName = "EquationDependencyGraph";
//
//								visualizer.initialize(
//										graphsDirectory,
//										baseFileName,
//										baseFileName,
//										null,
//										IGraphVisualizer.Orientation.TD,
//										"Equation Dependency Graph"
//										);
//								cntr++;
//							}
//							else {
								baseFileName = "QueryMetadata_" + ((ResultSet)rs).getResultAt(0, 0).toString();

								visualizer.initialize(
										graphsDirectory,
										baseFileName,
										baseFileName,
										null,
										IGraphVisualizer.Orientation.TD,
										"Composed Model " + ((ResultSet)rs).getResultAt(0, 0).toString()
										);
//							}
							((ResultSet) rstemp).setShowNamespaces(false);
							try {
								visualizer.graphResultSetData(rstemp);	
							}
							catch (Exception e) {
								e.printStackTrace();
							}
				        }
						//Don't pop up model diagram. User can choose to click on a link to see.
//						String errorMsg = null; //displayGraph(visualizer); 
//						if (errorMsg != null) {
//							notifyUser(getOwlModelsFolder(), errorMsg, true);
//						}
					}
					else if(cols.contains("Trend")) {//the "insights" section
						insights += generateInsightsSADL((ResultSet)rs, isTable);
						
					}
					else {
		    			if(cntr > 1 && answer.length() > 0) {
		    				answer.append(",");
		    				answer.append(System.lineSeparator());
		    			}
						
//						String sadlAnswer = addResultsToDialog((ResultSet) rs, isTable);
						if(cntr <= 1) {
//							String graphicURL = "file://" + graphsDirectory + "/" + "EquationDependencyGraph.svg"; //file url
//							sadlAnswer += "(See \"Equation dependency diagram: \'" + graphicURL + "\'\".)\n";
						}
						
						ResultSet rset = (ResultSet) rs;
						rset.setShowNamespaces(false);
						
						if(rset.getRowCount() > 0) {
						
							String className = rset.getResultAt(0, 1).toString();	// Used to name the link to the model graph 
							if (isTable) {					
								HashMap<String,List<HashMap<String,String>>> tableRow = new HashMap<String, List<HashMap<String,String>>>();
								table.add(tableRow);
								// are there different conditions in the comparisonRules?
								// Note: the assumption is made there that the sets of results in rss are in the same
								//	order as the rules in comparisonRules, allowing us to get the conditions on which
								//	the answer depends from the rule conditions.
								
								for(int i=0; i< rset.getRowCount(); i++) {
									List<HashMap<String, String>> varVal = new ArrayList<HashMap<String,String>>();
									String comparand = rset.getResultAt(i, 1).toString();
									tableRow.put(comparand,  varVal); 
									// see if there are any conditions to be added
									List<HashMap<String, String>> conditionVals = getTableRowConditions(comparisonRules.get(cntr));
									if (conditionVals != null) {
										varVal.addAll(conditionVals);
									}
									
									// now add the output of the computation
									String value = SadlUtils.formatNumberList(rset.getResultAt(i, 3).toString(), 5);
									Object unitObj = rset.getResultAt(i, 5);
									if (unitObj != null) {
										String unit = quoteUnitIfNecessary(unitObj.toString());
										value = value + " " + unit;
									}
									HashMap<String, String> valmap = new HashMap<String, String>();
									valmap.put(rset.getResultAt(i, 2).toString(), value);
									varVal.add(valmap);
								}
							}
							else {
								answer.append(addResultsToDialog((ResultSet) rs));
	
							}
							String graphicUrl;
							String sglink = getPreference(DialogPreferences.SHORT_GRAPH_LINK.getId());
							String graphFileName = baseFileName + ".svg";
							String sourceName = graphsDirectory + "/" + graphFileName;
							if (sglink != null && sglink.length() > 0) {
								String targetName = sglink + "/" + className + baseFileName.substring(13);
								File srcFile = new File(sourceName);
								if (srcFile.exists()) {
									File trgtFile = new File(targetName);
									try {
										Files.copy(srcFile, trgtFile);
									} catch (IOException e) {
										// TODO Auto-generated catch block
										e.printStackTrace();
										graphicUrl = "file://" + sourceName; //file url
									}
								}
								graphicUrl = "file://" + targetName;
							}
							else {
								graphicUrl = "file://" + sourceName; //file url
							}
							//sadlAnswer += 
							String seeStmt = "\"" + graphicUrl + "\"";
							List<String> rowUrls = new ArrayList<String>();
							rowUrls.add(seeStmt);
							if (rset.getResultAt(0, 6) != null) {
								String sensitivityUrl = rset.getResultAt(0, 6).toString();
								rowUrls.add("\"" + sensitivityUrl + "\"");
							}
							diagrams.add(rowUrls);
	//						answer.append(sadlAnswer);
							cntr++;
						}
						else {
							//TODO: answer that "No model was found"
						}
					}
				}
				else if (rs != null){
					answerUser(getOwlModelsFolder(), stringToQuotedeString(rs.toString()), true, sc.getHostEObject());
				}
				
			}
			
			if (cntr > 0) {
				if(isTable) {
					answer.append(generateSadlTable(table, diagrams));
				}
				else {
					StringBuilder sadlAnswer = new StringBuilder();
					sadlAnswer.append("  (See \'model diagram: " + diagrams.get(0).get(0) +  "\'");
					if (diagrams.get(0).size()> 1) {
						sadlAnswer.append(", \'sensitivity plot: " + diagrams.get(0).get(1));
						sadlAnswer.append("\'");
					}
					sadlAnswer.append(".)");
					answer.append(System.lineSeparator());
					answer.append(sadlAnswer);
				}
				answer.append(insights);
			}
		}
		
		return answer.toString();
	}

	/**
	 * Method to extract conditions from the rule
	 * @param rule
	 * @return
	 */
	private List<HashMap<String, String>> getTableRowConditions(Rule rule) {
		List<HashMap<String, String>> conditions = new ArrayList<HashMap<String, String>>();
		List<GraphPatternElement> ifs = rule.getIfs();
		for (int i = 0; i < ifs.size(); i++) {
			GraphPatternElement gpe = ifs.get(i);
			if (gpe instanceof TripleElement) {
				if (((TripleElement)gpe).getSubject() instanceof VariableNode && ((TripleElement)gpe).getPredicate() instanceof RDFTypeNode) {
					// this might be a condition variable
					if (i < ifs.size()-2 && ifs.get(i+1) instanceof TripleElement && ifs.get(i+2) instanceof TripleElement && 
							((TripleElement)ifs.get(i+1)).getSubject().equals(((TripleElement)gpe).getSubject()) && 
							((TripleElement)ifs.get(i+1)).getPredicate().getURI().equals(SadlConstants.SADL_IMPLICIT_MODEL_VALUE_URI) &&
							((TripleElement)ifs.get(i+2)).getSubject().equals(((TripleElement)gpe).getSubject()) && 
							((TripleElement)ifs.get(i+2)).getPredicate().getURI().equals(SadlConstants.SADL_IMPLICIT_MODEL_UNIT_URI)) {
						HashMap<String, String> condition = new HashMap<String, String>();
						String colHeader = ((TripleElement)gpe).getObject().getName();
						String condValue = ((TripleElement)ifs.get(i+1)).getObject().toString() + " " + ((TripleElement)ifs.get(i+2)).getObject().toString();
						condition.put(colHeader, condValue);
						conditions.add(condition);
						i = i + 2;
					}
				}
			}
		}
		return conditions;
	}

	/**
	 * Generate sadl insight statements. For example: increasing Altitude increases Thrust 
	 * @param rs
	 * @param isTable 
	 * @return
	 */
	private String generateInsightsSADL(ResultSet rs, boolean isTable) {
		StringBuilder sb = new StringBuilder();
		if (rs != null && rs.getRowCount() > 0) {
			sb.append(System.lineSeparator());
			int classIdx = rs.getColumnPosition("Class");
			int inputIdx = rs.getColumnPosition("Input");
			int trendIdx = rs.getColumnPosition("Trend");
			int locIdx = rs.getColumnPosition("Location");
			int ouputIdx = rs.getColumnPosition("Output");
			/**
			 *  Only results can be:
			 *  1) decreasingDecreases => increasingIncreases
			 *  2) decreasingIncreases => increasingDecreases
			 *  3) localmin at lower/higher
			 *  4) localmax at lower/higher
			 *  5) localmin/localmax at query point
			 */
			
//			boolean compare=false;
//			Object cl = rs.getResultAt(0, classIdx);
//			for(int i=1; i<rs.getRowCount(); i++) {
//				if (cl != rs.getResultAt(0, classIdx)) {
//					compare=true;
//					continue;
//				}
//			}
			
			for (int row = 0; row < rs.getRowCount(); row++) {
				if(rs.getResultAt(row, trendIdx).equals("increasingIncreases")) {
					if (rs.getResultAt(row, ouputIdx).toString().equals("FireFlag")) {
						sb.append("Increasing ");
						sb.append(rs.getResultAt(row, inputIdx).toString());
						sb.append(" takes the ");
						sb.append(rs.getResultAt(row, classIdx).toString());
						sb.append(" outside operating conditions.");
						sb.append(System.lineSeparator());
					}
					else {
						sb.append("Increasing ");
						sb.append(rs.getResultAt(row, inputIdx).toString());
						sb.append(" increases ");
						sb.append(rs.getResultAt(row, ouputIdx).toString());
						if(isTable) {
							sb.append(" of the ");
							sb.append(rs.getResultAt(row, classIdx).toString());
						}
						sb.append(" .");
						sb.append(System.lineSeparator());
					}
				} 
				else if(rs.getResultAt(row, trendIdx).equals("increasingDecreases")) {
					if (rs.getResultAt(row, ouputIdx).toString().equals("FireFlag")) {
						sb.append("Increasing ");
						sb.append(rs.getResultAt(row, inputIdx).toString());
						sb.append(" takes the ");
						sb.append(rs.getResultAt(row, classIdx).toString());
						sb.append(" inside operating conditions.");
						sb.append(System.lineSeparator());
					}
					else {
						sb.append("Increasing ");
						sb.append(rs.getResultAt(row, inputIdx).toString());
						sb.append(" decreases ");
						sb.append(rs.getResultAt(row, ouputIdx).toString());
						if(isTable) {
							sb.append(" of the ");
							sb.append(rs.getResultAt(row, classIdx).toString());
						}
						sb.append(" .");
						sb.append(System.lineSeparator());
					}
				} 
				else if(rs.getResultAt(row, trendIdx).equals("decreasingIncreases")) {
					if (rs.getResultAt(row, ouputIdx).toString().equals("FireFlag")) {
						sb.append("Decreasing ");
						sb.append(rs.getResultAt(row, inputIdx).toString());
						sb.append(" takes the ");
						sb.append(rs.getResultAt(row, classIdx).toString());
						sb.append(" outside operating conditions.");
						sb.append(System.lineSeparator());
					}
					else {
						sb.append("Decreasing ");
						sb.append(rs.getResultAt(row, inputIdx).toString());
						sb.append(" increases ");
						sb.append(rs.getResultAt(row, ouputIdx).toString());
						if(isTable) {
							sb.append(" of the ");
							sb.append(rs.getResultAt(row, classIdx).toString());
						}
						sb.append(" .");
						sb.append(System.lineSeparator());
					}
				} 
				else if(rs.getResultAt(row, trendIdx).equals("decreasingDecreases")) {
					if (rs.getResultAt(row, ouputIdx).toString().equals("FireFlag")) {
						sb.append("Decreasing ");
						sb.append(rs.getResultAt(row, inputIdx).toString());
						sb.append(" takes the ");
						sb.append(rs.getResultAt(row, classIdx).toString());
						sb.append(" inside operating conditions.");
						sb.append(System.lineSeparator());
					}
					else {
						sb.append("Decreasing ");
						sb.append(rs.getResultAt(row, inputIdx).toString());
						sb.append(" decreases ");
						sb.append(rs.getResultAt(row, ouputIdx).toString());
						if(isTable) {
							sb.append(" of the ");
							sb.append(rs.getResultAt(row, classIdx).toString());
						}
						sb.append(" .");
						sb.append(System.lineSeparator());
					}
				} 
				else if(rs.getResultAt(row, trendIdx).equals("local_minimum") || rs.getResultAt(row, trendIdx).equals("local_maximum")) {
					if(rs.getResultAt(row, locIdx) != null && (rs.getResultAt(row, locIdx).equals("lower_values") || rs.getResultAt(row, locIdx).equals("higher_values"))) {
						sb.append(rs.getResultAt(row, ouputIdx).toString());
						if(isTable) {
							sb.append(" of the ");
							sb.append(rs.getResultAt(row, classIdx).toString());
						}
						sb.append(" has a ");
						sb.append(rs.getResultAt(row, trendIdx));
						sb.append(" at " );
						sb.append(rs.getResultAt(row, locIdx));
						sb.append(" of " );
						sb.append(rs.getResultAt(row, inputIdx).toString());
						sb.append(" .");
						sb.append(System.lineSeparator());
					}
				}
				else if(rs.getResultAt(row, trendIdx).equals("independent") && !rs.getResultAt(row, ouputIdx).toString().equals("FireFlag")) {
					sb.append(rs.getResultAt(row, inputIdx).toString());
					sb.append(" does not affect ");
					sb.append(rs.getResultAt(row, ouputIdx).toString());
					if(isTable) {
						sb.append(" of the ");
						sb.append(rs.getResultAt(row, classIdx).toString());
					}
					sb.append(" .");
					sb.append(System.lineSeparator());
				}
			}
		}
		return sb.toString();
	}

	/**
	 * Generate a sadl table from results table
	 * @param table
	 * @param diagrams-- list of list of URL. Outer list ranges over rows, inner list is link columns in row.
	 * @return sadl string
	 */
	private Object generateSadlTable(List<HashMap<String, List<HashMap<String, String>>>> table, List<List<String>> diagrams) {
		String firstLinkColHdr = "\'Model diagram\'";
		String secondLinkColHdr = "\'Sensitivity plot\'";

		// first column for comparanda
		String firstColHeader = "'Options'";
		List<Integer> colWidths = new ArrayList<Integer>();
		colWidths.add(firstColHeader.length());

		// next columns for properties to be compared
		for (HashMap<String, List<HashMap<String, String>>> tableRow : table) {
			int colIdx = 1;
			for(String c : tableRow.keySet()) {
				List<HashMap<String, String>> colList = tableRow.get(c);
				for (int i = 0; i < colList.size(); i++) {
					HashMap<String, String> m = colList.get(i);
					int colWidth = 0;
					for (String k : m.keySet()) {
						colWidth = Math.max(k.length(), m.get(k).toString().length());
					}
					if (i+1 >= colWidths.size()) {
						colWidths.add(colWidth);	
					}
					else if (colWidth > colWidths.get(i+1)) {
						colWidths.set(i+1, colWidth);
					}
					colIdx++;
				}
			}
			
			// column for first links
			for(List<String> rowLinks : diagrams) {		// ranges over rows
				for (int linkColIdx = 0; linkColIdx < rowLinks.size(); linkColIdx++) {
					int maxLinkLen = 0;
					if (linkColIdx == 0) {
						maxLinkLen = firstLinkColHdr.length();
					}
					else if (linkColIdx == 1) {
						maxLinkLen = secondLinkColHdr.length();
					}
					else {
						System.err.println("Not expecting more than 2 link columns in table");
					}
		
					String rowLink = rowLinks.get(linkColIdx);
					int linkLen = rowLink.length();
					if (linkLen > maxLinkLen) {
						maxLinkLen = linkLen;
					}
					if (colIdx + linkColIdx >= colWidths.size()) {
						colWidths.add(maxLinkLen);
					}
					else {
						if (maxLinkLen > colWidths.get(colIdx + linkColIdx)) {
							colWidths.set(colIdx + linkColIdx, maxLinkLen);
						}
					}
				}
			}
		}
	
		StringBuilder sb = new StringBuilder("{");
		// now output the header row
		HashMap<String, List<HashMap<String, String>>> tableRow0 = table.get(0);
		String formatStr = "%" + colWidths.get(0) + "s";
		sb.append("[");
		sb.append(String.format(formatStr, firstColHeader));
		
		String someC = (String) tableRow0.keySet().toArray()[0];
		int idx = 1;
		List<HashMap<String, String>> headerRowList = tableRow0.get(someC);
		for (HashMap<String, String> map : headerRowList) {
			sb.append(", ");
			formatStr = "%-" + colWidths.get(idx++) + "s";
			sb.append(String.format(formatStr, map.keySet().toArray()[0]));
		}
		formatStr = "%-" + colWidths.get(idx++) + "s";
		sb.append(", ");
		sb.append(String.format(formatStr, firstLinkColHdr));
		sb.append(", ");
		formatStr = "%-" + colWidths.get(idx++) + "s";
		sb.append(String.format(formatStr, secondLinkColHdr));
		sb.append("],");
		sb.append(System.lineSeparator());
		int rowNum = 0;
		for (HashMap<String, List<HashMap<String, String>>> tableRow : table) {			
			// now output the table rows
//			int rowNum = 0;
			for(String c : tableRow.keySet()) {
	//			sb.append("     [" + c + "\t ");
				idx = 0;
				sb.append(" [");
				formatStr = "%-" + colWidths.get(idx++) + "s";
				sb.append(String.format(formatStr, c));
				List<HashMap<String, String>> tblelement = tableRow.get(c);
				for (Map<String, String> m : tblelement) {
					String v = m.keySet().toArray()[0].toString();
					sb.append(", ");
					formatStr = "%-" + colWidths.get(idx++) + "s";
					sb.append(String.format(formatStr, m.get(v)));
				}
				formatStr = "%-" + colWidths.get(idx++) + "s";
				sb.append(", ");
				sb.append(String.format(formatStr, diagrams.get(rowNum).get(0)));
				sb.append(", ");
				formatStr = "%-" + colWidths.get(idx++) + "s";
				if (diagrams.get(rowNum).size() > 1) {
					sb.append(String.format(formatStr, diagrams.get(rowNum).get(1)));
				}
				else {
					sb.append(String.format(formatStr, " "));
				}
				sb.append("],");
				sb.append(System.lineSeparator());
				rowNum++;
			}
		}
		sb.deleteCharAt(sb.length()-(System.lineSeparator().length() + 1)); //delete last comma
		sb.append("}.");
		sb.append(System.lineSeparator());
		
		return sb.toString();
	}

	private String addResultsToDialog(ResultSet rs) {
		StringBuilder sb = new StringBuilder();
		if (rs != null && rs.getRowCount() > 0) {
			//			sb.append("The CGExecution with compGraph ");
			//			sb.append(rs.getResultAt(0, 0).toString());
			for (int row = 0; row < rs.getRowCount(); row++) {
				//				sb.append("    has output (a ");
				sb.append(" a ");
				sb.append(rs.getResultAt(row, 2).toString());
				sb.append(" with ^value ");
				//				sb.append(rs.getResultAt(row, 2));
				String value = SadlUtils.formatNumberList(rs.getResultAt(row, 3).toString(), 5);
				Object unitObj = rs.getResultAt(row, 5);
				if (unitObj != null) {
					String unit = quoteUnitIfNecessary(unitObj.toString());
					value = value + " " + unit;
				}
				sb.append(value);
				if (rs.getResultAt(row, 4) != null) {
					sb.append(", with stddev ");
					sb.append(rs.getResultAt(row, 4));
				}
				//				sb.append(")\n");
			}
			sb.append(" .");
//			sb.append(System.lineSeparator());
		}
		return sb.toString();
	}
	
	
	/**
	 * Method to quote the unit string if needed
	 * @param string
	 * @return
	 */
	private String quoteUnitIfNecessary(String string) {
		boolean quote = false;
		char[] charArray = string.toCharArray();
	    for(char c:charArray)
	    {
	        if (!Character.isLetterOrDigit(c)) {
	            quote = true;
	            break;
	        }
	    }
	    if (quote) {
			return "\"" + string + "\"";
		}
		return string;
	}

/**
 * 	invoke DialogAnswerProvider method displayGraph
 * @param visualizer
 * @return
 */
	private String displayGraph(IGraphVisualizer visualizer) {
		if (getDialogAnswerProvider() != null) {
			// talk to the user via the Dialog editor
			Method acmic = null;
			try {
				acmic = getDialogAnswerProvider().getClass().getMethod("displayGraph", IGraphVisualizer.class);
			} catch (NoSuchMethodException e1) {
				// TODO Auto-generated catch block
				e1.printStackTrace();
			} catch (SecurityException e1) {
				// TODO Auto-generated catch block
				e1.printStackTrace();
			}
			if (acmic == null) {
				Method[] dapMethods = getDialogAnswerProvider().getClass().getDeclaredMethods();
				if (dapMethods != null) {
					for (Method m : dapMethods) {
						if (m.getName().equals("displayGraph")) {
							acmic = m;
							break;
						}
					}
				}
			}
			if (acmic != null) {
				acmic.setAccessible(true);
				try {
					Object retVal = acmic.invoke(getDialogAnswerProvider(), visualizer);
					return retVal != null ? retVal.toString() : null;
				} catch (IllegalAccessException e) {
					// TODO Auto-generated catch block
					e.printStackTrace();
				} catch (IllegalArgumentException e) {
					// TODO Auto-generated catch block
					e.printStackTrace();
				} catch (InvocationTargetException e) {
					// TODO Auto-generated catch block
					e.printStackTrace();
				}
			}
		}
		return "Unable to find method to display graph";
	}

	private String whatIsNamedNode(org.eclipse.emf.ecore.resource.Resource resource, OntModel theModel, String modelName, String modelFolder,  NamedNode lastcmd) throws ConfigurationException, ExecutionException, TranslationException, InvalidNameException, ReasonerNotFoundException, QueryParseException, QueryCancelledException, OwlImportException {
		// what is NamedNode?
		NamedNode nn = (NamedNode) lastcmd;
		NodeType typ = nn.getNodeType();
		boolean isFirstProperty = true;
		StringBuilder answer = new StringBuilder();
		if (typ.equals(NodeType.ClassNode)) {
//			answer.append(checkForKeyword(nn.getName()));
//			int len = answer.length();
//			answer = getClassHierarchy(resource, nn, answer);
//			if (answer.length() == len) {
//				answer.append(" is a class");
//			}
			answer.append(getOwlToSadl(theModel, modelName).classToSadl(nn.getURI()));
//			isFirstProperty = addDomainAndRange(resource, nn, isFirstProperty, answer);
//			addQualifiedCardinalityRestriction(resource, nn, isFirstProperty, answer);		
			Object ctx = (EObject) ((NamedNode)lastcmd).getContext();
			answerUser(modelFolder, answer.toString(), false, (EObject) ctx);
			return answer.toString();
		}
		else if (typ.equals(NodeType.ObjectProperty) || typ.equals(NodeType.DataTypeProperty) || typ.equals(NodeType.PropertyNode)) {
			addPropertyWithDomainAndRange(resource, nn, answer);
			Object ctx = ((NamedNode)lastcmd).getContext();
			answerUser(modelFolder, answer.toString(), false, (EObject) ctx);
			return answer.toString();
		}
		else if (typ.equals(NodeType.AnnotationProperty)) {
			addAnnotationPropertyDeclaration(resource, nn, answer);
			Object ctx = ((NamedNode)lastcmd).getContext();
			answerUser(modelFolder, answer.toString(), false, (EObject) ctx);
			return answer.toString();
		}
		else if (typ.equals(NodeType.InstanceNode)) {
//			addInstanceDeclaration(resource, nn, answer);
			answer.append(getOwlToSadl(theModel, modelName).individualToSadl(nn.getURI(), false));
			Object ctx = ((NamedNode)lastcmd).getContext();
			answerUser(modelFolder, answer.toString(), false, (EObject) ctx);
			return answer.toString();
		}
		else if (typ.equals(NodeType.FunctionNode)) {
//			addInstanceDeclaration(resource, nn, answer);
			String[] sds = getOwlToSadl(theModel, modelName).equationToSadl(nn.getURI(), false, getConfigurationManager());
			for (int i = sds.length - 1; i >= 0; i--) { // do in reverse order as they will be inserted at the same location
				String sd = sds[i];
				if (i < sds.length - 1) {
					answer.append(System.lineSeparator());
				}
				answer.append(sd);
				Object ctx = ((NamedNode)lastcmd).getContext();
				answerUser(modelFolder, sd, false, (EObject) ctx);
			}
			return answer.toString();
		}
		else if (typ.equals(NodeType.VariableNode)) {
			String response = "Concept " + nn.getName() + " is not defined; please define or do extraction.";
			answerUser(modelFolder, response, false, (EObject)((VariableNode) nn).getHostObject());
			return response;
		}
		else {
			answer.append("Type " + typ.getClass().getCanonicalName() + " not handled yet.");
			logger.debug(answer.toString());
			return answer.toString();
		}
	}

	private String handleNoModelFoundForTargetException(ExpectsAnswerContent sc, NoModelFoundForTargetException cause) throws ConfigurationException {
		Node target = cause.getTarget();
		String msg;
		boolean quote = false;
		if (target instanceof NamedNode) {
			msg = "No model found to compute " + ((NamedNode)target).getName() + "; please add a model or do extraction";
		}
		else {
			msg = "No model found to compute " + target.toString() + "; please add a model or do extraction";
			quote = true;
		}
		answerUser(getOwlModelsFolder(), msg, quote, sc.getHostEObject());
		return msg;
	}

	/**
	 * Method to find the EObject which will be associated with the conversation element in the Dialog window.
	 * @param eobj	-- the starting EObject
	 * @return -- the conversation-level EObject
	 */
	private EObject getConversationHostObject(EObject eobj) {
		if (eobj.eContainer() != null) {
			if (eobj.eContainer() instanceof SadlModel) {
				return eobj;
			}
			return getConversationHostObject(eobj.eContainer());
		}
		return eobj;
	}

	private OwlToSadl getOwlToSadl(OntModel theModel, String modelName) {
		if (owl2sadl == null) {
			owl2sadl = new OwlToSadl(theModel, modelName);
			owl2sadl.setNeverUsePrefixes(true);
		}
		return owl2sadl;
	}

	private void addInstanceDeclaration(org.eclipse.emf.ecore.resource.Resource resource, NamedNode nn, StringBuilder answer) throws ExecutionException, ConfigurationException, TranslationException, InvalidNameException, ReasonerNotFoundException, QueryParseException, QueryCancelledException {
		answer.append(checkForKeyword(nn.getName()));
//		String query = "select ?type where {<" + nn.getURI() + ">  <" + ReasonerVocabulary.directRDFType + "> ?type}";
		String query = "select ?type where {<" + nn.getURI() + ">  <rdf:type> ?type}";
		Query q = new Query();
		q.setSparqlQueryString(query);
		ResultSet rs = runQuery(resource, q);
		if (rs != null) {
			answer.append(" is a ");
			rs.setShowNamespaces(false);
			int rowcnt = rs.getRowCount();
			if (rowcnt > 1) {
				answer.append("{");
			}
				for (int r = 0; r < rowcnt; r++) {
					Object typ = rs.getResultAt(r, 0);
					if (r > 1) {
						answer.append(" and ");
					}
					answer.append(checkForKeyword(typ.toString()));
				}
			if (rowcnt > 1) {
				answer.append("}");
			}
		}
		query = "select ?p ?v where {<" + nn.getURI() + "> ?p ?v }";
		q = new Query();
		q.setSparqlQueryString(query);
		rs = runQuery(resource, q);
		if (rs != null) {
			rs.setShowNamespaces(true);
			int rowcnt = rs.getRowCount();
			for (int r = 0; r < rowcnt; r++) {
				Object pobjURI = rs.getResultAt(r, 0);
				if (pobjURI.toString().equals(RDFS.comment.getURI()) || pobjURI.toString().equals(RDFS.label.getURI())) {
					if (pobjURI.toString().equals(RDFS.comment.getURI())) {
						answer.append(" (note \"");
					}
					else {
						answer.append(" (alias \"");
					}
					answer.append(rs.getResultAt(r, 1).toString().replaceAll("\"", "'"));
					answer.append("\")");
				}
			}
			int outputcnt = 0;
			for (int r = 0; r < rowcnt; r++) {
				Object pobjURI = rs.getResultAt(r, 0);
				if (!pobjURI.toString().startsWith(OWL.getURI()) && !pobjURI.toString().startsWith(RDFS.getURI()) &&
						!pobjURI.toString().startsWith(RDF.getURI())) {
					Object vobjURI = rs.getResultAt(r, 1);
					if (isBlankNode(vobjURI.toString())) {
						answer = addBlankNodeObject(resource, answer, nn, pobjURI.toString());
					}
					else {
						rs.setShowNamespaces(false);
						Object pobj = rs.getResultAt(r, 0);
						Object vobj = rs.getResultAt(r, 1);
						if (outputcnt++ > 0) {
							answer.append(", with ");
						}
						else {
							answer.append(" with ");
						}
						answer.append(checkForKeyword(pobj.toString()));
						answer.append(" ");
						if (vobjURI.toString().startsWith(XSD.getURI())) {
							answer.append(vobj.toString());
						}
						else {
							answer.append(checkForKeyword(vobj.toString()));			                						
						}
					}
				}
				
			}
		}
	}

	private ResultSet runQuery(org.eclipse.emf.ecore.resource.Resource resource, Query q) throws ConfigurationException, TranslationException, InvalidNameException, ReasonerNotFoundException, QueryParseException, QueryCancelledException {
		SadlCommandResult scr = getInferenceProcessor().processAdhocQuery(resource, q);
		if (scr != null) {
			Object rs = scr.getResults();
			if (rs instanceof ResultSet) {
				return (ResultSet)rs;
			}
			else if (rs == null) {
				throw new TranslationException("Query returned no results.");
			}
			else {
				throw new TranslationException("Unexpected query result type: " + rs.getClass().getCanonicalName());
			}
		}
		return null;
	}

	private ISadlInferenceProcessor getInferenceProcessor() {
		if (inferenceProcessor == null) {
			inferenceProcessor = new JenaBasedDialogInferenceProcessor();
			inferenceProcessor.setPreferences(getPreferences());
		}
		return inferenceProcessor;
	}

	private ISadlInferenceProcessor getInferenceProcessor(OntModel theModel) {
		if (inferenceProcessor == null) {
			inferenceProcessor.setPreferences(getPreferences());
			inferenceProcessor.setTheJenaModel(theModel);
		}
		return inferenceProcessor;
	}

	private StringBuilder addBlankNodeObject(org.eclipse.emf.ecore.resource.Resource resource, StringBuilder answer, String bNodeUri) throws ExecutionException, ConfigurationException, TranslationException, InvalidNameException, ReasonerNotFoundException, QueryParseException, QueryCancelledException {
		String query = "select ?t ?p ?v where {<" + bNodeUri + "> ?p ?v }";
		Query q = new Query();
		q.setSparqlQueryString(query);
		ResultSet rs = runQuery(resource, q);
		if (rs != null) {
			rs.setShowNamespaces(false);
			answer.append(rs.toStringWithIndent(5));
		}
		else {
			answer.append(bNodeUri);
		}
		return answer;
	}

	private StringBuilder addBlankNodeObject(org.eclipse.emf.ecore.resource.Resource resource2, StringBuilder answer,
			NamedNode subjNN, String pobjURI) throws ConfigurationException, TranslationException, InvalidNameException, ReasonerNotFoundException, QueryParseException, QueryCancelledException {
		String query = "select ?t ?p ?v where {<" + subjNN.getURI() + "> <" + pobjURI + "> ?bn . ?bn ?p ?v }";
		Query q = new Query();
		q.setSparqlQueryString(query);
		ResultSet rs = runQuery(resource2, q);
		if (rs != null) {
//			rs.setShowNamespaces(false);
			for (int r = 0; r < rs.getRowCount(); r++) {
				if (rs.getResultAt(r, 1).toString().equals(RDF.type.getURI())) {
					rs.setShowNamespaces(false);
					String typ = rs.getResultAt(r, 2).toString();
					answer.append(", has ");
					int predLNIdx = pobjURI.indexOf("#");
					if (predLNIdx > 0) {
						String predLN = pobjURI.substring(predLNIdx + 1);
						answer.append(predLN);
						answer.append(" (a ");
						answer.append(typ);
						answer.append(")");
						break;
					}
				}
			}
		}
		return answer;
	}

	private boolean isBlankNode(String uri) {
		if (uri.startsWith("-") || uri.contains("blank node")) {
			return true;
		}
		return false;
	}

	private void addAnnotationPropertyDeclaration(org.eclipse.emf.ecore.resource.Resource resource, NamedNode nn, StringBuilder answer) {
		answer.append(checkForKeyword(nn.getName()));
		answer.append(" is a type of annotation");
	}

	private void addPropertyWithDomainAndRange(org.eclipse.emf.ecore.resource.Resource resource, NamedNode nn, StringBuilder answer)
			throws ExecutionException, ConfigurationException, TranslationException, InvalidNameException, ReasonerNotFoundException, QueryParseException, QueryCancelledException {
		answer.append(checkForKeyword(nn.getName()));
		String query = "select ?d where {<" + nn.getURI() + "> <rdfs:domain> ?d}";
		Query q = new Query();
		q.setSparqlQueryString(query);
		ResultSet rs = runQuery(resource, q);
		boolean domainGiven = false;
		if (rs != null) {
			rs.setShowNamespaces(false);
			int rowcnt = rs.getRowCount();
			if (rowcnt > 0) {
				answer.append(" describes ");
				if (rowcnt > 1) answer.append("{");
				for (int r = 0; r < rowcnt; r++) {
					answer.append(checkForKeyword(rs.getResultAt(r, 0).toString()));
					domainGiven = true;
					if (rowcnt > 1 && r < rowcnt) answer.append(" and ");
				}
				if (rowcnt > 1) answer.append("}");
			}
		}

		if (!domainGiven) {
			answer.append(" is a property");
		}
		query = "select ?r where {<" + nn.getURI() + "> <rdfs:range> ?r}";
		q = new Query();
		q.setSparqlQueryString(query);
		rs = runQuery(resource, q);
		if (rs != null) {
			rs.setShowNamespaces(false);
			int rowcnt = rs.getRowCount();
			if (rowcnt > 0) {
				answer.append(" with values of type ");
				if (rowcnt > 1) answer.append("{");
				for (int r = 0; r < rowcnt; r++) {
					String val = rs.getResultAt(r, 0).toString();
					rs.setShowNamespaces(true);
					String pval = rs.getResultAt(r, 0).toString();
					rs.setShowNamespaces(false);
					if (pval.startsWith(XSD.getURI())) {
						answer.append(val);

					}
					else {
						answer.append(checkForKeyword(val));			                						
					}
					if (rowcnt > 1 && r < rowcnt) answer.append(" and ");
				}
				if (rowcnt > 1) answer.append("}");
			}
		}
	}

	private boolean addDomainAndRange(org.eclipse.emf.ecore.resource.Resource resource, NamedNode nn, boolean isFirstProperty,
			StringBuilder answer) throws ExecutionException {
		OntModel m = OntModelProvider.find(resource);
		OntClass cls = m.getOntClass(nn.getURI());
		return getDomainAndRangeOfClass(m, cls, answer);
	}

	private boolean getDomainAndRangeOfClass(OntModel m, OntClass cls, StringBuilder answer) {
		boolean isFirstProperty = true;
		StmtIterator sitr = m.listStatements(null, RDFS.domain, cls);
		while (sitr.hasNext()) {
			com.hp.hpl.jena.rdf.model.Resource p = sitr.nextStatement().getSubject();
			answer.append("\n      ");
			answer.append("described by ");
			if (p != null) {
				answer.append(checkForKeyword(p.isURIResource() ? p.getLocalName() : p.toString()));
				StmtIterator ritr = m.listStatements(p, RDFS.range, (RDFNode)null);
				while (ritr.hasNext()) {
					RDFNode r = ritr.nextStatement().getObject();
					if (r != null) {
						answer.append(" with values of type ");
						if (r.isURIResource()) {
							if (r.asResource().getNameSpace().equals(XSD.getURI())) {
								answer.append(r.asResource().getLocalName());										
							}
							else {
								answer.append(checkForKeyword(r.asResource().getLocalName()));
							}
						}
						else {
							answer.append(r.asLiteral().getValue().toString());
						}
					}
				}
			}
			if (sitr.hasNext()) {
				isFirstProperty = false;
			}
		}
		ExtendedIterator<OntClass> spritr = cls.listSuperClasses(true);
		while (spritr.hasNext()) {
			OntClass spcls = spritr.next();
			getDomainAndRangeOfClass(m, spcls, answer);
		}
//		answer.append(System.lineSeparator());
		return isFirstProperty;
	}

	private StringBuilder getClassHierarchy(org.eclipse.emf.ecore.resource.Resource resource, NamedNode nn, StringBuilder answer) throws ExecutionException, ConfigurationException, TranslationException, InvalidNameException, ReasonerNotFoundException, QueryParseException, QueryCancelledException {
		String query;
		Query q;
		ResultSet rs;
		query = "select ?typ where {<" + nn.getURI() + "> <rdfs:subClassOf> ?typ}";
		q = new Query();
		q.setSparqlQueryString(query);
		rs = runQuery(resource, q);
		if (rs != null) {
			rs.setShowNamespaces(false);
			answer.append(" is a type of ");
			if (rs.getRowCount() > 1) {
				answer.append("{");
			}
			for (int r = 0; r < rs.getRowCount(); r++) {
				Object rat = rs.getResultAt(r, 0);
				if (rat != null) {
					if (r > 0) {
						answer.append(" or ");
					}
					answer.append(rat.toString());
				}
			}
			if (rs.getRowCount() > 1) {
				answer.append("}");
			}
		}
		return answer;
	}

	private void addQualifiedCardinalityRestriction(org.eclipse.emf.ecore.resource.Resource resource, NamedNode nn, boolean isFirstProperty,
			StringBuilder answer) throws ExecutionException, ConfigurationException, TranslationException, InvalidNameException, ReasonerNotFoundException, QueryParseException, QueryCancelledException {
		String query;
		Query q;
		ResultSet rs;
		query = "select ?p ?cn ?rc where {<" + nn.getURI() + "> <rdfs:subClassOf> ?r . ?r <rdf:type> <owl:Restriction> . ?r <owl:onProperty> ?p . ";
		query += "?r <owl:qualifiedCardinality> ?cn . ?r <owl:onClass> ?rc}";
		q = new Query();
		q.setSparqlQueryString(query);
		rs = runQuery(resource, q);
		if (rs != null) {
			rs.setShowNamespaces(false);
			int rowcnt = rs.getRowCount();
			if (rowcnt > 0) {
				if (!isFirstProperty) {
					answer.append(",\n");
				}
				for (int r = 0; r < rowcnt; r++) {
					answer.append("      ");
					answer.append("described by ");
					answer.append(checkForKeyword(rs.getResultAt(r, 0).toString()));
					answer.append(" with exactly ");
					answer.append(rs.getResultAt(r, 1).toString());
					answer.append(" values of type ");
					String val = rs.getResultAt(r, 2).toString();
					rs.setShowNamespaces(true);
					String pval = rs.getResultAt(r, 1).toString();
					rs.setShowNamespaces(false);
					if (pval.startsWith(XSD.getURI())) {
						answer.append(val);
					}
					else {
						answer.append(checkForKeyword(val));			                						
					}
				}
			}
		}
	}
    
    public String checkForKeyword(String word) {
    	List<String> kwrds = getSadlKeywords();
    	if (kwrds != null && kwrds.contains(word)) {
    		return "^" + word;
    	}
    	return word;
    }
    
	public static List<String> getSadlKeywords() {
		return OwlToSadl.getSadlKeywords();
	}
	
	/**
	 * Are all elements of the array of type TripleElement?
	 * @param lastcmd
	 * @return
	 */
	private boolean allTripleElements(Object[] lastcmd) {
		for (int i = 0; i < lastcmd.length; i++) {
			Object el = lastcmd[i];
			if (el instanceof Junction) {
				if (!allTripleElements(((ProxyNode)((Junction)el).getLhs()).getProxyFor())) {
					return false;
				}
				if (!allTripleElements(((ProxyNode)((Junction)el).getRhs()).getProxyFor())) {
					return false;
				}
			}
			else if (!(el instanceof TripleElement)) {
				return false;
			}
		}
		return true;
	}

	private boolean allTripleElements(GraphPatternElement gpe) {
		if (gpe instanceof TripleElement) {
			return true;
		}
		return false;
	}

	private TripleElement[] flattenTriples(Object[] lastcmd) {
		List<TripleElement> triples = new ArrayList<TripleElement>();
		for (int i = 0; i < lastcmd.length; i++) {
			Object cmd = lastcmd[i];
			if (cmd instanceof TripleElement) {
				triples.add((TripleElement) cmd);
			}
			else if (cmd instanceof Junction) {
				triples.addAll(flattenJunction((Junction)cmd));
			}
		}
		return triples.toArray(new TripleElement[triples.size()]);
	}

	private Collection<? extends TripleElement> flattenJunction(Junction cmd) {
		List<TripleElement> triples = new ArrayList<TripleElement>();
		if (cmd.getJunctionType().equals(JunctionType.Conj)) {
			GraphPatternElement lhs = ((ProxyNode) cmd.getLhs()).getProxyFor();
			if (lhs instanceof TripleElement) {
				triples.add((TripleElement) lhs);
			}
			else if (lhs instanceof Junction) {
				triples.addAll(flattenJunction((Junction) lhs));
			}
			else {
				logger.debug("Encountered unsupported type flattening Junction: " + lhs.getClass().getCanonicalName());
			}
			GraphPatternElement rhs = ((ProxyNode) cmd.getRhs()).getProxyFor();
			if (rhs instanceof TripleElement) {
				triples.add((TripleElement) rhs);
			}
			else if (rhs instanceof Junction) {
				triples.addAll(flattenJunction((Junction) rhs));
			}
			else {
				logger.debug("Encountered unsupported type flattening Junction: " + rhs.getClass().getCanonicalName());
			}
		}
		else {
			logger.debug("Encountered disjunctive type flattening Junction");
		}
		return triples;
	}

	private String resultSetToQuotedString(ResultSet rs) {
		String resultStr;
		rs.setShowNamespaces(true);
		resultStr = rs.toString();
		return stringToQuotedeString(resultStr);
	}

	private String stringToQuotedeString(String resultStr) {
		resultStr = resultStr.replace('"', '\'');
		resultStr = resultStr.trim();
		resultStr = "\"" + resultStr + "\"";
		return resultStr;
	}

	private Object[] insertRulesAndQuery(org.eclipse.emf.ecore.resource.Resource resource, List<Rule> rules) throws ExecutionException, SadlInferenceException {
		getConfigurationManager().addPrivateKeyValuePair(DialogConstants.ANSWER_CURATION_MANAGER, this);
		return getInferenceProcessor().insertRulesAndQuery(resource, rules);
	}

	private Object[] insertTriplesAndQuery(org.eclipse.emf.ecore.resource.Resource resource, List<TripleElement[]> triples) throws ExecutionException, SadlInferenceException {
		getConfigurationManager().addPrivateKeyValuePair(DialogConstants.ANSWER_CURATION_MANAGER, this);
		return getInferenceProcessor().insertTriplesAndQuery(resource, triples);
	}
	
	private Object[] insertTriplesAndQuery(org.eclipse.emf.ecore.resource.Resource resource2, TripleElement[] triples) throws SadlInferenceException {
		getConfigurationManager().addPrivateKeyValuePair(DialogConstants.ANSWER_CURATION_MANAGER, this);
		return getInferenceProcessor().insertTriplesAndQuery(resource2, triples);
	}

	private List<TripleElement> addTriplesFromJunction(Junction jct, List<TripleElement> tripleLst) {
		Object lhs = jct.getLhs();
		if (lhs instanceof ProxyNode) {
			if (((ProxyNode)lhs).getProxyFor() instanceof TripleElement) {
				tripleLst.add((TripleElement) ((ProxyNode)lhs).getProxyFor());
			}
			else if (((ProxyNode)lhs).getProxyFor() instanceof Junction) {
				tripleLst = addTriplesFromJunction((Junction) ((ProxyNode)lhs).getProxyFor(), tripleLst);
			}
		}
		Object rhs = jct.getRhs();
		if (rhs instanceof ProxyNode) {
			if (((ProxyNode)rhs).getProxyFor() instanceof TripleElement) {
				tripleLst.add((TripleElement) ((ProxyNode)rhs).getProxyFor());
			}
			else if (((ProxyNode)rhs).getProxyFor() instanceof Junction) {
				tripleLst = addTriplesFromJunction((Junction) ((ProxyNode)rhs).getProxyFor(), tripleLst);
			}
		}
		return tripleLst;
	}

	private void addTripleQuestion(org.eclipse.emf.ecore.resource.Resource resource, TripleElement tr, StringBuilder answer) throws ExecutionException, ConfigurationException, TranslationException, InvalidNameException, ReasonerNotFoundException, QueryParseException, QueryCancelledException {
		List<String> vars = new ArrayList<String>();
		StringBuilder sbwhere = new StringBuilder("where {");
		if (tr.getSubject() == null) {
			vars.add("?s");
			sbwhere.append("?s ");
		}
		else {
			sbwhere.append("<");
			sbwhere.append(tr.getSubject().getURI());
			sbwhere.append("> ");
		}
		if (tr.getPredicate() == null) {
			vars.add("?p");
			sbwhere.append("?p ");
		}
		else {
			sbwhere.append("<");
			sbwhere.append(tr.getPredicate().getURI());
			sbwhere.append("> ");
		}
		if (tr.getObject() == null) {
			vars.add("?o");
			sbwhere.append("?o");
		}
		else {
			sbwhere.append("<");
			Node obj = tr.getObject();
			if (obj instanceof NamedNode) {
				sbwhere.append(obj.getURI());
			}
			else {
				sbwhere.append(obj.toString());
			}
			sbwhere.append("> ");
		}
		if (vars.size() > 0) {
			for (int i = vars.size() - 1; i >= 0; i--) {
				sbwhere.insert(0, " ");
				sbwhere.insert(0, vars.get(i));
			}
			sbwhere.insert(0,  "select ");
			sbwhere.append("}");
		}
		Query q = new Query();
		q.setSparqlQueryString(sbwhere.toString());
		ResultSet rs = runQuery(resource, q);
		if (rs != null) {
			if (rs.getRowCount() == 1) {
				if (tr.getSubject() != null && tr.getPredicate() != null) {
					answer.append(tr.getSubject().getName());
					answer.append(" has ");
					answer.append(tr.getPredicate().getName());
					answer.append(" ");
					answer.append(rs.getResultAt(0, 0));
				}
				else {
					answer.append("\"");
					answer.append(resultSetToQuotedString(rs));
					answer.append("\"");
				}
			}
			else {
				answer.append("\"");
				answer.append(resultSetToQuotedString(rs));
				answer.append("\"");
			}
		}
	}

	public void setUserName(String answer) {
		// TODO Auto-generated method stub
		
	}

	public String getUserName() {
		return userName;
	}

	/**
	 * Method to process a conversation contained in a DialogContent and answer any unanswered question, etc.
	 * @param resource 
	 * @param ontModel 
	 * @param modelName 
	 */
	public void processConversation(org.eclipse.emf.ecore.resource.Resource resource, OntModel ontModel, String modelName) {
		if (getDialogAnswerProvider() == null) {
			System.err.println("No DialogAnswerProvider registered for '" + resource.getURI().lastSegment() + "'.");
			return;
		}
		org.eclipse.emf.ecore.resource.Resource dapRsrc = getDialogAnswerProvider().getResource();
		if (dapRsrc != null && !resource.equals(dapRsrc)) {
			// The DialogAnswerProvider has a Resource and this isn't the Resource for which this AnswerCurationManager is intended
			return;
		}
		// ConversationElements are processed in order (must process a save before an evaluate, for example),
		//	but the actual insertion of new responses into the Dialog occurs in reverse order so that the locations
		//	are less complicated to determine
		resetForConversationProcessing();
		DialogContent dc = getConversation();
		List<ConversationElement> dialogStmts = dc.getStatements();
		Map<ConversationElement, ConversationElement> additionMap = new HashMap<ConversationElement, ConversationElement>();  // new CE, CE before
		List<ConversationElement> additions = new ArrayList<ConversationElement>();
		List<String> currentQuestions = new ArrayList<String>();
		StatementContent lastStatement = null;
		for (ConversationElement ce : dialogStmts) {
			int idx = dialogStmts.indexOf(ce);
			StatementContent statementAfter = idx < dialogStmts.size() - 1 ? dialogStmts.get(idx + 1).getStatement() : null;
			StatementContent sc = ce.getStatement();
			if (sc instanceof SadlStatementContent) {
				if (sc instanceof EquationStatementContent) {
					// look for missing AugmentedType questions and if there are, and **they haven't already been displayed**,
					//	display the questions.
					processMissingEquationContent((EquationStatementContent) sc, dialogStmts);
				}
				// otherwise this might be the answer to a question from CM provided by the user
				if (lastStatement instanceof WhatIsContent && lastStatement.getAgent().equals(Agent.CM)) {
					Object trgt = ((WhatIsContent)lastStatement).getTarget();
					if (trgt instanceof NamedNode) {
						processSadlStatementContentInContextOfPreceedingWhatIs((SadlStatementContent)sc, (WhatIsContent)lastStatement, trgt, dialogStmts, idx);
					}
				}
			}
			else if (sc instanceof AnswerContent) {
				if (sc instanceof AddEquationContent) {
					// Insert new equation **unless it's already been inserted**. Response is an insertion into the 
					//	Dialog window which, when parsed, will create an EquationStatementContent
					processAddEquationContent(resource, ontModel, modelName, dc, additionMap, additions, currentQuestions, ce, statementAfter, (AddEquationContent)sc);
				}
				else if (sc instanceof AddAugmentedTypeInfoContent) {
					// Modify equation with new AugmentedType info **unless it has already been modified**. Response is to
					//	modify the existing equation in the Dialog window which, when parsed, will create a modified EquationStatementContent
					processAddAugmentedTypeInfoContent((AddAugmentedTypeInfoContent)sc);
				}
			}
			else if (sc instanceof ExpectsAnswerContent) {
				// Subclasses CompareContent, EvalContent, ExtractContent, HowManyValueContent, ModifiedAskContent, WhatIsContent, WhatValuesContent can 
				//	come only from Agent.USER and will result in an insertion into the DialogWindow, **unless it has already been inserted**. If already
				//	answered, there will be the resulting InformationContent already later in the conversation.
				
				// Subclasses RequestArgumentAugmentedTypeContent, RequestReturnAugmentedTypeContent come from Agent.CM and may or may not be
				//	followed by an AddAugmentedTypeInfoContent.

				if (sc.getAgent().equals(Agent.USER)) {
					processExpectsAnswerContent(resource, ontModel, modelName, dc, additionMap, additions, currentQuestions, ce, statementAfter, (ExpectsAnswerContent) sc);
				}
				else if (sc instanceof QuestionContent){
					// this is a question that was created for the CM to ask during JBDMP processing
					//	if not already asked, ask it
					processCMExpectsAnswerContent((QuestionContent)sc);
				}
			}
			lastStatement = sc;
		}
		if (!additions.isEmpty()) {
			for (int i = additions.size() - 1; i >= 0; i--) {
				ConversationElement newCE = additions.get(i);
				ConversationElement preceeding = additionMap.get(newCE);
				logger.debug("Conversation element '" + preceeding.toString() + "' has new addition following it:");
				logger.debug("   " + newCE.toString());
				logger.debug("   Answer is: " + getQuestionsAndAnswers().get(preceeding.getText().trim()));
			}
		}
		else {
			// additions is empty so there haven't been any other things added in this pass so now add any imports
			if (getDelayedImportAdditions() != null && getDelayedImportAdditions().size() > 0) {
				Object dap = getConfigurationManager().getPrivateKeyValuePair(DialogConstants.DIALOG_ANSWER_PROVIDER);
				if (dap instanceof IDialogAnswerProvider) {
					((IDialogAnswerProvider)dap).addImports(getDelayedImportAdditions());
				}
				getDelayedImportAdditions().clear();
			}
		}
		Map<String, String> qna = getQuestionsAndAnswers();
		if (!currentQuestions.isEmpty()) {
			if (!qna.isEmpty()) {
				List<String> toBeRemoved = new ArrayList<String>();
				Iterator<String> itr = qna.keySet().iterator();
				while (itr.hasNext()) {
					String key = itr.next();
					if (!currentQuestions.contains(key)) {
						toBeRemoved.add(key);
					}
				}
				if (!toBeRemoved.isEmpty()) {
					for (String tbr : toBeRemoved) {
						qna.remove(tbr);
					}
				}
			}
		}
		else {
			// there are no questions, clear qna
			qna.clear();
		}
	}

	private void processSadlStatementContentInContextOfPreceedingWhatIs(SadlStatementContent sc,
			WhatIsContent lastStatement, Object trgt, List<ConversationElement> dialogStmts, int conversationIdx) {
		// need the equation to modify
		String question = lastStatement.getText();
		String semTypeUri = sc.getConceptUri();

		addAugmentedTypeToEquation(dialogStmts, conversationIdx, question, semTypeUri);
	}

	private String addAugmentedTypeToEquation(AddAugmentedTypeInfoContent sc) {
		EquationStatementContent eqsc = sc.getEquationContent();
		NamedNode targetNode = ((AddAugmentedTypeInfoContent)sc).getTargetNode();
		Node semType = ((AddAugmentedTypeInfoContent)sc).getAddedType();
		if (semType instanceof NamedNode && ((NamedNode)semType).getNodeType().equals(NodeType.ClassNode)) {
			OntClass augTypeClass = getDomainModel().getOntClass(((NamedNode)semType).getURI());
			if (augTypeClass != null) {
				EObject equationEObject = eqsc.getHostEObject();
				addAugmentedTypeToEquation(eqsc, equationEObject , targetNode instanceof VariableNode ? targetNode.getName() : null, augTypeClass.getLocalName());
				return "Added augmented type '" + augTypeClass.getURI() + "' to " + eqsc.getEquationName();
			}
		}
		else if (semType instanceof ProxyNode) {
			EObject equationEObject = eqsc.getHostEObject();
			String augTypeTxt = sc.getUnParsedText();
			addAugmentedTypeToEquation(eqsc, equationEObject , targetNode instanceof VariableNode ? targetNode.getName() : null, augTypeTxt);
			return "Added augmented type '" + augTypeTxt + "' to " + eqsc.getEquationName();
		}
		return "Failed to add augmented type";
	}

	private String addAugmentedTypeToEquation(List<ConversationElement> dialogStmts, int conversationIdx, String question,
			String semTypeUri) {
		for (int i = conversationIdx - 1; i >= 0; i--) {
			ConversationElement priorCe = dialogStmts.get(i);
			if (priorCe.getStatement() instanceof EquationStatementContent) {
				EquationStatementContent eqsc = (EquationStatementContent)priorCe.getStatement();
				List<StatementContent> questions = eqsc.getQuestionsForUser();
				if (questions != null) {
					for (StatementContent qsc : questions) {
						String qscQuestion = null;
						EObject equationEObject = null;
						String argNameToUpdate = null;
						if (qsc instanceof RequestArgumentAugmentedTypeContent) {
							qscQuestion = stripEOS(((RequestArgumentAugmentedTypeContent)qsc).getQuestion());
							equationEObject = ((RequestArgumentAugmentedTypeContent)qsc).getHostEObject();
							argNameToUpdate = ((RequestArgumentAugmentedTypeContent)qsc).getArgumentName();
						}
						else if (qsc instanceof RequestReturnAugmentedTypeContent) {
							qscQuestion = stripEOS(((RequestReturnAugmentedTypeContent)qsc).getQuestion());
							equationEObject = ((RequestReturnAugmentedTypeContent)qsc).getHostEObject();
						}
						if (qscQuestion != null && qscQuestion.equals(question)) {
							// we have the equation and the question
							OntClass cls = getDomainModel().getOntClass(semTypeUri);
							if (cls != null) {
								addAugmentedTypeToEquation(eqsc, equationEObject, argNameToUpdate, cls.getLocalName());
								return "Added augmented type '" + cls.getURI() + "' to " + eqsc.getEquationName();
							}
							else {
								// error
							}
						}
					}
				}
			}
		}
		return "failure";
	}

	private void addAugmentedTypeToEquation(EquationStatementContent eqsc, EObject equationEObject,
			String argNameToUpdate, String augTypeTxt) {
		if (argNameToUpdate != null) {
			// update argument with semantic type
			String eqTxt = eqsc.getText();
			int sigStart = eqTxt.indexOf("(");
			int argStart = eqTxt.indexOf(argNameToUpdate, sigStart);
			int insertLoc = argStart + argNameToUpdate.length();
			StringBuilder newEqTxt = new StringBuilder(eqTxt.subSequence(0, insertLoc));
			newEqTxt.append(" (");
			newEqTxt.append(augTypeTxt);
			newEqTxt.append(")");
			newEqTxt.append(eqTxt.substring(insertLoc));
			String replacementTxt = newEqTxt.toString();
			System.out.println(replacementTxt);
			replaceDialogText(equationEObject, eqTxt, replacementTxt);
			return;
		}
		else {
			// update return statement with semantic type
			String eqTxt = eqsc.getText();
			int sigEnd = eqTxt.indexOf("returns");
			int insertLoc = eqTxt.indexOf(":", sigEnd);
			StringBuilder newEqTxt = new StringBuilder(eqTxt.subSequence(0, insertLoc));
			newEqTxt.append(" (");
			newEqTxt.append(augTypeTxt);
			newEqTxt.append(")");
			newEqTxt.append(eqTxt.substring(insertLoc));
			String replacementTxt = newEqTxt.toString();
			System.out.println(replacementTxt);
			replaceDialogText(equationEObject, eqTxt, replacementTxt);
			return;
		}
	}

	private void processAddAugmentedTypeInfoContent(AddAugmentedTypeInfoContent sc) {
		// TODO Auto-generated method stub
		int i = 0;
	}

	private void processAddEquationContent(org.eclipse.emf.ecore.resource.Resource resource2, OntModel ontModel, String modelName, DialogContent dc, Map<ConversationElement, ConversationElement> additionMap, List<ConversationElement> additions, List<String> currentQuestions, ConversationElement ce, StatementContent statementAfter, AddEquationContent sc) {
		processExpectsAnswerContent(resource, ontModel, modelName, dc, additionMap, additions, currentQuestions, ce, statementAfter, sc);
	}

	private void processExpectsAnswerContent(org.eclipse.emf.ecore.resource.Resource resource, OntModel ontModel,
			String modelName, DialogContent dc, Map<ConversationElement, ConversationElement> additionMap,
			List<ConversationElement> additions, List<String> currentQuestions, ConversationElement ce,
			StatementContent statementAfter, ExpectsAnswerContent sc) {
		StatementContent lastStatement;
		String question = sc.getText().trim();
		currentQuestions.add(question);
		if (sc instanceof AddAugmentedTypeInfoContent) {
			// for these we must look back at the equation ands see if there's still a question
			NamedNode targetNode = ((AddAugmentedTypeInfoContent)sc).getTargetNode();
			String atquestion;
			if (targetNode instanceof VariableNode) {
				atquestion = "What type is " + targetNode.getName();
			}
			else {
				atquestion = "What type does " + targetNode.getName() + " return";
			}
			EquationStatementContent eqcnt = ((AddAugmentedTypeInfoContent)sc).getEquationContent();
			List<StatementContent> questions = eqcnt.getQuestionsForUser();
			boolean questionFound = false;
			if (questions != null) {
				for (StatementContent anotherSc : questions) {
					String anotherTxt = null;
					if (anotherSc instanceof RequestArgumentAugmentedTypeContent) {
						anotherTxt = ((RequestArgumentAugmentedTypeContent) anotherSc).getQuestion();
					}
					else if (anotherSc instanceof RequestReturnAugmentedTypeContent) {
						anotherTxt = ((RequestReturnAugmentedTypeContent)anotherSc).getQuestion();
					}
					else {
						anotherSc.getText();
					}
					if (stripEOS(anotherTxt).equals(stripEOS(atquestion))) {
						questionFound = true;
						break;
					}
				}
			}
			if (questionFound) {
				processExpectsAnswerContent(resource, ontModel, modelName, dc, additionMap, additions, ce, sc);	
			}
		}
		else {
			// for these we can look forward to see if the question has been answered
			if (getQuestionsAndAnswers().containsKey(question)) {
				String ans = getQuestionsAndAnswers().get(question);
	//					logger.debug(ans + " ? " + ((AnswerContent)statementAfter).getAnswer().toString().trim());
				if (statementAfter != null && statementAfter != null) {
					String val = statementAfter.toString().trim();
					val = stripEOS(SadlUtils.stripQuotes(val));
					ans = stripEOS(SadlUtils.stripQuotes(ans));
					if (val.equals(ans)) {
						// this statement has already been answered		
						if (tryToAnswerAgain(sc, question, ans)) {							
							// try again
							processExpectsAnswerContent(resource, ontModel, modelName, dc, additionMap, additions, ce, sc);
						}
						else {
							((ExpectsAnswerContent) sc).setAnswer(statementAfter);
						}
					}
				}
				else {
					try {
						answerUser(getOwlModelsFolder(), ans, sc.isQuoteResult(), sc.getHostEObject());
					} catch (ConfigurationException e) {
						// TODO Auto-generated catch block
						e.printStackTrace();
					}	
				}
			}
			else if (sc instanceof QuestionWithCallbackContent) {
				String key = getUnansweredQuestionKey((QuestionWithCallbackContent)sc);
				if (key != null) {
					replaceUnansweredQuestionStatementContent(key, (QuestionWithCallbackContent)sc);
					lastStatement = sc;
				}
			}
	
			// this statement needs an answer
			else {
				processExpectsAnswerContent(resource, ontModel, modelName, dc, additionMap, additions, ce, sc);
			}
		}
	}

	private boolean tryToAnswerAgain(ExpectsAnswerContent sc, String question, String ans) {
		if (ans.startsWith("No model found to compute")) {
			// has a new model been added or has extraction occurred between this question and the next since the last 
			//	time we considered this?
			List<ConversationElement> celements = getConversationElements();
			int idx = findStatementContentIndexInConversation(celements, sc);
			if (idx >= 0) {
				for (int i = idx + 1; i < celements.size(); i++) {
					StatementContent someSc = celements.get(i).getStatement();
					if (someSc instanceof WhatIsContent) {
						// this is the next question
						return false;
					}
					if (someSc instanceof  ExtractContent) {
						if (((ExtractContent)someSc).getAnswer() != null) {
							return true;
						}
					}
					else if (someSc instanceof AddEquationContent) {
						// must be followed by the equation 
						//	(must already have been processed on previouis call to processConversation)
						if (i < celements.size() - 1) {
							StatementContent nextSc = celements.get(i + 1).getStatement();
							if (nextSc instanceof EquationStatementContent) {
								if (((AddEquationContent)someSc).getEquationName().equals(((EquationStatementContent)nextSc).getEquationName())) {
									if (((EquationStatementContent)nextSc).getQuestionsForUser() != null && ((EquationStatementContent)nextSc).getQuestionsForUser().size() > 0) {
										return false;
									}
									if (!isFailureCorrectingAction(someSc)) {
										addFailureCorrectingAction(someSc);
										return true;
									}
								}
							}
						}
					}
				}
			}
		}
		else if (ans.startsWith("Failed")) {
			// not sure yet what's needed here...
		}
		return false;
	}

	private void addFailureCorrectingAction(StatementContent someSc) {
		failureCorrectingActions.add(someSc);
	}

	private boolean isFailureCorrectingAction(StatementContent someSc) {
		for (StatementContent sc : failureCorrectingActions) {
			if (sc.toString().equals(someSc.toString())) {
				return true;
			}
		}
		return false;
	}

	private String stripEOS(String stmt) {
		if (stmt.endsWith(".") || stmt.endsWith("?")) {
			stmt = stmt.substring(0, stmt.length() - 1);
		}
		return stmt;
	}

	private void processCMExpectsAnswerContent(QuestionContent sc) {
		if (!questionHasBeenAsked(getConversationElements(), sc)) {
			if (sc instanceof WhatIsContent && ((WhatIsContent)sc).getExplicitQuestion() != null) {
				sc.setUnParsedText(((WhatIsContent)sc).getExplicitQuestion());
			}
			notifyUser(getOwlModelsFolder(), sc, false);
		}
	}

	private boolean questionHasBeenAsked(List<ConversationElement> conversationElements, QuestionContent sc) {
		if (conversationElements != null) {
			int scLoc = findStatementContentIndexInConversation(conversationElements, sc);
			for (int idx = scLoc; idx < conversationElements.size(); idx++) {
				ConversationElement ce = conversationElements.get(idx);
				if (ce.getStatement() instanceof UndefinedConceptStatementContent) {
					if (((UndefinedConceptStatementContent)ce.getStatement()).getText().equals(sc.getExplicitQuestion())) {
						return true;
					}
				}
				else if (ce.getStatement() instanceof NoModelFoundStatementContent) {
					if (((NoModelFoundStatementContent)ce.getStatement()).getText().equals(sc.getExplicitQuestion())) {
						return true;
					}
				}
				else if (ce.getStatement() instanceof WhatIsContent) {
					if (((WhatIsContent)ce.getStatement()).getText().equals(sc.getUnParsedText())) {
						return true;
					}
				}
			}
		}
		return false;
	}

	/** Method to find a StatementContent in the conversation elements
	 * 
	 * @param conversationElements
	 * @param sc
	 * @return
	 */
	private int findStatementContentIndexInConversation(List<ConversationElement> conversationElements, StatementContent sc) {
		if (conversationElements != null) {
			for (int idx = 0; idx < conversationElements.size(); idx++) {
				ConversationElement ce = conversationElements.get(idx);
				if (ce.getStatement().equals(sc)) {
						return idx;
				}
			}
		}
		return -1;
	}

	private void processExpectsAnswerContent(org.eclipse.emf.ecore.resource.Resource resource, OntModel ontModel,
			String modelName, DialogContent dc, Map<ConversationElement, ConversationElement> additionMap,
			List<ConversationElement> additions, ConversationElement ce, ExpectsAnswerContent sc) {
		try {
			String answer = processUserRequest(resource, ontModel, modelName, sc);
//						String answer = getDialogAnswerProvider().processUserQueryNewThreadWithBusyIndicator(resource, ontModel, modelName, (ExpectsAnswerContent) sc);
			if (answer != null) {
				addQuestionAndAnswer(sc.getText().trim(), answer.trim());
				AnswerPendingContent pending = new AnswerPendingContent(null, Agent.CM, (StatementContent) sc);
				ConversationElement cep = new ConversationElement(dc, pending, Agent.CM);
				additions.add(cep);
				additionMap.put(cep, ce);
				((ExpectsAnswerContent)sc).setAnswer(pending);
			}
		} catch (ConfigurationException e) {
			// TODO Auto-generated catch block
			e.printStackTrace();
		} catch (ExecutionException e) {
			// TODO Auto-generated catch block
			e.printStackTrace();
		} catch (IOException e) {
			// TODO Auto-generated catch block
			e.printStackTrace();
		} catch (TranslationException e) {
			// TODO Auto-generated catch block
			e.printStackTrace();
		} catch (InvalidNameException e) {
			// TODO Auto-generated catch block
			e.printStackTrace();
		} catch (ReasonerNotFoundException e) {
			// TODO Auto-generated catch block
			e.printStackTrace();
		} catch (QueryParseException e) {
			// TODO Auto-generated catch block
			e.printStackTrace();
		} catch (QueryCancelledException e) {
			// TODO Auto-generated catch block
			e.printStackTrace();
		} catch (SadlInferenceException e) {
			// TODO Auto-generated catch block
			e.printStackTrace();
		} catch (EquationNotFoundException e) {
			// TODO Auto-generated catch block
			e.printStackTrace();
		} catch (AnswerExtractionException e) {
			// TODO Auto-generated catch block
			e.printStackTrace();
		}
	}

	private void processQuestionUserContent(StatementContent sc) {
		String question = null;
		if (sc instanceof UndefinedConceptStatementContent) {
			question = ((UndefinedConceptStatementContent)sc).getText();
		}
		else if (sc instanceof NoModelFoundStatementContent) {
			question = ((NoModelFoundStatementContent)sc).getText();
		}
		if (question != null) {
			try {
				askUser(getOwlModelsFolder(), question, false, sc.getHostEObject());
			} catch (ConfigurationException e) {
				// TODO Auto-generated catch block
				e.printStackTrace();
			}
		}
	}
		
	private void processMissingEquationContent(EquationStatementContent eqsc, List<ConversationElement> dialogStmts) {
		List<StatementContent> questions = eqsc.getQuestionsForUser();
		if (questions != null) {
			for (StatementContent sc : questions) {
				if (!questionHasBeenAsked(dialogStmts, eqsc, sc)) {
					String question = null;
					if (sc instanceof RequestArgumentAugmentedTypeContent) {
						question = ((RequestArgumentAugmentedTypeContent)sc).getQuestion();
					}
					else if (sc instanceof RequestReturnAugmentedTypeContent) {
						question = ((RequestReturnAugmentedTypeContent)sc).getQuestion();
					}
					if (question != null) {
						try {
							askUser(getOwlModelsFolder(), question, false, sc.getHostEObject());
						} catch (ConfigurationException e) {
							// TODO Auto-generated catch block
							e.printStackTrace();
						}
					}
				}
			}
		}
	}

	private boolean questionHasBeenAsked(List<ConversationElement> dialogStmts, EquationStatementContent equationSc,
			StatementContent questionSc) {
		String eqName = equationSc.getEquationName();
		int cntr = 0;
		int eqIdx = -1;
		for (ConversationElement ce :dialogStmts) {
			StatementContent cesc = ce.getStatement();
			if (eqIdx < 0 && cesc.equals(equationSc)) {
				// found the equation
				eqIdx = cntr;
			}
			if (eqIdx >= 0 && cntr > eqIdx) {
				// look for this question until we see another EquationStatementContent
				if (cesc instanceof EquationStatementContent) {
					return false;
				}
				
				boolean sameArgName = false;
				boolean sameQuestion = false;
				if (cesc instanceof WhatIsContent) {
					Object trgtObj = ((WhatIsContent)cesc).getTarget();
					String cescTarget = trgtObj instanceof NamedNode ? ((NamedNode)trgtObj).getName() : trgtObj.toString();
					String cescQuestion = stripEOS(cesc.getText());
					if (questionSc instanceof RequestArgumentAugmentedTypeContent) {
						if (((RequestArgumentAugmentedTypeContent)questionSc).getArgumentName().equals(cescTarget)) {
							sameArgName = true;
						}
						String qscQuestion = stripEOS(((RequestArgumentAugmentedTypeContent)questionSc).getQuestion());
						if (qscQuestion.equals(cescQuestion)) {
							sameQuestion = true;
						}
					}
					else if (questionSc instanceof RequestReturnAugmentedTypeContent) {
						if (((RequestReturnAugmentedTypeContent)questionSc).getEquationName().equals(cescTarget)) {
							sameArgName = true;
						}
						String qscQuestion = stripEOS(((RequestReturnAugmentedTypeContent)questionSc).getQuestion());
						if (qscQuestion.equals(cescQuestion)) {
							sameQuestion = true;
						}
					}
					if (sameArgName && sameQuestion) {
						return true;
					}
				}
			}
			cntr++;
		}
		return false;
	}

	/**
	 * In this method do any cleanup necessary before starting to process the conversation anew
	 */
	private void resetForConversationProcessing() {
		this.owl2sadl = null;
//		if (getDialogAnswerProvider() != null) {
//			getDialogAnswerProvider().clearCumulatifeOffset();
//		}
		clearConceptsAdded();
<<<<<<< HEAD
		getConfigurationManager().clearReasoner();
//		clearInferenceProcessor();
=======
>>>>>>> b0c2d12f
	}

	private boolean applyAnswerToUnansweredQuestion(StatementContent question, StatementContent sc) {
		if (question instanceof QuestionWithCallbackContent && sc instanceof AnswerContent) {
			List<Object> args = ((QuestionWithCallbackContent)question).getArguments();
			if (args != null) {
				if (args.size() > 0) {
					if (!args.get(args.size() - 1).equals(((AnswerContent)sc).getAnswer())) {
						((QuestionWithCallbackContent)question).getArguments().add(((AnswerContent)sc).getAnswer());					
					}
				}
				else {
					((QuestionWithCallbackContent)question).getArguments().add(((AnswerContent)sc).getAnswer());					
				}	
			}
			provideResponse((QuestionWithCallbackContent) question);
			String key = getUnansweredQuestionKey((QuestionWithCallbackContent) question);
			getUnansweredQuestions().remove(key);
			addQuestionAndAnswer(key, ((AnswerContent)sc).getAnswer().toString());
			((QuestionWithCallbackContent)question).setAnswer((AnswerContent) sc);
			return true;
		}
		return false;
	}

	public void provideResponse(QuestionWithCallbackContent question) {
		String methodToCall = question.getMethodToCall();
		Method[] methods = this.getClass().getMethods();
		for (Method m : methods) {
			if (m.getName().equals(methodToCall)) {
				// call the method
				List<Object> args = question.getArguments();
				try {
					Object results = null;
					if (args.size() == 0) {
						results = m.invoke(this, null);
					}
					else {
						Object arg0 = args.get(0);
						if (args.size() == 1) {
							results = m.invoke(this, arg0);
						}
						else {
							Object arg1 = args.get(1);
							if (args.size() == 2) {
								results = m.invoke(this, arg0, arg1);
							}
							if (methodToCall.equals("saveAsSadlFile")) {
								Set owlFiles = ((Map)arg0).keySet();
								Iterator owlFilesItr = owlFiles.iterator();
								if (AnswerCurationManager.isYes(arg1)) {
									while (owlFilesItr.hasNext()) {
										File owlfile = (File)owlFilesItr.next();
										// delete OWL file so it won't be indexed
										if (owlfile.exists()) {
											owlfile.delete();
											try {
												String outputOwlFileName = owlfile.getCanonicalPath();
												String altUrl = new SadlUtils().fileNameToFileUrl(outputOwlFileName);

												String publicUri = getConfigurationManager().getPublicUriFromActualUrl(altUrl);
												if (publicUri != null) {
													getConfigurationManager().deleteModel(publicUri);
													getConfigurationManager().deleteMapping(altUrl, publicUri);
												}
											} catch (ConfigurationException e) {
												// TODO Auto-generated catch block
												e.printStackTrace();
											} catch (URISyntaxException e) {
												// TODO Auto-generated catch block
												e.printStackTrace();
											} catch (IOException e) {
												// TODO Auto-generated catch block
												e.printStackTrace();
											}
										}
									}
									String projectName = null;
									List<File> sadlFiles = new ArrayList<File>();
									for (int i = 0; i < ((List<?>) results).size(); i++) {
										Object result = ((List<?>) results).get(i);
										File sf = new File(result.toString());
										if (sf.exists()) {
											sadlFiles.add(sf);
											projectName = sf.getParentFile().getParentFile().getName();
										}
									}
									getDialogAnswerProvider().updateProjectAndDisplaySadlFiles(projectName, getOwlModelsFolder(), sadlFiles);
								}
								else {
									while (owlFilesItr.hasNext()) {
										File owlFile = (File) owlFilesItr.next();	
										// add import of OWL file from policy file since there won't be a SADL file to build an OWL and create mappings.
										try {
											String importActualUrl = new SadlUtils().fileNameToFileUrl(owlFile.getCanonicalPath());
											String altUrl = new SadlUtils().fileNameToFileUrl(importActualUrl);
											String importPublicUri = getConfigurationManager().getPublicUriFromActualUrl(altUrl);
											String prefix = getConfigurationManager().getGlobalPrefix(importPublicUri);
											getConfigurationManager().addMapping(importActualUrl, importPublicUri, prefix, false, "AnswerCurationManager");
											String prjname = owlFile.getParentFile().getParentFile().getName();
										} catch (IOException e) {
											// TODO Auto-generated catch block
											e.printStackTrace();
										} catch (URISyntaxException e) {
											// TODO Auto-generated catch block
											e.printStackTrace();
										} catch (ConfigurationException e) {
											// TODO Auto-generated catch block
											e.printStackTrace();
										}
									}
								}
							}
						}
					}
					//						logger.debug(result.toString());
				} catch (IllegalAccessException e) {
					// TODO Auto-generated catch block
					e.printStackTrace();
				} catch (IllegalArgumentException e) {
					// TODO Auto-generated catch block
					e.printStackTrace();
				} catch (InvocationTargetException e) {
					// TODO Auto-generated catch block
					e.printStackTrace();
				}
				break;
			}
		}
		//		}	
	}

	private void replaceUnansweredQuestionStatementContent(String key, QuestionWithCallbackContent sc) {
		if (key != null) {
			QuestionWithCallbackContent uq = getUnansweredQuestions().get(key);
			sc.setMethodToCall(uq.getMethodToCall());
			sc.setArguments(uq.getArguments());
			getUnansweredQuestions().put(key, sc);
		}
	}

	private String getUnansweredQuestionKey(QuestionWithCallbackContent sc) {
		String txt2 = sc.getTheQuestion();
		for (String uaq : getUnansweredQuestions().keySet()) {
			String trimmed = stripEOS(uaq);
			trimmed = stripEOS(SadlUtils.stripQuotes(trimmed.trim()));
			if (trimmed.equals(txt2)) {
				return uaq;
			}
		}
		return null;
	}

	private Map<String, String> getQuestionsAndAnswers() {
		return questionsAndAnswers;
	}
	
	/**
	 * Method to find an answer using the question text as key.
	 * @param question
	 * @return
	 */
	public String getAnswerToQuestion(String question) {
		if (questionsAndAnswers != null) {
			if (questionsAndAnswers.containsKey(question)) {
				return questionsAndAnswers.get(question);
			}
		}
		return null;
	}

	private boolean addQuestionAndAnswer(String question, String answer) {
		if (questionsAndAnswers.containsKey(question)) {
			String oldAnswer = questionsAndAnswers.get(question);
			if (oldAnswer.equals(answer)) {
				return false;
			}
		}
		questionsAndAnswers.put(question, answer);
		return true;
	}

	public void clearQuestionsAndAnsers() {
		questionsAndAnswers.clear();
		setDialogAnswerProvider(null);
	}
	
	public boolean saveQuestionsAndAnswersToFile() throws ConfigurationException, IOException {
		if (getResource() != null) {
			String rsrcFn = getResource().getURI().lastSegment();
			String qnaFn = getOwlModelsFolder() + "/" + rsrcFn + ".qna.owl";
			Map<String, String> qna = getQuestionsAndAnswers();
			if (qna != null && !qna.isEmpty()) {
				// write out Q and Q mappings
				String modelName = "http://com.ge.research.ask/Dialog/QNA/" + rsrcFn;
				OntDocumentManager owlDocMgr = getConfigurationManager().getJenaDocumentMgr();
				OntModelSpec spec = new OntModelSpec(OntModelSpec.OWL_MEM);
				if (getOwlModelsFolder() != null && !getOwlModelsFolder().startsWith(IModelProcessor.SYNTHETIC_FROM_TEST)) {
					File mff = new File(getOwlModelsFolder());
					mff.mkdirs();
					spec.setImportModelGetter(new SadlJenaModelGetterPutter(spec, getOwlModelsFolder()));
				}
				if (owlDocMgr != null) {
					spec.setDocumentManager(owlDocMgr);
					owlDocMgr.setProcessImports(true);
				}
				OntModel qnaModel = ModelFactory.createOntologyModel(spec);
	//			qnaModel.addSubModel(getDomainModelConfigurationManager().getOntModel(SadlConstants.SADL_IMPLICIT_MODEL_URI, Scope.LOCALONLY));
				OntClass qclass = qnaModel.createClass(DialogConstants.SADL_IMPLICIT_MODEL_QUESTION_ELEMENT_URI);
				OntClass aclass = qnaModel.createClass(DialogConstants.SADL_IMPLICIT_MODEL_ANSWER_ELEMENT_URI);
				OntProperty txtprop = qnaModel.createOntProperty(DialogConstants.SADL_IMPLICIT_MODEL_TEXT_PROPERY_URI);
				OntProperty haprop = qnaModel.createOntProperty(DialogConstants.SADL_IMPLICIT_MODEL_HAS_ANSWER_PROPERY_URI);
				if (qclass == null || aclass == null || txtprop == null || haprop == null) {
					logger.debug("Unable to save mappings between questions and answers, no meta-model found. Do you need to update the SadlImplicitModel?");
				}
				else {
					Iterator<String> itr = qna.keySet().iterator();
					while (itr.hasNext()) {
						String qtxt = itr.next();
						String atxt = qna.get(qtxt);
						Individual qInst = qnaModel.createIndividual(qclass);
						qInst.addProperty(txtprop, qnaModel.createTypedLiteral(qtxt));
						Individual aInst = qnaModel.createIndividual(aclass);
						aInst.addProperty(txtprop,  qnaModel.createTypedLiteral(atxt));
						qInst.addProperty(haprop, aInst);
					}
					getConfigurationManager().saveOwlFile(qnaModel, modelName, qnaFn);
					return true;
				}
			}
			else {
				// delete file if there's no content for it
				File owlFile = new File(qnaFn);
				if (owlFile.exists()) {
					return owlFile.delete();
				}
			}	
		}
		return false;
	}

	public boolean loadQuestionsAndAnswersFromFile() {
		if (getResource() != null) {
			String rsrcFn = getResource().getURI().lastSegment();
			String qnaFn = getOwlModelsFolder() + "/" + rsrcFn + ".qna.owl";
			File qnaFile = new File(qnaFn);
			if (qnaFile.exists()) {
				// read in Q and A mappings
				OntModel qnaModel = getConfigurationManager().loadOntModel(qnaFn);
				OntProperty txtprop = qnaModel.createOntProperty(DialogConstants.SADL_IMPLICIT_MODEL_TEXT_PROPERY_URI);
				OntProperty haprop = qnaModel.createOntProperty(DialogConstants.SADL_IMPLICIT_MODEL_HAS_ANSWER_PROPERY_URI);
				StmtIterator sitr = qnaModel.listStatements(null, haprop, (RDFNode)null);
				while (sitr.hasNext()) {
					Statement stmt = sitr.nextStatement();
					Resource subj = stmt.getSubject();
					RDFNode obj = stmt.getObject();
					Statement qtxtpropstmt = subj.getProperty(txtprop);
					if (qtxtpropstmt != null) {
						String qtxt = qtxtpropstmt.getObject().asLiteral().getValue().toString();
						if (obj.isResource()) {
							Statement atxtpropstmt = obj.asResource().getProperty(txtprop);
							if (atxtpropstmt != null) {
								String atxt = atxtpropstmt.getObject().asLiteral().getValue().toString();
								addQuestionAndAnswer(qtxt, atxt);
							}
						}
					}
				}
				return true;
			}
		}
		return false;
	}

	private XtextResource getResource() {
		return resource;
	}

	private void setResource(XtextResource resource) {
		this.resource = resource;
	}

	public Map<String, QuestionWithCallbackContent> getUnansweredQuestions() {
		return unansweredQuestions;
	}

	public void addUnansweredQuestion(String questionString, QuestionWithCallbackContent unansweredQuestion) {
		unansweredQuestions.put(questionString, unansweredQuestion);
	}

	public static String getImportOutputFilename(String outputFilename) {
		String outputOwlFileName = outputFilename + ".owl";
		if (outputFilename.endsWith(".sadl")) {
			outputFilename = outputFilename.substring(0, outputFilename.length() - 5) + ".owl";
		}
		return outputOwlFileName;
	}

	private IReasoner getTextModelReasoner() {
		return textModelReasoner;
	}

	private void setTextModelReasoner(IReasoner textModelReasoner) {
		this.textModelReasoner = textModelReasoner;
	}

	public List<String> getDelayedImportAdditions() {
		return delayedImportAdditions;
	}

	public void addDelayedImportAddition(String delayedImportAddition) {
		if (delayedImportAdditions == null) {
			delayedImportAdditions = new ArrayList<String>();
		}
		delayedImportAdditions.add(delayedImportAddition + System.lineSeparator());
		getDialogAnswerProvider().addImports(delayedImportAdditions);
		delayedImportAdditions.clear();
	}

	public OntModel getDomainModel() {
		if (domainModel == null && resource != null) {
			domainModel = OntModelProvider.find(resource);
		}
		return domainModel;
	}

	public void setDomainModel(OntModel domainModel) {
		this.domainModel = domainModel;
	}

	public void setDomainModelName(String domainModelName) {
		this.domainModelName = domainModelName;
	}
	
	public String getDomainModelName() {
		return this.domainModelName;
	}

	public Map<String, List<String>> getUnmatchedUrisAndLabels() {
		return unmatchedUrisAndLabels;
	}

	private void setUnmatchedUrisAndLabels(Map<String, List<String>> unmatchedUrisAndLabels) {
		this.unmatchedUrisAndLabels = unmatchedUrisAndLabels;
	}

	public void addEquationInformation(String eqUri, String elementStr) {
		if (equationInformation == null) {
			equationInformation = new HashMap<String, List<String>>();
		}
		if (!equationInformation.containsKey(eqUri)) {
			equationInformation.put(eqUri, new ArrayList<String>());
		}
		if (!equationInformation.get(eqUri).contains(elementStr) ) {
			equationInformation.get(eqUri).add(elementStr);
		}
	}
	
	public List<String> getEquationInformation(String eqUri) {
		if (equationInformation != null) {
			return equationInformation.get(eqUri);
		}
		return null;
	}

	/**
	 * Method to convert regular Python to Tensor-Flow-compatible Python
	 * @param pythonScript
	 * @return
	 */
	public String pythonToTensorFlowPython(String pythonScript) {
		String modifiedScript;		
		if (pythonScript.contains(" math.")) {
			modifiedScript = pythonScript.replaceAll("math.", "tf.math.");
		}
		else {
			modifiedScript = pythonScript.replaceAll("Math.", "tf.math.");
		}
		return modifiedScript;
	}

	/**
	 * Method to convert regular Python to NumPy-compatible Python
	 * @param pythonScript
	 * @return
	 */
	public String pythonToNumPyPython(String pythonScript) {
		String modifiedScript;		
		if (pythonScript.contains("math.")) {
			modifiedScript = pythonScript.replaceAll("math.", "np.math.");
		}
		else {
			modifiedScript = pythonScript.replaceAll("Math.", "np.math.");
		}
		modifiedScript = modifiedScript.replaceAll("np.math.", "np.");
		modifiedScript = modifiedScript.replaceAll("np.pow", "np.power");
		return modifiedScript;
	}

	private void clearExtractionContext() {
		extractionContext = null;
	}

	private void setExtractionContext(ExtractContent extractionContext) {
		this.extractionContext = extractionContext;
	}
	
	private ExtractContent getExtractionContext() {
		return extractionContext;
	}
}<|MERGE_RESOLUTION|>--- conflicted
+++ resolved
@@ -5684,11 +5684,8 @@
 //			getDialogAnswerProvider().clearCumulatifeOffset();
 //		}
 		clearConceptsAdded();
-<<<<<<< HEAD
 		getConfigurationManager().clearReasoner();
 //		clearInferenceProcessor();
-=======
->>>>>>> b0c2d12f
 	}
 
 	private boolean applyAnswerToUnansweredQuestion(StatementContent question, StatementContent sc) {
