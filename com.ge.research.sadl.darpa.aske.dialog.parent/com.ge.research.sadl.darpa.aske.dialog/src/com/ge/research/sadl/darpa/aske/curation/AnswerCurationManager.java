--- conflicted
+++ resolved
@@ -5393,11 +5393,7 @@
 	private static String centerString (int width, String s) {
 	    return String.format("%-" + width  + "s", String.format("%" + (s.length() + (width - s.length()) / 2) + "s", s));
 	}
-	
-<<<<<<< HEAD
-	
-=======
->>>>>>> 9263e8ed
+
 	private String addResultsToDialog(ResultSet rs) {
 		StringBuilder sb = new StringBuilder();
 		if (rs != null && rs.getRowCount() > 0) {
