/********************************************************************** 
 * Note: This license has also been called the "New BSD License" or 
 * "Modified BSD License". See also the 2-clause BSD License.
 *
 * Copyright � 2018-2019 - General Electric Company, All Rights Reserved
 * 
 * Projects: ANSWER and KApEESH, developed with the support of the Defense 
 * Advanced Research Projects Agency (DARPA) under Agreement  No.  
 * HR00111990006 and Agreement No. HR00111990007, respectively. 
 *
 * Redistribution and use in source and binary forms, with or without 
 * modification, are permitted provided that the following conditions are met:
 * 1. Redistributions of source code must retain the above copyright notice, 
 *    this list of conditions and the following disclaimer.
 *
 * 2. Redistributions in binary form must reproduce the above copyright notice, 
 *    this list of conditions and the following disclaimer in the documentation 
 *    and/or other materials provided with the distribution.
 *
 * 3. Neither the name of the copyright holder nor the names of its 
 *    contributors may be used to endorse or promote products derived 
 *    from this software without specific prior written permission.
 *
 * THIS SOFTWARE IS PROVIDED BY THE COPYRIGHT HOLDERS AND CONTRIBUTORS "AS IS" 
 * AND ANY EXPRESS OR IMPLIED WARRANTIES, INCLUDING, BUT NOT LIMITED TO, THE 
 * IMPLIED WARRANTIES OF MERCHANTABILITY AND FITNESS FOR A PARTICULAR PURPOSE 
 * ARE DISCLAIMED. IN NO EVENT SHALL THE COPYRIGHT HOLDER OR CONTRIBUTORS BE 
 * LIABLE FOR ANY DIRECT, INDIRECT, INCIDENTAL, SPECIAL, EXEMPLARY, OR 
 * CONSEQUENTIAL DAMAGES (INCLUDING, BUT NOT LIMITED TO, PROCUREMENT OF 
 * SUBSTITUTE GOODS OR SERVICES; LOSS OF USE, DATA, OR PROFITS; OR BUSINESS 
 * INTERRUPTION) HOWEVER CAUSED AND ON ANY THEORY OF LIABILITY, WHETHER IN 
 * CONTRACT, STRICT LIABILITY, OR TORT (INCLUDING NEGLIGENCE OR OTHERWISE) 
 * ARISING IN ANY WAY OUT OF THE USE OF THIS SOFTWARE, EVEN IF ADVISED OF 
 * THE POSSIBILITY OF SUCH DAMAGE.
 *
 ***********************************************************************/
package com.ge.research.sadl.darpa.aske.curation;

import java.io.BufferedReader;
import java.io.File;
import java.io.FileReader;
import java.io.IOException;
import java.io.InputStreamReader;
import java.io.StringReader;
import java.lang.reflect.InvocationTargetException;
import java.lang.reflect.Method;
import java.net.ConnectException;
import java.net.MalformedURLException;
import java.net.URISyntaxException;
import java.net.URL;
import java.net.URLConnection;
import java.net.UnknownHostException;
import java.util.ArrayList;
import java.util.Arrays;
import java.util.Collection;
import java.util.HashMap;
import java.util.Iterator;
import java.util.List;
import java.util.Map;
import java.util.Map.Entry;
import java.util.Properties;
import java.util.Set;
import java.util.concurrent.ExecutionException;

import org.eclipse.emf.common.EMFPlugin;
import org.eclipse.emf.common.util.URI;
import org.eclipse.emf.ecore.EObject;
import org.eclipse.jdt.core.compiler.InvalidInputException;
import org.eclipse.xtext.resource.XtextResource;
import org.slf4j.Logger;
import org.slf4j.LoggerFactory;

import com.ge.research.sadl.builder.ConfigurationManagerForIdeFactory;
import com.ge.research.sadl.builder.IConfigurationManagerForIDE;
import com.ge.research.sadl.darpa.aske.curation.AnswerCurationManager.Agent;
import com.ge.research.sadl.darpa.aske.dialog.AnswerCMStatement;
import com.ge.research.sadl.darpa.aske.inference.JenaBasedDialogInferenceProcessor;
import com.ge.research.sadl.darpa.aske.preferences.DialogPreferences;
import com.ge.research.sadl.darpa.aske.processing.AnswerContent;
import com.ge.research.sadl.darpa.aske.processing.AnswerPendingContent;
import com.ge.research.sadl.darpa.aske.processing.CompareContent;
import com.ge.research.sadl.darpa.aske.processing.ConversationElement;
import com.ge.research.sadl.darpa.aske.processing.DialogConstants;
import com.ge.research.sadl.darpa.aske.processing.DialogContent;
import com.ge.research.sadl.darpa.aske.processing.EvalContent;
import com.ge.research.sadl.darpa.aske.processing.EvalContent.UnittedParameter;
import com.ge.research.sadl.darpa.aske.processing.ExpectsAnswerContent;
import com.ge.research.sadl.darpa.aske.processing.ExtractContent;
import com.ge.research.sadl.darpa.aske.processing.HowManyValuesContent;
import com.ge.research.sadl.darpa.aske.processing.IDialogAnswerProvider;
import com.ge.research.sadl.darpa.aske.processing.InformationContent;
import com.ge.research.sadl.darpa.aske.processing.ModifiedAskContent;
import com.ge.research.sadl.darpa.aske.processing.QuestionContent;
import com.ge.research.sadl.darpa.aske.processing.QuestionWithCallbackContent;
import com.ge.research.sadl.darpa.aske.processing.SadlStatementContent;
import com.ge.research.sadl.darpa.aske.processing.SaveContent;
import com.ge.research.sadl.darpa.aske.processing.StatementContent;
import com.ge.research.sadl.darpa.aske.processing.WhatIsContent;
import com.ge.research.sadl.darpa.aske.processing.WhatValuesContent;
import com.ge.research.sadl.darpa.aske.processing.imports.AnswerExtractionException;
import com.ge.research.sadl.darpa.aske.processing.imports.AnswerExtractionProcessor;
import com.ge.research.sadl.darpa.aske.processing.imports.AnswerExtractionProcessor.CodeLanguage;
import com.ge.research.sadl.darpa.aske.processing.imports.IModelFromCodeExtractor;
import com.ge.research.sadl.darpa.aske.processing.imports.KChainServiceInterface;
import com.ge.research.sadl.darpa.aske.processing.imports.TextProcessingServiceInterface.EquationVariableContextResponse;
import com.ge.research.sadl.darpa.aske.processing.imports.TextProcessor;
import com.ge.research.sadl.jena.IntermediateFormTranslator;
import com.ge.research.sadl.jena.JenaBasedSadlModelProcessor;
import com.ge.research.sadl.jena.JenaProcessorException;
import com.ge.research.sadl.jena.inference.SadlJenaModelGetterPutter;
import com.ge.research.sadl.jena.translator.JenaTranslatorPlugin;
import com.ge.research.sadl.model.gp.GraphPatternElement;
import com.ge.research.sadl.model.gp.Junction;
import com.ge.research.sadl.model.gp.Junction.JunctionType;
import com.ge.research.sadl.model.gp.NamedNode;
import com.ge.research.sadl.model.gp.NamedNode.NodeType;
import com.ge.research.sadl.model.gp.Node;
import com.ge.research.sadl.model.gp.ProxyNode;
import com.ge.research.sadl.model.gp.Query;
import com.ge.research.sadl.model.gp.Rule;
import com.ge.research.sadl.model.gp.TripleElement;
import com.ge.research.sadl.model.gp.VariableNode;
import com.ge.research.sadl.model.visualizer.GraphVizVisualizer;
import com.ge.research.sadl.model.visualizer.IGraphVisualizer;
import com.ge.research.sadl.owl2sadl.OwlImportException;
import com.ge.research.sadl.owl2sadl.OwlToSadl;
import com.ge.research.sadl.processing.IModelProcessor;
import com.ge.research.sadl.processing.ISadlInferenceProcessor;
import com.ge.research.sadl.processing.OntModelProvider;
import com.ge.research.sadl.processing.SadlConstants;
import com.ge.research.sadl.processing.SadlInferenceException;
import com.ge.research.sadl.reasoner.CircularDependencyException;
import com.ge.research.sadl.reasoner.ConfigurationException;
import com.ge.research.sadl.reasoner.ConfigurationItem;
import com.ge.research.sadl.reasoner.IConfigurationManager;
import com.ge.research.sadl.reasoner.IConfigurationManagerForEditing.Scope;
import com.ge.research.sadl.reasoner.IReasoner;
import com.ge.research.sadl.reasoner.InvalidNameException;
import com.ge.research.sadl.reasoner.QueryCancelledException;
import com.ge.research.sadl.reasoner.QueryParseException;
import com.ge.research.sadl.reasoner.ReasonerNotFoundException;
import com.ge.research.sadl.reasoner.ResultSet;
import com.ge.research.sadl.reasoner.SadlCommandResult;
import com.ge.research.sadl.reasoner.TranslationException;
import com.ge.research.sadl.reasoner.utils.SadlUtils;
import com.ge.research.sadl.utils.NetworkProxySettingsProvider;
import com.ge.research.sadl.utils.ResourceManager;
import com.hp.hpl.jena.ontology.HasValueRestriction;
import com.hp.hpl.jena.ontology.Individual;
import com.hp.hpl.jena.ontology.OntClass;
import com.hp.hpl.jena.ontology.OntDocumentManager;
import com.hp.hpl.jena.ontology.OntModel;
import com.hp.hpl.jena.ontology.OntModelSpec;
import com.hp.hpl.jena.ontology.OntProperty;
import com.hp.hpl.jena.ontology.OntResource;
import com.hp.hpl.jena.ontology.Ontology;
import com.hp.hpl.jena.ontology.Restriction;
import com.hp.hpl.jena.rdf.model.Literal;
import com.hp.hpl.jena.rdf.model.ModelFactory;
import com.hp.hpl.jena.rdf.model.NodeIterator;
import com.hp.hpl.jena.rdf.model.RDFNode;
import com.hp.hpl.jena.rdf.model.Resource;
import com.hp.hpl.jena.rdf.model.Statement;
import com.hp.hpl.jena.rdf.model.StmtIterator;
import com.hp.hpl.jena.util.iterator.ExtendedIterator;
import com.hp.hpl.jena.vocabulary.OWL;
import com.hp.hpl.jena.vocabulary.RDF;
import com.hp.hpl.jena.vocabulary.RDFS;
import com.hp.hpl.jena.vocabulary.XSD;

//import net.htmlparser.jericho.Renderer;
//import net.htmlparser.jericho.Source;

//import net.htmlparser.jericho.Source;

public class AnswerCurationManager {
	
	protected static final Logger logger = LoggerFactory.getLogger(AnswerCurationManager.class);
	private XtextResource resource = null;
	private String owlModelsFolder;
	
	private Map<String, String> questionsAndAnswers = new HashMap<String, String>();	// question text is the key, answer text is the value
	private Map<String, QuestionWithCallbackContent> unansweredQuestions = new HashMap<String, QuestionWithCallbackContent>();
	
	private IConfigurationManagerForIDE configurationManager;
	private Map<String, String> preferences = null;
	private AnswerExtractionProcessor extractionProcessor = null;

	private IDialogAnswerProvider dialogAnswerProvider = null;	// The instance of an implementer of a DialogAnswerProvider

	private IReasoner codeModelReasoner;
	private IReasoner textModelReasoner;

	public enum SaveAsSadl{SaveAsSadl, DoNotSaveAsSadl, AskUserSaveAsSadl}

	public enum Agent {USER, CM}
	private String userName;
	private DialogContent conversation = null; 
	private DialogContent lastConversation = null;

	private Map<String, String[]> targetModelMap = null;
	private OwlToSadl owl2sadl = null;
	
	private List<String> delayedImportAdditions = null;
	private Boolean useKCHAIN = null;

	private ISadlInferenceProcessor inferenceProcessor = null;
	private Map<String, OntModel> extractionModelMap = new HashMap<String, OntModel>();
	private Map<String, String> fileLocalityMap = new HashMap<String, String>();
	private OntModel domainModel = null;
	private boolean lookForSubclassInArticledClasses = true;	// should a domain of a property be replaced with a subclass
																// that has appeared in other arguments augmented types
	private Map<String, List<String>> unmatchedUrisAndLabels = null;	// Map of concept URIs and labels that were not matched in the domain ontology
														
	private List<String> addedTypeDeclarations = new ArrayList<String>();
	private Map<String,List<String>> equationInformation = null;
	private Map<String, String> cachedEquationVariableContext = new HashMap<String, String>();
	private Map<Individual, String> variableDeclarations = new HashMap<Individual, String>();
    
	public AnswerCurationManager (String modelFolder, IConfigurationManagerForIDE configMgr, XtextResource resource, Map<String,String> prefs) {
		setOwlModelsFolder(modelFolder);
		setConfigurationManager(configMgr);
		setPreferences(prefs);
		setResource(resource);
		loadQuestionsAndAnswersFromFile();
	}

	public String getOwlModelsFolder() {
		return owlModelsFolder;
	}

	public void setOwlModelsFolder(String owlModelsFolder) {
		this.owlModelsFolder = owlModelsFolder;
	}

	public IConfigurationManagerForIDE getConfigurationManager() {
		return configurationManager;
	}

	private void setConfigurationManager(IConfigurationManagerForIDE projectConfigurationManager) {
		this.configurationManager = projectConfigurationManager;
	}

	private Map<String, String> getPreferences() {
		if (preferences == null) {
			if (getDialogAnswerProvider() != null && getResource() != null) {
				preferences = getDialogAnswerProvider().getPreferences(getResource());
			}
		}
		return preferences;
	}

	private void setPreferences(Map<String, String> preferences) {
		this.preferences = preferences;
	}
	
	/**
	 * Method to get the preference identified by key
	 * @param key
	 * @return
	 */
	public String getPreference(String key) {
		if (preferences != null) {
			return preferences.get(key);
		}
		return null;
	}

	public TextProcessor getTextProcessor() {
		return getExtractionProcessor().getTextProcessor();
	}
	
	public IModelFromCodeExtractor getCodeExtractor() {
		return getExtractionProcessor().getCodeExtractor();
	}

	public AnswerExtractionProcessor getExtractionProcessor() {
		if (extractionProcessor == null) {
			extractionProcessor = new AnswerExtractionProcessor(this, getPreferences());
		}
		return extractionProcessor;
	}

	public void setExtractionProcessor(AnswerExtractionProcessor extractionProcessor) {
		this.extractionProcessor = extractionProcessor;
	}

	/**
	 * Method to process a set of imports of text and/or code
	 * @param outputFilename 
	 * @return number of files successfully extracted
	 * @throws IOException
	 * @throws ConfigurationException 
	 * @throws QueryCancelledException 
	 * @throws QueryParseException 
	 * @throws ReasonerNotFoundException 
	 * @throws InvalidNameException 
	 * @throws AnswerExtractionException 
	 */
	public int processImports(SaveAsSadl saveAsSadl) throws IOException, ConfigurationException, InvalidNameException, ReasonerNotFoundException, QueryParseException, QueryCancelledException, AnswerExtractionException {
		int numSuccessfullyProcessed = 0;
		addedTypeDeclarations.clear();
		Map<File, Boolean> outputOwlFilesBySourceType = new HashMap<File, Boolean>();	// Map of imports, value is true if code, false if text extraction
//		List<File> outputOwlFiles = new ArrayList<File>();
		List<File> textFiles = getExtractionProcessor().getTextProcessor().getTextFiles();
		if (textFiles != null) {
			for (File f : textFiles) {
				getExtractionProcessor().reset();
				String outputOwlFileName =  getOutputFilenameFromIputFile(f);
				String outputModelName = getModelNameFromInputFile(f);
				String prefix = getModelPrefixFromInputFile(f);

				String content = readFileToString(f);
				String fPath = f.getCanonicalPath();
				String fileIdentifier = ConfigurationManagerForIdeFactory.formatPathRemoveBackslashes(fPath);
				
				File of = extractFromTextAndSave(outputModelName, content, fileIdentifier, prefix, outputOwlFileName);
				if (of != null) {
					numSuccessfullyProcessed++;
					// run inference on the model, interact with user to refine results
					outputOwlFilesBySourceType.put(of, false);
					outputOwlFileName = of.getCanonicalPath();
					String textModelFolder = getOwlModelsFolder();		// same as code model folder, at least for now
					String queryString = SparqlQueries.All_TEXT_EXTRACTED_METHODS;	 // SparqlQueries.ALL_EXTERNAL_EQUATIONS;
					ResultSet results = runInferenceFindInterestingTextModelResults(outputOwlFileName, queryString, saveAsSadl, outputModelName);
					if (results == null || results.getRowCount() == 0) {
						notifyUser(textModelFolder, "No equations were found in this extraction from text.", true);
					}
					else {
						equationsFromTextResultSetToSadlContent(results, textModelFolder, outputModelName);
					}
				}
			}
		}
		
		List<File> codeFiles = getExtractionProcessor().getCodeExtractor().getCodeFiles();
		if (codeFiles != null) {
			boolean useAllCodeExtractedMethods = true;
			for (File f : codeFiles) {
				// reset code extractor and text processor from any previous file
				getExtractionProcessor().reset();
				String outputOwlFileName =  getOutputFilenameFromIputFile(f);
				String outputModelName = getModelNameFromInputFile(f);
				String prefix = getModelPrefixFromInputFile(f);
				
				String content = readFileToString(f);
				String fileIdentifier = ConfigurationManagerForIdeFactory.formatPathRemoveBackslashes(f.getCanonicalPath());
				
				File of = extractFromCodeAndSave(outputModelName, content, fileIdentifier, prefix, outputOwlFileName);
				if (of != null) {
					numSuccessfullyProcessed++;
					outputOwlFilesBySourceType.put(of, true);
					outputOwlFileName = of.getCanonicalPath();
					// run inference on the model, interact with user to refine results
					String queryString = useAllCodeExtractedMethods ? SparqlQueries.ALL_CODE_EXTRACTED_METHODS : SparqlQueries.INTERESTING_METHODS_DOING_COMPUTATION;	//?m ?b ?e ?s
					ResultSet results = runInferenceFindInterestingCodeModelResults(outputOwlFileName, queryString, saveAsSadl, content);
					if (results == null || results.getRowCount() == 0) {
						notifyUser(getOwlModelsFolder(), "No equations were found in this extraction from code.", true);
					}
					else {
						equationsFromCodeResultSetToSadlContent(results, getOwlModelsFolder(), content);
					}
				}
			}			
		}
		if (saveAsSadl != null) {
			if (saveAsSadl.equals(SaveAsSadl.AskUserSaveAsSadl)) {
				// ask user if they want a SADL file saved
				IDialogAnswerProvider dap = getDialogAnswerProvider();
//				if (dap == null) {
//					dap = new DialogAnswerProviderConsoleForTest();
//				}
				List<Object> args = new ArrayList<Object>();
				args.add(outputOwlFilesBySourceType);
				// the strings must be unique to the question or they will get used as answers to subsequent questions with the same string
				if (outputOwlFilesBySourceType.size() > 0) {
					StringBuilder sb = new StringBuilder();
					Iterator<File> ofitr = outputOwlFilesBySourceType.keySet().iterator();
					int cntr = 0;
					while (ofitr.hasNext()) {
						File of = ofitr.next();
						if (cntr++ > 0) {
							sb.append(", ");
						}
						sb.append(of.getName());
					}
					if (cntr == 1) {
						dap.addCurationManagerInitiatedContent(this, "saveAsSadlFile", args, doubleQuoteContent("Would you like to save the extracted model (" + sb.toString() + ") in SADL format?"));						
					}
					else {
						dap.addCurationManagerInitiatedContent(this, "saveAsSadlFile", args, doubleQuoteContent("Would you like to save the extracted models (" + sb.toString() + ") in SADL format?"));
					}
				}
			}
			if (saveAsSadl != null && saveAsSadl.equals(SaveAsSadl.SaveAsSadl)) {
				saveAsSadlFile(outputOwlFilesBySourceType, "yes");
			}
		}
		return numSuccessfullyProcessed;
	}

	private File extractFromCodeAndSave(String outputModelName, String content, String fileIdentifier, String prefix,
			String outputOwlFileName) throws ConfigurationException, IOException {
		if (getCodeExtractor().process(fileIdentifier, content, outputModelName, prefix)) {			
			File of = saveCodeOwlFile(outputOwlFileName);
			return of;
		}
		return null;
	}

	private File extractFromTextAndSave(String outputModelName, String content, String inputIdentifier, String prefix,
			String outputOwlFileName)
			throws IOException, ConfigurationException, AnswerExtractionException {
		String localityURI = outputModelName;  // .replace('.', '/');
		// clear any existing localityURI graph before processing text.
// TODO this should eventually be a user choice?				
		String clearMsg = getExtractionProcessor().getTextProcessor().clearGraph(localityURI);

		int[] results = getTextProcessor().processText(inputIdentifier, content, localityURI, prefix);
		if (results == null) {
			throw new AnswerExtractionException("Text processing service returned no information");
		}
		int numConcepts = results[0];
		int numEquations = results[1];
		String msg = "Found " + numConcepts + " concepts and " + numEquations + " equations.";
		notifyUser(getOwlModelsFolder(), msg, true);
		if (numEquations > 0) {
			String[] saveGraphResults = getTextProcessor().retrieveGraph(localityURI);
			if (saveGraphResults != null) {
				String locality = saveGraphResults[0];
				String format = saveGraphResults[1];
				String serializedGraph = saveGraphResults[2];
				if (serializedGraph != null) {
					try {
						OntModel newModel = getTextProcessor().getTextModelConfigMgr().getOntModel(outputModelName, serializedGraph, Scope.INCLUDEIMPORTS, format);
//								logger.debug("The new model:");
//								newModel.write(System.err, "N-TRIPLES");
						OntModel theModel = getExtractionProcessor().getTextModel();
//								logger.debug("The existing model:");
//								theModel.write(System.err, "N-TRIPLES");
						theModel.add(newModel);
						addToFileLocalityMap(inputIdentifier, locality);
						addExtractionModel(locality, theModel);
					}
					catch (Exception e) {
						logger.debug("Failed to read triples into OntModel: " + e.getMessage());
						logger.debug(serializedGraph);
					}
					
				}
			}
		}
		File of = saveTextOwlFile(outputOwlFileName);
		return of;
	}

	private void addToFileLocalityMap(String canonicalPath, String locality) {
		fileLocalityMap.put(ConfigurationManagerForIdeFactory.formatPathRemoveBackslashes(canonicalPath), locality);
	}
	
	public String getLocalityOfFileExtract(String filePath) {
		return fileLocalityMap.get(ConfigurationManagerForIdeFactory.formatPathRemoveBackslashes(filePath));
	}

	private void addExtractionModel(String locality, OntModel theModel) {
		extractionModelMap.put(locality, theModel);
	}

	/**
	 * Method to generate a unique model name for an import from the input File to the import
	 * @param outputFilename
	 * @return
	 */
	public String getModelNameFromInputFile(File inputFile) {
		String name = "http://com.ge.research.sadl.darpa.aske.answer/" + getModelPrefixFromInputFile(inputFile);
		return name;
	}
	
	/**
	 * Method to generate the output OWL filename for an import from the input File to the import
	 * @param outputFilename
	 * @return
	 */
	public static String getOutputFilenameFromIputFile(File inputFile) {
		String inputFilename = inputFile.getName();
		String outputOwlFileName = inputFilename + ".owl";
//		if (inputFilename.endsWith(".sadl")) {
//			inputFilename = inputFilename.substring(0, inputFilename.length() - 5) + ".owl";
//		}
		return outputOwlFileName;
	}
	
	/**
	 * Method to generate a unique model prefix from the input File to the import
	 * @param inputFile
	 * @return
	 */
	public String getModelPrefixFromInputFile(File inputFile) {
		String prefix;
		String inputFilename = inputFile.getName();
		if (inputFilename.endsWith(".owl")) {
			prefix = inputFilename.substring(0, inputFilename.length() - 4);
		}
		else {
			prefix = inputFilename.replaceAll("\\.", "_");
		}
		return prefix;
	}

	private File saveTextOwlFile(String outputFilename) throws ConfigurationException, IOException {
		File of = new File(new File(getOwlModelsFolder()).getParent() + 
				"/" + DialogConstants.EXTRACTED_MODELS_FOLDER_PATH_FRAGMENT + "/" + outputFilename);
		of.getParentFile().mkdirs();
		getExtractionProcessor().getTextProcessor().getTextModelConfigMgr().saveOwlFile(getExtractionProcessor().getTextModel(), getExtractionProcessor().getTextModelName(), of.getCanonicalPath());
		String outputOwlFileName = of.getCanonicalPath();			
		getExtractionProcessor().getTextProcessor().addTextModel(outputOwlFileName, getExtractionProcessor().getTextModel());

		String altUrl;
		try {
			altUrl = (new SadlUtils()).fileNameToFileUrl(outputOwlFileName);
			getExtractionProcessor().getTextProcessor().getTextModelConfigMgr().addMapping(altUrl, getExtractionProcessor().getTextModelName(), getExtractionProcessor().getTextModelPrefix(), false, "AnswerCurationManager");
			getExtractionProcessor().getTextProcessor().getTextModelConfigMgr().addJenaMapping(getExtractionProcessor().getTextModelName(), altUrl);
		} catch (URISyntaxException e) {
			// TODO Auto-generated catch block
			e.printStackTrace();
		}
		return of;
	}

	private File saveCodeOwlFile(String outputFilename) throws ConfigurationException, IOException {
		File of = new File(new File(getOwlModelsFolder()).getParent() + 
				"/" + DialogConstants.EXTRACTED_MODELS_FOLDER_PATH_FRAGMENT + "/" + outputFilename);
		of.getParentFile().mkdirs();
		getExtractionProcessor().getCodeExtractor().getCodeModelConfigMgr().saveOwlFile(getExtractionProcessor().getCodeModel(), getExtractionProcessor().getCodeModelName(), of.getCanonicalPath());
		String outputOwlFileName = of.getCanonicalPath();			
		getExtractionProcessor().getCodeExtractor().addCodeModel(outputOwlFileName, getExtractionProcessor().getCodeModel());

		String altUrl;
		try {
			altUrl = (new SadlUtils()).fileNameToFileUrl(outputOwlFileName);
			getExtractionProcessor().getCodeExtractor().getCodeModelConfigMgr().addMapping(altUrl, getExtractionProcessor().getCodeModelName(), getExtractionProcessor().getCodeModelPrefix(), false, "AnswerCurationManager");
			getExtractionProcessor().getCodeExtractor().getCodeModelConfigMgr().addJenaMapping(getExtractionProcessor().getCodeModelName(), altUrl);
		} catch (URISyntaxException e) {
			// TODO Auto-generated catch block
			e.printStackTrace();
		}
		return of;
	}

	private ResultSet runInferenceFindInterestingTextModelResults(String outputOwlFileName, String queryString, SaveAsSadl saveAsSadl, String locality) throws ConfigurationException, IOException, ReasonerNotFoundException, InvalidNameException, QueryParseException, QueryCancelledException {
		ResultSet results = null;
		// clear reasoner from any previous model
		clearTextModelReasoner();
		String textModelFolder = getOwlModelsFolder();		// same as code model folder, at least for now
		if (getInitializedTextModelReasoner() == null) {
			// use domain model folder because that's the project we're working in
			notifyUser(textModelFolder, "Unable to instantiate reasoner to analyze extracted code model.", true);
		}
		
		else {
			// initialize the unmatched URIs and labels memory for the set of equations
			//	(another import could duplicate an unmatched URI, so there could be duplicate statements. It should not cause errors.
			//	 To avoid, one could check the remembered conversation to see if such a statement already exists.)
			if (getUnmatchedUrisAndLabels() != null) {
				getUnmatchedUrisAndLabels().clear();
			}		
			queryString = getInitializedTextModelReasoner().prepareQuery(queryString);
			results =  getInitializedTextModelReasoner().ask(queryString);
		}
		return results;
	}
	
	private void equationsFromCodeResultSetToSadlContent(ResultSet results, String codeModelFolder, String fileContent) throws ConfigurationException, InvalidNameException, ReasonerNotFoundException, QueryParseException, QueryCancelledException {
//		results.setShowNamespaces(false);
//		System.out.println(results.toString());
		if (results != null && results.getRowCount() > 0) {
			List<String> initializerKeywords = getInitializerKeywords();
			results.setShowNamespaces(false);
			String[] cns = ((ResultSet) results).getColumnNames();
			if (cns[0].equals("m") && cns[1].equals("b") && cns[2].equals("e") && cns[3].equals("s")) {
				String msg = "The following methods were found in the extraction:";
				notifyUser(codeModelFolder, msg, true);
				for (int r = 0; r < results.getRowCount(); r++) {
					String methodName = results.getResultAt(r, 0).toString();
					Object script = results.getResultAt(r, 3);
					String javaCode = script != null ? script.toString() : null;
					if (javaCode == null || !(javaCode.length() > 0)) {
						// get code from fileContent
						try {
							String startStr = results.getResultAt(r, 1).toString();
							int b = Integer.parseInt(startStr);
							String endStr = results.getResultAt(r, 2).toString();
							int e = Integer.parseInt(endStr);
							BufferedReader brdr = new BufferedReader(new StringReader(fileContent));
							String line = "";
							StringBuilder sb = new StringBuilder();
							for (int ln = 0; ln <= e - 1; ln++) {
								line = brdr.readLine();
								if (ln >= b - 1) {
									sb.append(line);
									if (ln < e - 1) {
										sb.append("\n");
									}
								}
							}
							javaCode = sb.toString();
						}
						catch (Exception e) {
							e.printStackTrace();
						}
					}
					if (methodName != null && javaCode != null) {
						try {
							List<String> sadlDeclaration = convertCodeExtractedMethodToExternalEquationInSadlSyntax(initializerKeywords, methodName, "Java", javaCode);
							for (String sd : sadlDeclaration) {
//									logger.debug(sadlDeclaration);
//									logger.debug("SADL equation:");
//									logger.debug(sadlDeclaration);
								SadlStatementContent ssc = new SadlStatementContent(null, Agent.CM, sd);
								notifyUser(codeModelFolder, ssc, false);
								getExtractionProcessor().addNewSadlContent(sd);
							}
						} catch (AnswerExtractionException e) {
							// TODO Auto-generated catch block
							e.printStackTrace();
						}
					}
				}
			}
			else {
				notifyUser(codeModelFolder, "An internal error has occurred querying the model. Please report.", true);
			}
		}
		else {
			notifyUser(codeModelFolder, "No interesting models were found in this extraction from code.", true);
		}
//		String importinfo = "To import this model for exploration in this window, add an import at the top of this window (after the 'uri' statement) for URI:\n   " + 
//				getExtractionProcessor().getCodeModelName() + "\n.";
//		notifyUser(codeModelFolder, importinfo);
	}

	private List<String> getInitializerKeywords() {
		List<String> keywords = null;
		OntClass im = getExtractionProcessor().getCodeModel().getOntClass(DialogConstants.SADL_IMPLICIT_MODEL_INITIALZERMETHOD_CLASS_URI);
		if (im != null) {
			NodeIterator nitr = im.listPropertyValues(getExtractionProcessor().getCodeModel().getProperty(DialogConstants.SADL_IMPLICIT_MODEL_INITIALIZERKEYWORD_PROPERTY_URI));
			if (nitr.hasNext()) {
				keywords = new ArrayList<String>();
				while (nitr.hasNext()) {
					RDFNode val = nitr.next();
					keywords.add(val.isLiteral() ? ((Literal)val).getValue().toString() : val.asResource().toString());
				}
			}
		}
		return keywords;
	}

	private void equationsFromTextResultSetToSadlContent(ResultSet results, String textModelFolder, String locality)
			throws ConfigurationException, InvalidNameException, ReasonerNotFoundException, QueryParseException,
			QueryCancelledException, IOException {
		results.setShowNamespaces(false);
		String[] cns = ((ResultSet) results).getColumnNames();
		if (cns[0].equals("m") && cns[2].equals("ts") && cns[3].equals("ps") && cns[4].equals("ptfs")) {
			notifyUser(textModelFolder, "The following equations were found in the text:", true);
			List<String> unmatchedStatementsAlreadyProcessed = null;
			for (int r = 0; r < results.getRowCount(); r++) {
				String methodName = results.getResultAt(r, 0).toString();
				String derivedFromMethodName = results.getResultAt(r, 1) != null ? results.getResultAt(r, 1).toString() : null;
				String txtscript = results.getResultAt(r, 2) != null ? results.getResultAt(r, 2).toString() : null;
				String pyscript = results.getResultAt(r, 3) != null ? results.getResultAt(r, 3).toString() : null;
				String pytfscript = results.getResultAt(r, 4) != null ? results.getResultAt(r, 4).toString() : null;
				if (methodName != null) {	//&& txtscript != null && pyscriptToUse != null
					try {
						List<String> sadlDeclaration = convertTextExtractedMethodToExternalEquationInSadlSyntax(methodName, derivedFromMethodName, "Text", txtscript, "Python", pyscript, "Python-TF", pytfscript, locality);
						List<String> unmatchedConceptStatements = getUnmatchedConceptDeclarationStatements();
						if (unmatchedConceptStatements != null) {
							if (unmatchedStatementsAlreadyProcessed == null) unmatchedStatementsAlreadyProcessed = new ArrayList<String>();
							for (String sd : unmatchedConceptStatements) {
								if (!unmatchedStatementsAlreadyProcessed.contains(sd)) {
									SadlStatementContent ssc = new SadlStatementContent(null, Agent.CM, sd);
									notifyUser(textModelFolder, ssc, false);
									getExtractionProcessor().addNewSadlContent(sd);
									unmatchedStatementsAlreadyProcessed.add(sd);
								}
							}
						}
						for (String sd : sadlDeclaration) {
							SadlStatementContent ssc = new SadlStatementContent(null, Agent.CM, sd);
							notifyUser(textModelFolder, ssc, false);
							getExtractionProcessor().addNewSadlContent(sd);
						}
					} catch (AnswerExtractionException e) {
						String msg = "Error converting method '" + methodName + "': " + e.getMessage();
						notifyUser(textModelFolder, msg, true);
					} catch (InvalidInputException e) {
						String msg = "Error converting method '" + methodName + "': " + e.getMessage();
						notifyUser(textModelFolder, msg, true);
					}								
				}
			}
		}
		else {
			String msg = "Results set columns not as expected, please report. Did the query change?";
			notifyUser(textModelFolder, msg, true);
		}
	}

	private boolean useKCHAIN() {
		if (useKCHAIN  != null) {
			return useKCHAIN;
		}
		String prefstr = getPreference(DialogPreferences.USE_ANSWER_KCHAIN_CG_SERVICE.getId());
		if (prefstr != null) {
			useKCHAIN = Boolean.parseBoolean(prefstr);
		}
		else {
			useKCHAIN = true;
		}
		return useKCHAIN;
	}

	private boolean savePythonScript() {
		boolean pythonScript = true;
		String pyscstr = getPreference(DialogPreferences.PYTHON_LANGUAGE.getId());
		if (pyscstr != null) {
			pythonScript = Boolean.parseBoolean(pyscstr);
		}
		return pythonScript;
	}

	private boolean savePythonTFScript() {
		boolean pythonTFScript = true;
		String tfpyscstr = getPreference(DialogPreferences.TF_PYTHON_LANGUAGE.getId());
		if (tfpyscstr != null) {
			pythonTFScript = Boolean.parseBoolean(tfpyscstr);
		}
		return pythonTFScript;
	}

	private boolean saveOriginalScript() {
		boolean originalScript = true;
		String str = getPreference(DialogPreferences.ORIGINAL_LANGUAGE.getId());
		if (str != null) {
			originalScript = Boolean.parseBoolean(str);
		}
		return originalScript;
	}

	private IReasoner getInitializedTextModelReasoner() throws ConfigurationException, ReasonerNotFoundException {
		if (getTextModelReasoner() == null) {
			IConfigurationManagerForIDE textModelConfigMgr = getExtractionProcessor().getTextProcessor().getTextModelConfigMgr();
			setTextModelReasoner(textModelConfigMgr.getReasoner());
			if (!getTextModelReasoner().isInitialized()) {
				getTextModelReasoner().setConfigurationManager(textModelConfigMgr);
				List<ConfigurationItem> configItems = null;  // TODO map preferences to configItems
				//				getTextModelReasoner().initializeReasoner(codeModelFolder, getExtractionProcessor().getCodeModelName(), null);
				getTextModelReasoner().initializeReasoner(getExtractionProcessor().getTextModel(), 
						getExtractionProcessor().getCodeModelName(), null, configItems);
			}
		}
		return textModelReasoner;
	}

	private void clearTextModelReasoner() {
		getConfigurationManager().clearReasoner();
	}

	private ResultSet runInferenceFindInterestingCodeModelResults(String outputOwlFileName, String queryString, SaveAsSadl saveAsSadl, String fileContent)
			throws ConfigurationException, IOException, ReasonerNotFoundException, InvalidNameException, QueryParseException, QueryCancelledException {
		ResultSet results = null;
		// clear reasoner from any previous model
		clearCodeModelReasoner();
		String codeModelFolder = getOwlModelsFolder();
		if (getInitializedCodeModelReasoner() == null) {
			// use domain model folder because that's the project we're working in
			notifyUser(codeModelFolder, "Unable to instantiate reasoner to analyze extracted code model.", true);
		}
		else {
			queryString = getInitializedCodeModelReasoner().prepareQuery(queryString);
			results =  getInitializedCodeModelReasoner().ask(queryString);
		}
		return results;
	}
	

	private void clearCodeModelReasoner() {
		getConfigurationManager().clearReasoner();
		codeModelReasoner = null;
	}
	
	/**
	 * Method to save a specified Equation to a given semantic model.
	 * @param resource -- Xtext resource of Dialog window hosting save command
	 * @param ontModel -- the ontModel of the Dialog window content hosting save command
	 * @param modelName -- the model name of the Dialog window model nosting save command
	 * @param sc -- a SaveContent instance containing the URI of the equation to be saved
	 * @return
	 * @throws ConfigurationException
	 * @throws IOException
	 * @throws QueryParseException
	 * @throws QueryCancelledException
	 * @throws ReasonerNotFoundException
	 * @throws InvalidNameException 
	 * @throws AnswerExtractionException 
	 */
	public String processSaveRequest(org.eclipse.emf.ecore.resource.Resource resource, OntModel ontModel, String modelName, SaveContent sc) throws ConfigurationException, IOException, QueryParseException, QueryCancelledException, ReasonerNotFoundException, InvalidNameException, AnswerExtractionException {
		String returnValue = null;
		if (resource == null) {
			throw new IOException("Argument resource in processSaveRequest cannot be null");
		}
		URI resourceURI = resource.getURI();
		IReasoner reasoner = null;
		if (ResourceManager.isSyntheticUri(null, resourceURI)) {
			reasoner = getInitializedReasonerForConfiguration(getConfigurationManager(), ontModel, modelName);
		}
		else {
			reasoner = getInitializedReasonerForConfiguration(configurationManager, modelName);
		}
		if (sc.isSaveAll()) {
			StmtIterator stmtItr = ontModel.listStatements(null, RDF.type, ontModel.getOntClass(SadlConstants.SADL_IMPLICIT_MODEL_EXTERNAL_EQUATION_CLASS_URI));
			if (stmtItr.hasNext()) {
				StringBuilder sb = new StringBuilder();
				while (stmtItr.hasNext()) {
					Resource subj = stmtItr.nextStatement().getSubject();
					if (subj.isURIResource()) {
						if (stripNamespaceDelimiter(subj.getNameSpace()).equals(modelName)) {
							if (subj.canAs(Individual.class)) {
								sb.append(saveEquationInstanceToComputationalGraph(ontModel, reasoner, subj.as(Individual.class)));
								sb.append("\n");
							}
							else {
								sb.append("Unexpected error saving all. An equation cannot be seen as an instance.\n");
							}
						}
					}
					else {
						sb.append("Equation instance is a blank node. Cannot save.\n");
					}
				}
				returnValue = sb.toString();
			}
			else {
				returnValue = "No equations found to save.";
			}
		}
		else {
			String equationToBuildUri = sc.getSourceEquationUri();
			Individual extractedModelInstance = ontModel.getIndividual(equationToBuildUri);
			saveEquationInstanceToTargetSemanticModel(ontModel, reasoner, extractedModelInstance, sc.getTargetModelAlias());
			returnValue =  saveEquationInstanceToComputationalGraph(ontModel, reasoner, extractedModelInstance);
		}
		answerUser(getOwlModelsFolder(), returnValue, true, sc.getHostEObject());
		return returnValue;
	}
	
	private boolean saveEquationInstanceToTargetSemanticModel(OntModel ontModel, IReasoner reasoner,
			Individual extractedModelInstance, String targetModelAlias) throws AnswerExtractionException {
		if (getTargetModelMap() == null || !getTargetModelMap().containsKey(targetModelAlias)) {
			throw new AnswerExtractionException("No target found to which to save the equation model.");
		}
		String[] target = getTargetModelMap().get(targetModelAlias);
		// if the target model is open in an editor insert at end of editor buffer?
		
		if (target[1] == null) {
			try {
				target[1] = getConfigurationManager().getAltUrlFromPublicUri(target[0]);
			} catch (ConfigurationException e) {
				// TODO Auto-generated catch block
				e.printStackTrace();
			}
		}

		// Otherwise append to the end of the file and refresh Resource
		if (target[1] != null) {
			try {
				SadlUtils su = new SadlUtils();
				String trgtFilename = su.fileUrlToFileName(target[1]);
				String sadlFileName = ResourceManager.sadlFileNameOfOwlAltUrl(target[1], true);
				File owlfile = new File(trgtFilename);
				String sadlfileWithPath = ResourceManager.findSadlFilesInDir(owlfile.getParentFile().getParent(), sadlFileName);
				if (sadlfileWithPath != null) {
					String content = getEquationContent(extractedModelInstance.getURI());
					if (content != null) {
						su.appendStringToFile(new File(sadlfileWithPath), content, false);
						return true;
					}
					else {
						throw new AnswerExtractionException("No content found for equation '" + target[0] + "'");
					}
				}
				else {
					throw new AnswerExtractionException("Saving of equations to an OWL file with no SADL file not yet supported.");
				}
			} catch (MalformedURLException e) {
				// TODO Auto-generated catch block
				e.printStackTrace();
			} catch (IOException e) {
				// TODO Auto-generated catch block
				e.printStackTrace();
			}
		}
		return false;
	}

	private String getEquationContent(String eqUri) {
		if (equationInformation != null && equationInformation.get(eqUri) != null) {
			List<String> eobjstrs = equationInformation.get(eqUri);
			StringBuilder sb = new StringBuilder();
			for (String eobjstr : eobjstrs) {
				sb.append(eobjstr);
			}
			return sb.toString();
		}
		return null;
	}

	private String saveEquationInstanceToComputationalGraph(OntModel ontModel, IReasoner reasoner, Individual extractedModelInstance) throws IOException, QueryParseException, QueryCancelledException, InvalidNameException, ConfigurationException {
		String returnValue = null;
		Resource type = extractedModelInstance.getRDFType(true);
		if (type != null && type.isURIResource() && 
				(type.getURI().equals(SadlConstants.SADL_IMPLICIT_MODEL_EQUATION_CLASS_URI) ||
						type.getURI().equals(SadlConstants.SADL_IMPLICIT_MODEL_EXTERNAL_EQUATION_CLASS_URI)) ) {
			String retName =  null;
			Statement argStmt = extractedModelInstance.getProperty(ontModel.getProperty(SadlConstants.SADL_IMPLICIT_MODEL_ARGUMENTS_PROPERTY_URI));
			if (argStmt != null) {
				com.hp.hpl.jena.rdf.model.Resource ddList = argStmt.getObject().asResource();
				if (ddList instanceof Resource) {
					// there are method arguments
					// TODO do what??
				}
			}
			ResultSet rs = getMethodArguments(ontModel, reasoner, extractedModelInstance);
			logger.debug(rs != null ? rs.toString() : "no argument results");
			ResultSet rs2 = getMethodReturns(ontModel, reasoner, extractedModelInstance);
			try {
				String[] scriptInfo = getMethodScript(ontModel, reasoner, extractedModelInstance);
				retName = (scriptInfo != null && scriptInfo[0] != null) ? scriptInfo[0] : retName;
				String script = scriptInfo != null ? scriptInfo[1] : null;
				logger.debug(script != null ? script : "no Python script results");
				if (script != null) {
					returnValue = getExtractionProcessor().saveToComputationalGraph(extractedModelInstance, retName, rs, rs2, script, null);
					logger.debug("saveToComputationalGraph returned '" + returnValue + "'");
				}
				else {
					returnValue = "Failed to find a Python script for equation '" + extractedModelInstance.getURI() + "'.";
				}
			} catch (TranslationException e) {
				returnValue = e.getMessage();
			}
		}
		returnValue = "Saving '" + extractedModelInstance.getLocalName();
		return returnValue;
	}

	private String[] getMethodScript(OntModel ontModel, IReasoner reasoner, Individual extractedModelInstance)
			throws QueryParseException, QueryCancelledException, IOException, TranslationException {
		String[] scriptInfo = null;
//		String pythonScriptQuery = "select ?pyScript where {<" + extractedModelInstance.getURI() + "> <" + 
//				SadlConstants.SADL_IMPLICIT_MODEL_EXPRESSTION_PROPERTY_URI +
//				"> ?sc . ?sc <" + SadlConstants.SADL_IMPLICIT_MODEL_LANGUAGE_PROPERTY_URI + "> <" + 
//				(useKCHAIN() ? SadlConstants.SADL_IMPLICIT_MODEL_PYTHON_TF_LANGUAGE_INST_URI : SadlConstants.SADL_IMPLICIT_MODEL_PYTHON_LANGUAGE_INST_URI) +
//				"> . ?sc <" + SadlConstants.SADL_IMPLICIT_MODEL_SCRIPT_PROPERTY_URI + "> ?pyScript}";				// query to get the Python script for the equation
//		ResultSet rs3 = reasoner.ask(pythonScriptQuery);
//		if (rs3 != null) {
//			if (rs3.getRowCount() != 1) {
//				throw new TranslationException("There appears to be more than one Python script associated with the equation. Unable to save.");
//			}
//			String pythonScript = rs3.getResultAt(0, 0).toString();
//			CodeLanguage language = CodeLanguage.JAVA;																	// only code we extract from currently (what about from text?)
//			if (language.equals(CodeLanguage.JAVA)) {
//				String[] returns;
//				if (useKCHAIN()) {
//					returns = getExtractionProcessor().getCodeExtractor(CodeLanguage.JAVA).extractPythonTFEquationFromCodeExtractionModel(pythonScript, extractedModelInstance.getLocalName());
//				}
//				else {
//					returns = getExtractionProcessor().getCodeExtractor(CodeLanguage.JAVA).extractPythonEquationFromCodeExtractionModel(pythonScript, extractedModelInstance.getLocalName());
//				}
//				if (returns.length != 2) {
//					throw new IOException("Invalid return from extractPythonEquationFromCodeExtractionModel; expected String[] of size 2");
//				}
//				scriptInfo = returns;
//			}
//		}
//		else {
//			String pythonScript = null;
//			String pythonTFScript = null;
//			NodeIterator expritr = extractedModelInstance.listPropertyValues(ontModel.getProperty(SadlConstants.SADL_IMPLICIT_MODEL_EXPRESSTION_PROPERTY_URI));
//			while (expritr.hasNext()) {
//				RDFNode exp = expritr.next();
//				if (exp.isResource()) {
//					RDFNode lang = exp.asResource().getProperty(ontModel.getProperty(SadlConstants.SADL_IMPLICIT_MODEL_LANGUAGE_PROPERTY_URI)).getObject();
//					String langStr = null;
//					if (lang instanceof Resource) {
//						langStr = lang.asResource().toString();
//					}
//					else if (lang instanceof Literal) {
//						langStr = ((Literal)lang).getValue().toString();
//					}
//					boolean thisOne = false;
//					if (langStr != null &&langStr.equals(SadlConstants.SADL_IMPLICIT_MODEL_PYTHON_TF_LANGUAGE_INST_URI)) {
//						Statement scprtstmt = exp.asResource().getProperty(ontModel.getProperty(SadlConstants.SADL_IMPLICIT_MODEL_SCRIPT_PROPERTY_URI));
//						if (scprtstmt != null) {
//							pythonTFScript = scprtstmt.getObject().asLiteral().getValue().toString();
//						}
//						if (useKCHAIN()) {
//							scriptInfo = new String[2];
//							scriptInfo[0] = null;
//							scriptInfo[1] = pythonTFScript;
//							thisOne = true;
//						}
//					}
//					else if (langStr != null && langStr.equals(SadlConstants.SADL_IMPLICIT_MODEL_PYTHON_LANGUAGE_INST_URI)) {
//						Statement scprtstmt = exp.asResource().getProperty(ontModel.getProperty(SadlConstants.SADL_IMPLICIT_MODEL_SCRIPT_PROPERTY_URI));
//						if (scprtstmt != null) {
//							pythonScript = scprtstmt.getObject().asLiteral().getValue().toString();
//						}
//					}
//					if (thisOne) {
//						break;
//					}
//				}
//			}
//			if (scriptInfo == null) {
//				if (useKCHAIN() && pythonScript != null) {
//					String[] returns = getExtractionProcessor().getCodeExtractor(CodeLanguage.JAVA).extractPythonTFEquationFromCodeExtractionModel(pythonScript, extractedModelInstance.getLocalName());
//					scriptInfo = returns;
//				}
//			}
//		}
//		
		return scriptInfo;
	}

	private ResultSet getMethodReturns(OntModel ontModel, IReasoner reasoner, Individual extractedModelInstance)
			throws InvalidNameException, ConfigurationException, QueryParseException, QueryCancelledException {
		//				String retQuery = "select ?retName ?retType where {<" + extractedModelInstance.getURI() + "> <" + 
		//						SadlConstants.SADL_IMPLICIT_MODEL_RETURN_TYPES_PROPERTY_URI + 
		//						">/<sadllistmodel:rest>*/<sadllistmodel:first> ?member . OPTIONAL{?member <" +
		//						SadlConstants.SADL_IMPLICIT_MODEL_DESCRIPTOR_NAME_PROPERTY_URI + "> ?retName} . ?member <" +
		//						SadlConstants.SADL_IMPLICIT_MODEL_DATATYPE_PROPERTY_URI + "> ?retType}";							// query to get the return types
		String retQuery = "select ?retName ?retType where {<" + extractedModelInstance.getURI() + "> <" + 
				SadlConstants.SADL_IMPLICIT_MODEL_RETURN_TYPES_PROPERTY_URI + 
				"> ?retlst . ?retlst <sadllistmodel:rest>*/<sadllistmodel:first> ?member . OPTIONAL{?member <" +
				SadlConstants.SADL_IMPLICIT_MODEL_DESCRIPTOR_NAME_PROPERTY_URI + "> ?retName} . ?member <" +
				SadlConstants.SADL_IMPLICIT_MODEL_DATATYPE_PROPERTY_URI + "> ?retType}";							// query to get the return types
		retQuery = reasoner.prepareQuery(retQuery);
		ResultSet rs2 = reasoner.ask(retQuery);
		logger.debug(rs2 != null ? rs2.toString() : "no return type results");
		if (rs2 == null) {
			StmtIterator stmtitr = ontModel.listStatements(extractedModelInstance, ontModel.getProperty(SadlConstants.SADL_IMPLICIT_MODEL_RETURN_TYPES_PROPERTY_URI), (RDFNode)null);
			int r = 0;
			while (stmtitr.hasNext()) {
				String[] properties = new String[2];
				properties[0] = SadlConstants.SADL_IMPLICIT_MODEL_DESCRIPTOR_NAME_PROPERTY_URI;
				properties[1] = SadlConstants.SADL_IMPLICIT_MODEL_DATATYPE_PROPERTY_URI;
				List<RDFNode[]> propertyValues = getListMemberProperties(ontModel, stmtitr.nextStatement().getObject(), properties);
				int numArgs = propertyValues.size();
				String[] colNames = {"retName", "retType"};
				Object[][] data = new Object[numArgs][properties.length];
				for (RDFNode[] nd : propertyValues) {
					String ldn = nd[0] != null ? nd[0].toString() : null;
					data[r][0] = ldn;
					String dt = nd[1].toString();
					if (dt.contains("#")) {
						dt = dt.substring(dt.indexOf("#") + 1);
					}
					data[r][1] = dt;
					r++;
				}
				rs2 = new ResultSet(colNames, data);
			}
		}
		return rs2;
	}

	private ResultSet getMethodArguments(OntModel ontModel, IReasoner reasoner, Individual extractedModelInstance)
			throws InvalidNameException, ConfigurationException, QueryParseException, QueryCancelledException {
		//				String argQuery = "select ?argName ?argType where {<" + extractedModelInstance.getURI() + "> <" + 
		//						SadlConstants.SADL_IMPLICIT_MODEL_ARGUMENTS_PROPERTY_URI + 
		//						">/<sadllistmodel:rest>*/<sadllistmodel:first> ?member . ?member <" +
		//						SadlConstants.SADL_IMPLICIT_MODEL_DESCRIPTOR_NAME_PROPERTY_URI + "> ?argName . ?member <" +
		//						SadlConstants.SADL_IMPLICIT_MODEL_DATATYPE_PROPERTY_URI + "> ?argType}";							// query to get the argument names and types
		String argQuery = "select ?argName ?argType where {<" + extractedModelInstance.getURI() + "> <" + 
				SadlConstants.SADL_IMPLICIT_MODEL_ARGUMENTS_PROPERTY_URI + 
				"> ?arglst . ?arglst <sadllistmodel:rest>*/<sadllistmodel:first> ?member . ?member <" +
				SadlConstants.SADL_IMPLICIT_MODEL_DESCRIPTOR_NAME_PROPERTY_URI + "> ?argName . ?member <" +
				SadlConstants.SADL_IMPLICIT_MODEL_DATATYPE_PROPERTY_URI + "> ?argType}";							// query to get the argument names and types
		argQuery = reasoner.prepareQuery(argQuery);
		ResultSet rs = reasoner.ask(argQuery);
		if (rs == null) {
			StmtIterator stmtitr = ontModel.listStatements(extractedModelInstance, ontModel.getProperty(SadlConstants.SADL_IMPLICIT_MODEL_ARGUMENTS_PROPERTY_URI), (RDFNode)null);
			int r = 0;
			while (stmtitr.hasNext()) {
				String[] properties = new String[2];
				properties[0] = SadlConstants.SADL_IMPLICIT_MODEL_DESCRIPTOR_NAME_PROPERTY_URI;
				properties[1] = SadlConstants.SADL_IMPLICIT_MODEL_DATATYPE_PROPERTY_URI;
				List<RDFNode[]> propertyValues = getListMemberProperties(ontModel, stmtitr.nextStatement().getObject(), properties);
				int numArgs = propertyValues.size();
				String[] colNames = {"argName", "argType"};
				Object[][] data = new Object[numArgs][properties.length];
				for (RDFNode[] nd : propertyValues) {
					String ldn = nd[0].toString();
					data[r][0] = ldn;
					String dt = nd[1].toString();
					if (dt.contains("#")) {
						dt = dt.substring(dt.indexOf("#") + 1);
					}
					data[r][1] = dt;
					r++;
				}
				rs = new ResultSet(colNames, data);
			}
		}
		return rs;
	}

	private List<RDFNode[]> getListMemberProperties(OntModel model, RDFNode node, String[] properties) {
		if (node.isResource()) {
			Statement stmt = node.asResource().getProperty(model.getProperty(SadlConstants.SADL_LIST_MODEL_FIRST_URI));
			if (stmt != null) {
				RDFNode obj = stmt.getObject();
				RDFNode[] values = null;
				if (obj.isResource()) {
					values = new RDFNode[properties.length];
					for (int pidx = 0; pidx < properties.length; pidx++) {
						Statement ldnstmt = obj.asResource().getProperty(model.getProperty(properties[pidx]));
						if (ldnstmt != null) {
							values[pidx] = ldnstmt.getObject();
						}
					}
				}
				Statement stmt2 = node.asResource().getProperty(model.getProperty(SadlConstants.SADL_LIST_MODEL_REST_URI));
				if (stmt2 != null) {
					List<RDFNode[]> more = getListMemberProperties(model, stmt2.getObject(), properties);
					more.add(0, values);
					return more;
				}
				else {
					List<RDFNode[]> lst = new ArrayList<RDFNode[]>();
					lst.add(values);
					return lst;
				}
			}
		}
		return null;
	}

	private String processEvalRequest(org.eclipse.emf.ecore.resource.Resource resource, OntModel ontModel,
			String modelName, EvalContent sc) throws ConfigurationException, ReasonerNotFoundException, IOException, EquationNotFoundException, QueryParseException, QueryCancelledException, InvalidNameException {
		String returnValue = "Evaluation failed";
		URI resourceURI = resource.getURI();
		IReasoner reasoner = null;
		if (ResourceManager.isSyntheticUri(null, resourceURI)) {
			reasoner = getInitializedReasonerForConfiguration(getConfigurationManager(), ontModel, modelName);
		}
		else {
			reasoner = getInitializedReasonerForConfiguration(configurationManager, modelName);
		}
		Node equationToEvaluate = sc.getEquationName();
		List<UnittedParameter> params = sc.getParameters();
		Individual modelInstance = ontModel.getIndividual(equationToEvaluate.getURI());
		if (modelInstance == null) {
			throw new EquationNotFoundException("Equation '" + equationToEvaluate.getURI() + "' not found.");
		}
		Statement argStmt = modelInstance.getProperty(ontModel.getProperty(SadlConstants.SADL_IMPLICIT_MODEL_ARGUMENTS_PROPERTY_URI));
		if (argStmt != null) {
			com.hp.hpl.jena.rdf.model.Resource ddList = argStmt.getObject().asResource();
			if (ddList instanceof Resource) {
				ResultSet rs = getMethodArguments(ontModel, reasoner, modelInstance);
				ResultSet rs2 = getMethodReturns(ontModel, reasoner, modelInstance);
				logger.debug(rs2 != null ? rs2.toString() : "no return type results");
				try {
					returnValue = evaluateInComputationalGraph(modelInstance, rs, rs2, params);
				}
				catch (IOException e) {
					returnValue = e.getMessage();
				}
				answerUser(getOwlModelsFolder(), returnValue, true, sc.getHostEObject());
			}
		}
		return returnValue;
	}

	/**
	 * Method to evaluate an equation in the target computational graph
	 * @param modelUri--the URI of the equation to be evaluated
	 * @param outputName--the name of the output of the calculation
	 * @param rs--a ResultSet containing input names and types
	 * @param rs2--a ResultSet containing output names (may be null) and types
	 * @param modifiedPythonScript--the Python script of the equation for physics-based models
	 * @param dataLocation--the location of the data for data-driven models
	 * @return--the URI of the successfully created model in the computational graph or null if not successful
	 * @throws IOException
	 */
//	public String evaluateInComputationalGraph(String modelUri, String outputName, ResultSet rsInputs, ResultSet rsOutputs, String modifiedPythonScript, String dataLocation) throws IOException {
	public String evaluateInComputationalGraph(Individual modelToEvaluate, ResultSet rsInputs, ResultSet rsOutputs, List<UnittedParameter> params) throws IOException {
		// construct String inputs to the service
		/*
		 * Construct after this manner:
		 * 	String[] input1 = new String[3];
			input1[0] = "T";
			input1[1] = "double";
			input1[2] = "508.788";
			inputs.add(input1);
			String[] input2 = new String[3];
			input2[0] = "G";
			input2[1] = "double";
			input2[2] = "1.4";
			inputs.add(input2);
			String[] input3 = new String[3];
			input3[0] = "R";
			input3[1] = "double";
			input3[2] = "53.3";
			inputs.add(input3);
			String[] input4 = new String[3];
			input4[0] = "Q";
			input4[1] = "double";
			input4[2] = "5500";
			inputs.add(input4);

			String[] output1 = new String[2];
			output1[0] = "CAL_SOS";
			output1[1] = "double";
			outputs.add(output1);

		 */
		String msg = "";
		if (rsInputs == null) {
			msg += "Input result set is empty. ";
		}
		if (rsOutputs == null) {
			msg += "Input result set is empty.";
		}
		if (msg.length() > 0) {
			logger.debug(msg);
			return msg;
		}
		rsInputs.setShowNamespaces(false);
		rsOutputs.setShowNamespaces(false);
		
		List<String[]> inputs = new ArrayList<String[]>();
		List<String[]> outputs = new ArrayList<String[]>();
		String[] colNames = rsInputs.getColumnNames();    		// check to make sure columns are as expected for robustness
		if (!colNames[0].equals("argName")) {
			throw new IOException("The ResultSet for inputs to the equation does not have 'argName' in the first column");
		}
		if (!colNames[1].equals("argType")) {
			throw new IOException("The ResultSet for inputs to the equation does not have 'argType' in the second column");
		}
		String[] colNamesRet = rsOutputs.getColumnNames();
		if (!colNamesRet[0].equals("retName")) {
			throw new IOException("The ResultSet for returns from the equation does not have 'retName' in the first column");
		}
		if (!colNamesRet[1].equals("retType")) {
			throw new IOException("The ResultSet for returns from the equation does not have 'retType' in the second column");
		}
		int rsColCount = rsInputs.getColumnCount();
		int rsRowCount = rsInputs.getRowCount();
		int numParams = params.size();
		if (numParams != rsRowCount) {
			throw new IOException("Number of parameters does not equal the number of equation arguments.");
		}
		for (int r = 0; r < rsRowCount; r++) {
			String[] input = new String[rsColCount + 1];
			for (int c = 0; c < rsColCount; c++) {
				input[c] = rsInputs.getResultAt(r, c).toString();
			}
			input[rsColCount] = params.get(r).toString();
			inputs.add(input);
		}
		
		int rs2ColCount = rsOutputs.getColumnCount();
		int rs2RowCount = rsOutputs.getRowCount();
		if (rs2RowCount != 1) {
			throw new IOException("Only one output is currently handled by  evaluateInComputationalGraph");
		}
		for (int r = 0; r < rs2RowCount; r++) {
			String[] output = new String[rs2ColCount];
			for (int c = 0; c < rs2ColCount; c++) {
				String alias = modelToEvaluate.getLabel(null);
				output[0] = alias != null ? alias : modelToEvaluate.getLocalName();
				output[1] = rsOutputs.getResultAt(r, 1).toString();
			}
			outputs.add(output);
		}
		
		List<List<String[]>> results = evaluateInComputationalGraph(pythonify(modelToEvaluate.getLocalName()), inputs, outputs);
		String retVal = results.get(0).get(0)[2];
		return retVal;
	}

	/**
	 * Method to convert a code extracted name into a valid Python name
	 * @param localName
	 * @return
	 */
	public String pythonify(String localName) {
		return localName.replace('.', '_');
	}

	/**
	 * Method to save a Python script as an equation in the target computational graph
	 * @param modelUri--the URI of the equation to be saved
	 * @param modifiedPythonScript
	 * @param dataLocation
	 * @param inputs
	 * @param outputs
	 * @return -- a List of Lists of String array. Each String array contains the [0] name, [1] type, adn [2] the value of the output.
	 * @throws IOException
	 */
	public List<List<String[]>> evaluateInComputationalGraph(String modelUri, List<String[]> inputs, List<String[]> outputs) throws IOException {
		String serviceBaseUri = getPreference(DialogPreferences.ANSWER_KCHAIN_CG_SERVICE_BASE_URI.getId());
		KChainServiceInterface kcService = new KChainServiceInterface(serviceBaseUri);
		List<List<String[]>> results = kcService.evalCGModel(modelUri, inputs, outputs);
						
		return results;
	}

	private String stripNamespaceDelimiter(String ns) {
		if (ns.endsWith("#")) {
			ns = ns.substring(0, ns.length() - 1);
		}
		return ns;
	}

	private String removeClassWrapper(String pythonCode) {
		StringBuilder methodCode = new StringBuilder();
		boolean saveLine = false;		
        try (BufferedReader reader = new BufferedReader(new StringReader(pythonCode))) {
            String line = reader.readLine();
            while (line != null) {
    			if (saveLine || line.trim().startsWith("def ")) {
    				methodCode.append(line);
    				methodCode.append("\n");
    				saveLine = true;
    			}
                line = reader.readLine();
            }
        } catch (IOException exc) {
            // quit
        }
		return methodCode.toString();
	}

	public boolean importCodeSnippetToComputationalGraph(Object rs, String userInput) throws InvalidNameException, ConfigurationException, ReasonerNotFoundException, QueryParseException, QueryCancelledException, AnswerExtractionException {
		boolean success = false;
		if (rs instanceof ResultSet) {
			List<String> initializerKeywords = getInitializerKeywords();
			boolean sns = ((ResultSet)rs).getShowNamespaces();
			((ResultSet)rs).setShowNamespaces(false);
			String[] cns = ((ResultSet) rs).getColumnNames();
			if (cns[0].equals("m")) {
				for (int r = 0; r < ((ResultSet)rs).getRowCount(); r++) {
					Object rsa = ((ResultSet) rs).getResultAt(r, 0);
					if (rsa.toString().equals(userInput)) {
						logger.debug("Ready to import method " + rsa.toString());
						
						if (cns[3].equals("s")) {
							String methScript = ((ResultSet)rs).getResultAt(r, 3).toString();
							logger.debug("Ready to build CG with method '" + rsa.toString() + "':");
							logger.debug(methScript);
							List<String> sadlDeclaration = convertCodeExtractedMethodToExternalEquationInSadlSyntax(initializerKeywords, rsa.toString(), "Java", methScript);
							for (String sd : sadlDeclaration) {
								logger.debug("SADL equation:");
								logger.debug(sd);
							}
							success = true;
						}
						else {
							throw new AnswerExtractionException("No method script found");
						}
						break;
					}
				}
			}
			if (sns) {
				((ResultSet)rs).setShowNamespaces(sns);
			}
		}
		return success;
	}

	/**
	 * Method to convert a method extracted from text to an instance of SADL External. Note
	 * that methods extracted from text will use the SadlImplicitModel as the meta-model for representation.
	 * Note that we aren't using OwlToSadl for this conversion because the triples in the extracted model don't
	 * appear to be quite the same as the OWL created from a SADL model.
	 * @param methodName -- should be the name of the method in the extracted code model
	 * @param locality 
	 * @param locality2 
	 * @param pytfscript 
	 * @param pythoncode 
	 * @param methScript 
	 * @return -- the serialization of the new instance of External in SADL syntax
	 * @throws InvalidNameException
	 * @throws ConfigurationException
	 * @throws ReasonerNotFoundException
	 * @throws QueryParseException
	 * @throws QueryCancelledException
	 * @throws AnswerExtractionException 
	 * @throws IOException 
	 * @throws InvalidInputException 
	 */
	private List<String> convertTextExtractedMethodToExternalEquationInSadlSyntax(String methodName, String derivedFromMethodUri, String origLanguage, String origScript, 
			String pyLang, String pyScript, String pyTfLang, String pytfscript, String locality) throws InvalidNameException, ConfigurationException,
			ReasonerNotFoundException, QueryParseException, QueryCancelledException, AnswerExtractionException, InvalidInputException, IOException {
		List<String> returnSadlStatements = new ArrayList<String>();
		StringBuilder sb = new StringBuilder("External ");
		sb.append(methodName);
		
		IReasoner reasoner = getConfigurationManager().getReasoner();
		if (!reasoner.isInitialized()) {
			reasoner.setConfigurationManager(getConfigurationManager());
			reasoner.initializeReasoner(getOwlModelsFolder(), getExtractionProcessor().getTextModelName(), null);
		}

		String outputTypeQuery = "select ?retname ?rettyp ?alias where {<";
		outputTypeQuery += methodName.toString().trim();
		outputTypeQuery += "> <returnTypes>/<rdf:rest>*/<rdf:first> ?rt . OPTIONAL{?rt <localDescriptorName> ?retname} . ?rt <dataType> ?rettyp}";
		outputTypeQuery = getInitializedTextModelReasoner().prepareQuery(outputTypeQuery);
		ResultSet outputResults =  getInitializedTextModelReasoner().ask(outputTypeQuery);
		String retName = outputResults != null ? outputResults.getResultAt(0, 0).toString() : null;	// this assumes a single return value
		if (retName != null) {
			sb.append(" (alias \"");
			sb.append(retName);
			sb.append("\") ");
		}

		if (derivedFromMethodUri != null) {
			sb.append(" (derivedFrom ");
			sb.append(derivedFromMethodUri);
			sb.append(")");
		}

		// get inputs and outputs and identify semantic meaning thereof
		String inputQuery = "select ?arg ?argName ?argtyp where {<";
		inputQuery += methodName.toString().trim();
		inputQuery += "> <arguments>/<rdf:rest>*/<rdf:first> ?arg . ?arg <localDescriptorName> ?argName . OPTIONAL{?arg <dataType> ?argtyp}}";
		inputQuery = reasoner.prepareQuery(inputQuery);
		ResultSet inputResults =  reasoner.ask(inputQuery);

		sb.append("(");
//		clearCodeModelReasoner();

		List<OntResource> articledClasses = new ArrayList<OntResource>();
		logger.debug(inputResults != null ? inputResults.toStringWithIndent(5) : "no results");
		if (inputResults != null) {
			inputResults.setShowNamespaces(false);
			for (int r = 0; r < inputResults.getRowCount(); r++) {
				String argType = inputResults.getResultAt(r, 2).toString();
				String argName = inputResults.getResultAt(r, 1).toString();
				if (r > 0) {
					sb.append(", ");
				}
				sb.append(argType);
				sb.append(" ");
				sb.append(checkForKeyword(argName));
				String augtype = getAugmentedTypeFromLocalitySearch(argName, origScript, locality, articledClasses);
				if (augtype != null) {
					sb.append("(");
					sb.append(augtype);
					sb.append(")");
				}
			}
		}
		sb.append(") returns ");
		
		logger.debug(outputResults != null ? outputResults.toStringWithIndent(5) : "no results");
		if (outputResults != null) {
			outputResults.setShowNamespaces(false);
			int numReturnValues = outputResults.getRowCount();
			if (numReturnValues > 1) {
				sb.append("[");
			}
			for (int r = 0; r < numReturnValues; r++) {
				Object rt = outputResults.getResultAt(r, 1);
				if (rt != null) {
					String retType = rt.toString();
					if (r > 0) {
						sb.append(", ");
					}
					sb.append(retType);
					String rn = outputResults.getResultAt(r, 0).toString();
					if (rn != null) {
						String augtype = getAugmentedTypeFromLocalitySearch(rn, origScript, locality, articledClasses);
						if (augtype != null) {
							sb.append(augtype);
						}
					}
				}
			}
			sb.append(":");
			if (numReturnValues > 1) {
				sb.append("]");
			}	
		}
		else {
			// ANSWER doesn't currently support an equation that doesn't return anything
//			getTextProcessor().getCurrentTextModel().write(System.err);
			throw new AnswerExtractionException("Equations that do not return a value are not supported.");
		}
		String eqUri = getExtractionProcessor().getTextModelName() + "#" + methodName.toString().trim();
		sb.append(" \"");
		sb.append(eqUri);
		sb.append("\".");
		returnSadlStatements.add(sb.toString());
		
		// now add the scripts for lang1 and lang2
		StringBuilder sb2 = new StringBuilder(methodName);
		boolean hasPriorTriple = false;
		if (saveOriginalScript() && origLanguage != null && origScript != null) {
			sb2.append(" has expression (a Script with language ");
			sb2.append(origLanguage);
			sb2.append(", with script \n\"");
			sb2.append(escapeDoubleQuotes(origScript));
			sb2.append("\")");
			hasPriorTriple = true; 
		}
		if (savePythonScript() && pyLang != null && pyScript != null) {
			if (hasPriorTriple) {
				sb2.append(",\n");
			}
			sb2.append(" has expression (a Script with language ");
			sb2.append(pyLang);
			sb2.append(", with script \n\"");
			sb2.append(escapeDoubleQuotes(pyScript));
			sb2.append("\")");
			hasPriorTriple = true; 
		}
		if (savePythonTFScript() && pyTfLang != null && pytfscript != null) {
			if (hasPriorTriple) {
				sb2.append(",\n");
			}
			sb2.append(" has expression (a Script with language ");
			sb2.append(pyTfLang);
			sb2.append(", with script \n\"");
			sb2.append(escapeDoubleQuotes(pytfscript));
			sb2.append("\")");
		}
		sb2.append(".\n");
		returnSadlStatements.add(sb2.toString());
		return returnSadlStatements;
	}

	/**
	 * Method to get the AugmentedType of a name from locality search and return a valid SADL AugmentedType expression
	 * @param name -- name for which information is desired
	 * @param script -- the script (text) that is being processed 
	 * @param locality -- the locality in which the search is to occur
	 * @param articledClasses 
	 * @return -- augmented type information in SADL format
	 * @throws IOException 
	 * @throws InvalidInputException 
	 */
	private String getAugmentedTypeFromLocalitySearch(String name, String script, String locality, List<OntResource> articledClasses) throws InvalidInputException, IOException {
		// check cache
		if (equationVariableContextHasBeenCached(name, locality)) {
			return getEquationVariableContextFromCache(name, locality);
		}
		// 	search the locality for the argName
		EquationVariableContextResponse evc = getTextProcessor().equationVariableContext(name, locality);
		List<String[]> evcr = null;
		if (evc != null) {
			evcr = evc.getResults();
			if (script != null) {
				if (evcr != null) {
					for (String[] r : evcr) {
						// r[0] is the script using this name, only consider results for this script
						if (r[0].trim().equals(script.trim())) {
							String conceptName = r[2];	// the label from the locality search
							if (conceptName != null) {
								if (getDomainModel() != null) {
									// look for something in the domain ontology that has a label matching the locality label
									Literal lit = getDomainModel().createLiteral( conceptName, "en" );  	// this is how the literals are created in JenaBasedSadlModelProcessor; 
																							// literals from elesewhere might not match
									StmtIterator stmtItr = getDomainModel().listStatements(null, RDFS.label, lit);
									if (stmtItr.hasNext()) {
										while (stmtItr.hasNext()) {
											Resource subj = stmtItr.nextStatement().getSubject();
											if (subj.isURIResource()) {
												if (subj.canAs(OntClass.class)) {
													stmtItr.close();
													cacheEquationVariableContext(name, locality, subj.getLocalName());
													return " (" + checkForKeyword(subj.getLocalName()) + ")";
												}
											}
										}
									}
								}
							}
						}
					}
				}
				for (String[] r : evcr) {
					// r[0] is the script using this name, only consider results for this script
					if (r[0].trim().equals(script.trim())) {
						String conceptName = r[2];	// the label from the locality search
						if (conceptName != null) {
							String matchingRsrcQN = findOntModelResourceWithMatchingLocalname(conceptName, name, articledClasses);
							if (matchingRsrcQN != null) {
								cacheEquationVariableContext(name, locality, matchingRsrcQN);
								return " (" + checkForKeyword(matchingRsrcQN) + ")";
							}
						}
					}
				}
			}
		}
		if (getDomainModel() != null) {
			// look for something in the domain ontology that has a label matching the name
			Literal lit = getDomainModel().createLiteral( name, "en" );  	// this is how the literals are created in JenaBasedSadlModelProcessor; 
																	// literals from elesewhere might not match
			StmtIterator stmtItr = getDomainModel().listStatements(null, RDFS.label, lit);
			if (stmtItr.hasNext()) {
				while (stmtItr.hasNext()) {
					Resource subj = stmtItr.nextStatement().getSubject();
					if (subj.isURIResource() && subj.canAs(OntResource.class)) {
						stmtItr.close();
						String concept = resourceToAugmentedTypeContent(getDomainModel(), name, subj.as(OntResource.class), articledClasses);
						cacheEquationVariableContext(name, locality, concept);
						return " (" + concept + ")";
					}
				}
			}
//			else {
//				getDomainModel().write(System.err);
//			}
			String matchingRsrcQN = findOntModelResourceWithMatchingLocalname(name, name, articledClasses);
			if (matchingRsrcQN != null) {
				cacheEquationVariableContext(name, locality, matchingRsrcQN);
				return " (" + checkForKeyword(matchingRsrcQN) + ")";
			}
		}
		if (evcr != null) {
			List<String> thisNamesUris = null;
			for (String[] r : evcr) {
				if (r[3] != null) {
					// we have a URI
					if (thisNamesUris == null) thisNamesUris = new ArrayList<String>();
					if (!thisNamesUris.contains(r[3])) {
						thisNamesUris.add(r[3]);
					}
					if (getUnmatchedUrisAndLabels() == null) {
						setUnmatchedUrisAndLabels(new HashMap<String, List<String>>());
					}
					
					if (r[2] == null) {	// no label
						getUnmatchedUrisAndLabels().put(r[3],  null);
					}
					else {
						// we have a label; 
						if (getUnmatchedUrisAndLabels().containsKey(r[3])) {
							if (!getUnmatchedUrisAndLabels().get(r[3]).contains(r[2])) {
								getUnmatchedUrisAndLabels().get(r[3]).add(r[2]);
							}
						}
						else {	
							List<String> labels = new ArrayList<String>();
							labels.add(r[2]);
							getUnmatchedUrisAndLabels().put(r[3], labels);
						}
					}
				}
			}
			System.out.println("Unmapped concepts found for parameter '" + name + "':");
			if (getUnmatchedUrisAndLabels() == null) {
				System.out.println("   none");
			}
			else if (thisNamesUris != null) {
				StringBuilder sb = null;
				int cntr = 0;
				for (String thisUri : thisNamesUris) {
					if (getUnmatchedUrisAndLabels().containsKey(thisUri)) {
						if (sb == null) sb = new StringBuilder(" (");
						if (cntr > 0) sb.append(" or ");
						sb.append(checkForKeyword(getLocalNameFromUri(thisUri)));
					}
				}
				if (sb != null) sb.append(") ");
				String concept = sb.toString();
				cacheEquationVariableContext(name, locality, concept);
				return concept;
			}
//				Iterator<String> itr = getUnmatchedUrisAndLabels().keySet().iterator();
//				if (itr.hasNext()) {
//					StringBuilder sb = new StringBuilder(" (");
//					int cntr = 0;
//					while (itr.hasNext()) {
//						String uri = itr.next();
//						System.out.println("   Uri: " + uri);
//						if (cntr > 0) sb.append(" or ");
//						sb.append(getLocalNameFromUri(uri));
//						if (getUnmatchedUrisAndLabels() != null && getUnmatchedUrisAndLabels().containsKey(uri)) {
//							System.out.println("      Labels:");
//							if (getUnmatchedUrisAndLabels().get(uri) != null) {
//								for (String label : getUnmatchedUrisAndLabels().get(uri)) {
//									System.out.println("        " + label);
//								}
//							}
//						}
//						cntr++;
//					}
//					sb.append(") ");
//					return sb.toString();
//				}
//			}
		}
		cacheEquationVariableContext(name, locality, null);
		return null;
	}

	private boolean equationVariableContextHasBeenCached(String name, String locality) {
		String key = locality + "#" + name;
		return cachedEquationVariableContext.containsKey(key);
	}
	
	private String getEquationVariableContextFromCache(String name, String locality) {
		String key = locality + "#" + name;
		return cachedEquationVariableContext.get(key);
	}
	
	private void cacheEquationVariableContext(String name, String locality, String nameToCache) {
		String key = locality + "#" + name;
		cachedEquationVariableContext.put(key, nameToCache);
	}

	/**
	 * Method to get the declaration of concepts not matched in the domain ontology for inclusion in the dialog window content
	 * @return -- list of statements in SadlSyntax
	 */
	private List<String> getUnmatchedConceptDeclarationStatements() {
		Map<String, List<String>> unmatched = getUnmatchedUrisAndLabels();
		if (unmatched != null) {
			List<String> stmts = new ArrayList<String>();
			Iterator<String> itr = unmatched.keySet().iterator();
			while (itr.hasNext()) {
				String uri = itr.next();
				StringBuilder sb = new StringBuilder();
				String localName = getLocalNameFromUri(uri);
				sb.append(localName);
				List<String> labels = unmatched.get(uri);
				if (labels != null) {
					sb.append(" (alias ");
					boolean first = true;
					for (String label : labels) {
						if (!first) sb.append(", ");
						sb.append("\"");
						sb.append(label);
						sb.append("\"");
						first = false;
					}
					sb.append(") is a class.");
				}
				stmts.add(sb.toString());
				StringBuilder sb2 = new StringBuilder();
				sb2.append(localName);
				sb2.append(" definedBy \"");
				sb2.append(getNamespaceFromUri(uri));
				sb2.append("\".");
				stmts.add(sb2.toString());
			}
			return stmts;
		}
		return null;
	}

	/** Method to extract a localname from an ontology resource URI
	 * @param uri
	 * @return local name
	 */
	private String getLocalNameFromUri(String uri) {
		int lbl = uri.indexOf('#');
		if ( lbl > 0) {
			return uri.substring(lbl + 1);
		}
		int lastSlash = uri.lastIndexOf('/');
		if (lastSlash > 0) {
			return uri.substring(lastSlash + 1);
		}
		return uri;
	}

	/** Method to extract a namespace from an ontology resource URI
	 * @param uri
	 * @return namespace
	 */
	private String getNamespaceFromUri(String uri) {
		int lbl = uri.indexOf('#');
		if ( lbl > 0) {
			return uri.substring(0, lbl);
		}
		int lastSlash = uri.lastIndexOf('/');
		if (lastSlash > 0) {
			return uri.substring(0, lastSlash);
		}
		return uri;
	}

	/**
	 * Method to find an OntResource in the domain model that matches the resource name
	 * @param resourceName
	 * @param avoidanceName -- name that should be avoided (use prefix if match)
	 * @param articledClasses
	 * @return
	 */
	private String findOntModelResourceWithMatchingLocalname(String resourceName, String avoidanceName, List<OntResource> articledClasses) {
		OntModel dm = getDomainModel();
		if (dm != null) {
			OntResource resourceFound = null;
			if (getDialogAnswerProvider() instanceof DialogAnswerProviderConsoleForTest) {
				// only check the domain model if it is not generated from an Eclipse UI DialogAnswerProvider
				ExtendedIterator<Ontology> oitr = dm.listOntologies();
				while (oitr.hasNext()) {
					String ouri = oitr.next().getURI();
					String uri = ouri.endsWith("#") ? ouri : (ouri + "#") + resourceName;
					resourceFound = dm.getOntResource(uri);
					if (resourceFound != null) {
						oitr.close();
						break;
					}
				}
			}
			if (resourceFound == null) {
				Iterator<String> impitr = dm.listImportedOntologyURIs(true).iterator();
				while (impitr.hasNext()) {
					String impns = impitr.next();
					String uri = impns.endsWith("#") ? impns : (impns + "#") + resourceName;
					resourceFound = dm.getOntResource(uri);
					if (resourceFound != null) {
						break;
					}
				}
			}
			if (resourceFound != null) {
				return resourceToAugmentedTypeContent(dm, avoidanceName, resourceFound, articledClasses);
			}

		}
		return null;
	}

	private String resourceToAugmentedTypeContent(OntModel dm, String name, OntResource resourceFound, List<OntResource> articledClasses) {
		StringBuilder sb = new StringBuilder();
		String prefix = getConfigurationManager().getGlobalPrefix(resourceFound.getNameSpace());
		if (resourceFound.getLocalName().equals(name)) {
			sb.append(prefix + ":" + name);
		}
		else {
			sb.append(resourceFound.getLocalName());
		}
		if (resourceFound.isProperty()) {
			StmtIterator dmitr = dm.listStatements(resourceFound, RDFS.domain, (RDFNode)null);
			while (dmitr.hasNext()) {
				RDFNode domain = dmitr.nextStatement().getObject();
				if (domain.isURIResource()) {
					if (lookForSubclassInArticledClasses && domain.asResource().canAs(OntResource.class)) {
						OntResource subclass = findSubclassInArticledClasses(articledClasses, domain.asResource().as(OntResource.class));
						if (subclass != null) {
							domain = subclass;
						}
					}
					String ln = domain.asResource().getLocalName();
					if (!articledClasses.contains(domain)) {
						if (TextProcessor.isVowel(ln.charAt(0))) {
							sb.append(" of an ");
						}
						else {
							sb.append(" of a ");
						}
						articledClasses.add(domain.asResource().as(OntResource.class));
					}
					else {
						sb.append(" of the ");
					}
					sb.append(ln);
					dmitr.close();
					break;
				}
			}
		}
		return sb.toString();
	}

	private OntResource findSubclassInArticledClasses(List<OntResource> articledClasses, OntResource cls) {
		for (OntResource or : articledClasses) {
			try {
				if (SadlUtils.classIsSubclassOf(or.as(OntClass.class), cls, true, null)) {
					return or;
				}
			} catch (CircularDependencyException e) {
				// TODO Auto-generated catch block
				e.printStackTrace();
			}
		}
		return null;
	}

	/**
	 * Method to convert a method extracted from code to an instance of SADL External. Note
	 * that methods extracted from code use the CodeExtractionModel as the meta-model for representation.
	 * @param initializerKeywords 
	 * @param methodName -- should be the name of the method in the extracted code model
	 * @param pythoncode 
	 * @param methScript 
	 * @return -- the serialization of the new instance of External in SADL syntax
	 * @throws InvalidNameException
	 * @throws ConfigurationException
	 * @throws ReasonerNotFoundException
	 * @throws QueryParseException
	 * @throws QueryCancelledException
	 * @throws AnswerExtractionException 
	 */
	private List<String> convertCodeExtractedMethodToExternalEquationInSadlSyntax(List<String> initializerKeywords, String methodName, String originalLanguage, String originalScript) throws InvalidNameException, ConfigurationException,
			ReasonerNotFoundException, QueryParseException, QueryCancelledException, AnswerExtractionException {
		String pythoncode = null;
		String tfPythonCode = null;
		try {
			String className;
			if (methodName.indexOf('.') > 0) {
				int endOfClassName = methodName.indexOf('.');
				className = methodName.substring(0, endOfClassName);
			}
			else {
				className = "UnidentifiedClass";
			}
			if (savePythonScript() || savePythonTFScript()) {
				AnswerExtractionProcessor ep = getExtractionProcessor();
				pythoncode = ep.translateMethodJavaToPython(className, originalScript);
				if (savePythonTFScript()) {
					tfPythonCode = pythonToTensorFlowPython(pythoncode);
				}
			}
		} catch (IOException e) {
			Throwable cause = e.getCause();
			if (cause instanceof ConnectException || cause instanceof UnknownHostException) {
				StringBuilder sb = new StringBuilder(e.getMessage());
				sb.append(" to translate Java method '" + methodName + "' to Python. ");
				sb.append(cause.getMessage());
				sb.append(".");
				System.err.println(sb.toString());
			}
			else {
				StringBuilder sb = new StringBuilder(e.getMessage());
				sb.append(" to translate Java method '" + methodName + "' to Python. ");
				System.err.println(sb.toString());
				e.printStackTrace();
			}
		}
		List<String> returnSadlStatements = new ArrayList<String>();
		StringBuilder sb = new StringBuilder("External ");
		sb.append(methodName);
		sb.append("(");
//		clearCodeModelReasoner();
		int typeDeclarationIndex = 0;
		// get inputs and outputs and identify semantic meaning thereof
		String inputQuery = "select ?arg ?argName ?argtyp where {<";
		inputQuery += methodName.toString().trim();
		inputQuery += "> <cmArguments>/<sadllistmodel:rest>*/<sadllistmodel:first> ?arg . ?arg <varName> ?argName . OPTIONAL{?arg <varType> ?argtyp}}";
		inputQuery = getInitializedCodeModelReasoner().prepareQuery(inputQuery);
		ResultSet inputResults =  getInitializedCodeModelReasoner().ask(inputQuery);
		logger.debug(inputResults != null ? inputResults.toStringWithIndent(5) : "no results");
		if (inputResults != null) {
			for (int r = 0; r < inputResults.getRowCount(); r++) {
				String argType = inputResults.getResultAt(r, 2).toString();
				if (!typeFoundInSomeModel(argType)) {
					if (!addedTypeDeclarations.contains(argType)) {
						returnSadlStatements.add(typeDeclarationIndex++, (argType + " is a class."));
						addedTypeDeclarations.add(argType);
					}
				}
				String argName = inputResults.getResultAt(r, 1).toString();
				if (r > 0) {
					sb.append(", ");
				}
				sb.append(argType);
				sb.append(" ");
				sb.append(argName);
			}
		}
		sb.append(")"); 
		
		String outputTypeQuery = "select ?rettyp where {<";
		outputTypeQuery += methodName.toString().trim();
		outputTypeQuery += "> <cmReturnTypes>/<sadllistmodel:rest>*/<sadllistmodel:first> ?rettyp }";
		outputTypeQuery = getInitializedCodeModelReasoner().prepareQuery(outputTypeQuery);
		ResultSet outputResults =  getInitializedCodeModelReasoner().ask(outputTypeQuery);
		logger.debug(outputResults != null ? outputResults.toStringWithIndent(5) : "no results");
		if (outputResults != null) {
			sb.append(" returns ");
			int numReturnValues = outputResults.getRowCount();
			if (numReturnValues > 1) {
				sb.append("[");
			}
			for (int r = 0; r < numReturnValues; r++) {
				String retType = outputResults.getResultAt(r, 0).toString();
				if (!typeFoundInSomeModel(retType)) {
					if (!addedTypeDeclarations.contains(retType)) {
						returnSadlStatements.add(typeDeclarationIndex++, (retType + " is a class."));
						addedTypeDeclarations.add(retType);
					}
				}
				if (r > 0) {
					sb.append(", ");
				}
				sb.append(retType);
			}
			sb.append(":");
			if (numReturnValues > 1) {
				sb.append("]");
			}	
		}
		else {
			sb.append(":");
		}
//		else {
//			// SADL doesn't currently support an equation that doesn't return anything
//			throw new AnswerExtractionException("Equations that do not return a value are not supported.");
//		}
		String eqUri = getExtractionProcessor().getCodeModelName() + "#" + methodName.toString().trim();
		sb.append(" \"");
		sb.append(eqUri);
		sb.append("\".");
		returnSadlStatements.add(sb.toString());
				
		// now add the scripts for lang1 and lang2
		StringBuilder sb2 = new StringBuilder(methodName);
		boolean hasPriorTriple = false;
		// is this an InitializerMethod?
		String initializedClassName = getInitializedClassName(initializerKeywords, methodName);
		if (initializedClassName != null) {
			sb2.append(" is an IntializerMethod, initializes ");
			sb2.append(initializedClassName);
			hasPriorTriple = true;
		}
		
		// put in any dependencies
//		SADL_IMPLICIT_MODEL_DEPENDS_ON_PROPERTY_URI
		String dependencyQuery = "select distinct ?dm where {<";
		dependencyQuery += methodName.toString().trim();
		dependencyQuery += "> <calls> ?mc . ?mc <codeBlock> ?dm}";
		dependencyQuery = getInitializedCodeModelReasoner().prepareQuery(dependencyQuery);
		ResultSet dependencyRs =  getInitializedCodeModelReasoner().ask(dependencyQuery);
		if (dependencyRs != null && dependencyRs.hasNext()) {
			dependencyRs.setShowNamespaces(false);
			for (int r = 0; r < dependencyRs.getRowCount(); r++) {
				if (hasPriorTriple) {
					sb2.append(",\n");
				}
				sb2.append(" has dependsOn ");
				sb2.append(dependencyRs.getResultAt(r, 0));
				hasPriorTriple = true;
			}
		}
		else {
			String q = "select ?m ?dm where {?m <" + DialogConstants.SADL_IMPLICIT_MODEL_DEPENDS_ON_PROPERTY_URI + "> ?dm}";
			ResultSet rsq = getInitializedCodeModelReasoner().ask(q);
			if (rsq != null) {
				int i = 0;
			}
		}
		ResultSet impIn =getImplicitInputs(methodName);
		if (impIn != null) {
			for (int r = 0; r < impIn.getRowCount(); r++) {
				if (hasPriorTriple) {
					sb2.append(",\n");
				}
				sb2.append(" has implicitInput (an ImplicitDataDescriptor with localDescriptorName \"");
				sb2.append(impIn.getResultAt(r, 0));
				sb2.append("\", with dataType ");
				String rat = impIn.getResultAt(r, 1).toString();
				String typ = nameToUri(rat);
				String resolved = nameToUri(typ);
				sb2.append("\"");
				if (resolved != null) {
					sb2.append(resolved);
				}
				else {
					sb2.append(typ);
				}
				sb2.append("\", ");
				if (impIn.getResultAt(r, 2) != null) {
					String cvuri = impIn.getResultAt(r, 2).toString();
					Individual cv = getExtractionProcessor().getCodeModel().getIndividual(cvuri);
					if (cv != null) {
						sb2.append(getCodeVariableDeclaration(methodName, cv));
					}
				}
				sb2.append(")");
				hasPriorTriple = true;
			}
			sb2.append("\n");
		}
		ResultSet impOut = getImplicitOutputs(methodName);
		if (impOut != null) {
			for (int r = 0; r < impOut.getRowCount(); r++) {
				if (hasPriorTriple) {
					sb2.append(",\n");
				}
				sb2.append(" has implicitOutput (an ImplicitDataDescriptor with localDescriptorName \"");
				sb2.append(impOut.getResultAt(r, 0));
				sb2.append("\", with dataType ");
				String typ = impOut.getResultAt(r, 1).toString();
				String resolved = nameToUri(typ);
				sb2.append("\"");
				if (resolved != null) {
					sb2.append(resolved);
				}
				else {
					sb2.append(typ);
				}
				if (impOut.getResultAt(r, 2) != null) {
					sb2.append("\", ");
					String cvuri = impOut.getResultAt(r, 2).toString();
					Individual cv = getExtractionProcessor().getCodeModel().getIndividual(cvuri);
					if (cv != null) {
						sb2.append(getCodeVariableDeclaration(methodName, cv));
					}
				}
				else {
					sb2.append("\"");
				}
				sb2.append(")");
				hasPriorTriple = true;
			}
		}
		
		if (saveOriginalScript() && originalLanguage != null && originalScript != null) {
			if (hasPriorTriple) {
				sb2.append(",\n");
			}
			sb2.append(" has expression (a Script with language ");
			sb2.append(originalLanguage);
			sb2.append(", with script \n\"");
			sb2.append(escapeDoubleQuotes(originalScript));
			sb2.append("\")");
			hasPriorTriple = true;
		}
		if (savePythonScript() && pythoncode != null) {
			if (hasPriorTriple) {
				sb2.append(",\n");
			}
			sb2.append(" has expression (a Script with language ");
			sb2.append(DialogConstants.PYTHON_LANGUAGE);
			sb2.append(", with script \n\"");
			sb2.append(escapeDoubleQuotes(pythoncode));
			sb2.append("\")");
			hasPriorTriple = true;
		}
		if (savePythonTFScript() && tfPythonCode != null) {
			if (hasPriorTriple) {
				sb2.append(",\n");
			}
			sb2.append(" has expression (a Script with language ");
			sb2.append(DialogConstants.TF_PYTHON_LANGUAGE);
			sb2.append(", with script \n\"");
			sb2.append(escapeDoubleQuotes(tfPythonCode));
			sb2.append("\")");
		}
		sb2.append(").\n");
		returnSadlStatements.add(sb2.toString());
		return returnSadlStatements;
	}

	/**
	 * Method to get the Java declaration of a code variable, translate it to Python, 
	 * 	and add both as Script values of the declaration property to the code variable instance.
	 * @param methodName
	 * @param cv
	 * @return
	 */
	private String getCodeVariableDeclaration(String methodName, Individual cv) {
		StringBuilder sb = new StringBuilder(); 
		String jlbl = cv.getLabel("Java");
		if (jlbl != null) {
			sb.append("\n   with declaration (a Script with script \"");
			sb.append(jlbl);
			sb.append("\", with language Java)");
			// translate to Python and add script
			try {
				String pycode = getPyCode(cv);
				if (pycode == null) {
					pycode = getExtractionProcessor().translateExpressionJavaToPython("DummyClass", "DummyMethod", jlbl);
					storePyCode(cv, pycode);
				}
				if (pycode != null) {
					String commentBefore = "\"\"\" generated source for method DummyMethod \"\"\"";
					int idx = pycode.indexOf(commentBefore);
					if (idx > 0) {
						pycode = pycode.substring(idx + commentBefore.length()).trim();
					}
					sb.append("\n   with declaration (a Script with script \"");
					sb.append(pycode);
					sb.append("\", with language Python)");
				}
			} catch (IOException cause) {
				if (cause instanceof ConnectException || cause instanceof UnknownHostException) {
					StringBuilder sbe = new StringBuilder(cause.getMessage());
					sbe.append(" to translate Java method '" + methodName + "' to Python. ");
					sbe.append(cause.getMessage());
					sbe.append(".");
					System.err.println(sbe.toString());
				}
				else {
					StringBuilder sbe = new StringBuilder(cause.getMessage());
					sbe.append(" to translate Java method '" + methodName + "' to Python. ");
					System.err.println(sbe.toString());
					cause.printStackTrace();
				}
			}
		}
		return sb.toString();
	}

	private void storePyCode(Individual cv, String pycode) {
		if (!variableDeclarations.containsKey(cv)) {
			variableDeclarations.put(cv, pycode);
		}
	}

	private String getPyCode(Individual cv) {
		if (variableDeclarations.containsKey(cv)) {
			return variableDeclarations.get(cv);
		}
		return null;
	}

	private String getInitializedClassName(List<String> initializerKeywords, String methodName) {
		for (String ikw : initializerKeywords) {
			String lastSegment;
			int lastDot = methodName.lastIndexOf('.');
			if (lastDot > 0) {
				lastSegment = methodName.substring(lastDot+ 1); 
			}
			else {
				lastSegment = methodName;
			}
			if (lastSegment.startsWith(ikw)) {
				String rest = lastSegment.substring(ikw.length());
				// TODO if rest is the name of a domain class
				return rest;
			}
		}
		return null;
	}

	private String nameToUri(String name) {
		// try for primitive data type
		try {
			if (name.endsWith("[]")) {
				name = name.substring(0, name.length() - 2);
			}
			Resource pdrsrc = JenaBasedSadlModelProcessor.primitiveDataTypeLocalnameToJenaResource(name);
			return pdrsrc.getURI();
		} catch (JenaProcessorException e) {
			// OK, not everything is primitive type
		}
//		OntModel om = getExtractionProcessor().getCodeModel();
		return getExtractionProcessor().getCodeExtractor().getClassUriFromSimpleName(name);
//			return JenaTranslatorPlugin.findNameNs(om, name);
	}

	private ResultSet getImplicitInputs(String methodName) throws InvalidNameException, ConfigurationException,
			ReasonerNotFoundException, QueryParseException, QueryCancelledException {
		String q = "select ?ivn ?ivt ?iv where {?ref <codeBlock> <";
		q += methodName.toString().trim();
		q += "> . ?ref <isImplicit> true . ?ref <cem:input> true . ";
		q += "?iv <reference> ?ref . ?iv <varName> ?ivn . ?iv <varType> ?ivt}";
		q = getInitializedCodeModelReasoner().prepareQuery(q);
		ResultSet qrs =  getInitializedCodeModelReasoner().ask(q);
		return qrs;
	}

	private ResultSet getImplicitOutputs(String methodName) throws InvalidNameException, ConfigurationException,
	ReasonerNotFoundException, QueryParseException, QueryCancelledException {
		String q = "select ?ivn ?ivt ?iv where {?ref <codeBlock> <";
		q += methodName.toString().trim();
		q += "> . ?ref <isImplicit> true . ?ref <output> true . ";
		q += "?iv <reference> ?ref . ?iv <varName> ?ivn . ?iv <varType> ?ivt}";
		q = getInitializedCodeModelReasoner().prepareQuery(q);
		ResultSet qrs =  getInitializedCodeModelReasoner().ask(q);
		return qrs;
	}
	
	/**
	 * Method to find typeLocalName as a class in the current or some imported ontology
	 * @param typeLocalName
	 * @return
	 */
	private boolean typeFoundInSomeModel(String typeLocalName) {
		List<String> primitiveTypes = new ArrayList<String>(Arrays.asList("string", "boolean", "decimal", "int", "long", "float", "double",
				"duration", "dateTime", "time", "date", "gYearMonth", "gYear", "gMonthDay", "gDay", "gMonth", "hexBinary",
				"base64Binary", "anyURI", "integer", "negativeInteger", "nonNegativeInteger", "positiveInteger",
				"nonPositiveInteger", "byte", "unsignedByte", "unsignedInt", "anySimpleType", "data", "class"));
		if (primitiveTypes.contains(typeLocalName)) {
			return true;
		}
		if (findOntModelResourceWithMatchingLocalname(typeLocalName, null, null) != null) {
			return true;
		}
		return false;
	}

	/**
	 * Method to replace each double quote (") with an escaped double quote (\")
	 * @param strIn -- input string
	 * @return -- output string
	 */
	private String escapeDoubleQuotes(String strIn) {
		return strIn.replace("\"", "\\\"");
	}
	
	/**
	 * Method to save the OWL model created from code extraction as a SADL file
	 * @param outputOwlFiles -- List of names of the OWL file created
	 * @return -- the sadl fully qualified file name
	 * @throws IOException
	 */
	public List<String> saveAsSadlFile(Map<File, Boolean> outputOwlFiles, String response) throws IOException {
		if (isYes(response)) {
			List<String> sadlFileNames = new ArrayList<String>();
			for (File outputOwlFile : outputOwlFiles.keySet()) {
				boolean isCodeExtract = outputOwlFiles.get(outputOwlFile);
				String key = outputOwlFile.getCanonicalPath();
				OntModel mdl = null;
				IConfigurationManagerForIDE cfgmgr = null;
				String mdlName = null;
				if (isCodeExtract) {
					mdl = getExtractionProcessor().getCodeExtractor().getCodeModel(key);
					cfgmgr = getExtractionProcessor().getCodeExtractor().getCodeModelConfigMgr();
					mdlName = getExtractionProcessor().getCodeModelName();
				}
				else {
					mdl = getExtractionProcessor().getTextProcessor().getTextModel(key);
					cfgmgr = getExtractionProcessor().getTextProcessor().getTextModelConfigMgr();
					mdlName = getExtractionProcessor().getTextModelName();
				}
				if (mdl != null) {
					OwlToSadl ots = new OwlToSadl(mdl, mdlName);
					String sadlFN = outputOwlFile.getCanonicalPath() + ".sadl";
					File sf = new File(sadlFN);
					if (sf.exists()) {
						sf.delete();
					}
					try {
						boolean status = ots.saveSadlModel(sadlFN);
						if (status) {
							sadlFileNames.add(sadlFN);
							/* We want to move the OWL file to the OwlModels folder so that it will exist,
							 * and change the mappings. If we aren't in the SADL IDE (e.g., JUnit tests),
							 * the .sadl file will not get rebuilt. If we are, it should be replaced(?).
							 */
							String newOwlFileName = cfgmgr.getModelFolder() + "/" + SadlUtils.replaceFileExtension(sf.getName(), "sadl", "owl");
							File newOwlFile = new File(newOwlFileName);
							if (newOwlFile.exists()) {
								newOwlFile.delete();
							}
							if (outputOwlFile.renameTo(newOwlFile)) {
								String altUrl;
								try {
									String prefix = cfgmgr.getGlobalPrefix(mdlName);
									altUrl = (new SadlUtils()).fileNameToFileUrl(newOwlFile.getCanonicalPath());
									cfgmgr.deleteMapping(altUrl,mdlName);
									cfgmgr.addMapping(altUrl, mdlName, prefix, true, "AnswerCurationManager");
									cfgmgr.addJenaMapping(mdlName, altUrl);		// this will replace old mapping?
								} catch (URISyntaxException e) {
									// TODO Auto-generated catch block
									e.printStackTrace();
								} catch (ConfigurationException e) {
									// TODO Auto-generated catch block
									e.printStackTrace();
								}
							}
						}
					} catch (OwlImportException e) {
						// TODO Auto-generated catch block
						e.printStackTrace();
					} catch (InvalidNameException e1) {
						// TODO Auto-generated catch block
						e1.printStackTrace();
					}
				}
				else {
					try {
						notifyUser(getConfigurationManager().getModelFolder(), "Failed to save " + outputOwlFile.getName() + " as SADL file.", true);
					} catch (ConfigurationException e) {
						// TODO Auto-generated catch block
						e.printStackTrace();
					}
				}
			}
			return sadlFileNames;
		}
		return null;
	}

	public static boolean isYes(Object arg1) {
		return arg1.toString().equalsIgnoreCase("yes") || arg1.toString().equalsIgnoreCase("yes.");
	}
	
	public void notifyUser(String modelFolder, String msg, boolean quote) throws ConfigurationException {
		if (quote) {
			msg = doubleQuoteContent(msg);
		}
		InformationContent ic = new InformationContent(null, Agent.CM, msg);
		notifyUser(modelFolder, ic, quote);
	}
	
	/**
	 * Method to call to put Statements into the Dialog window.
	 * @param codeModelFolder
	 * @param sc
	 * @param quote
	 */
	public void notifyUser(String codeModelFolder, StatementContent sc, boolean quote) {
		if (getDialogAnswerProvider() != null) {
			// talk to the user via the Dialog editor
			Method acmic = null;
			try {
				acmic = getDialogAnswerProvider().getClass().getMethod("addCurationManagerInitiatedContent", AnswerCurationManager.class, StatementContent.class);
			} catch (NoSuchMethodException e1) {
				// TODO Auto-generated catch block
				e1.printStackTrace();
			} catch (SecurityException e1) {
				// TODO Auto-generated catch block
				e1.printStackTrace();
			}
			if (acmic != null) {
				acmic.setAccessible(true);
				try {
					acmic.invoke(getDialogAnswerProvider(), this, sc);
				} catch (IllegalAccessException e) {
					// TODO Auto-generated catch block
					e.printStackTrace();
				} catch (IllegalArgumentException e) {
					// TODO Auto-generated catch block
					e.printStackTrace();
				} catch (InvocationTargetException e) {
					// TODO Auto-generated catch block
					e.printStackTrace();
				}
			}
		}
	}

	public String answerUser(String modelFolder, String msg, boolean quote, EObject ctx) throws ConfigurationException {
		if (quote) {
			msg = doubleQuoteContent(msg);
		}
		if (getDialogAnswerProvider() != null) {
			// talk to the user via the Dialog editor
			Method acmic = null;
			try {
				acmic = getDialogAnswerProvider().getClass().getMethod("addCurationManagerAnswerContent", AnswerCurationManager.class, String.class, Object.class);
			} catch (NoSuchMethodException e1) {
				// TODO Auto-generated catch block
				e1.printStackTrace();
			} catch (SecurityException e1) {
				// TODO Auto-generated catch block
				e1.printStackTrace();
			}
			if (acmic == null) {
				Method[] dapMethods = getDialogAnswerProvider().getClass().getDeclaredMethods();
				if (dapMethods != null) {
					for (Method m : dapMethods) {
						if (m.getName().equals("addCurationManagerAnswerContent")) {
							acmic = m;
							break;
						}
					}
				}
			}
			if (acmic != null) {
				acmic.setAccessible(true);
				try {
					Object retval = acmic.invoke(getDialogAnswerProvider(), this, msg, ctx);
					if (retval != null) {
						return retval.toString();
					}
				} catch (IllegalAccessException e) {
					// TODO Auto-generated catch block
					e.printStackTrace();
				} catch (IllegalArgumentException e) {
					// TODO Auto-generated catch block
					e.printStackTrace();
				} catch (InvocationTargetException e) {
					// TODO Auto-generated catch block
					e.printStackTrace();
				}
			}
		}
		return null;
	}


	private String doubleQuoteContent(String msg) {
		String modContent = null;
		if (!msg.startsWith("\"") && !msg.endsWith("\"")) {
			if (msg.endsWith(".") || msg.endsWith("?")) {
				String lastChar = msg.substring(msg.length() - 1);
				modContent = "\"" + msg.substring(0, msg.length() - 1).replaceAll("\"", "'") + "\"" + lastChar;
			}
			else {
				modContent = "\"" + msg.replaceAll("\"", "'") + "\"" + ".";
			}
			msg = modContent;
		}
		return msg;
	}

	/**
	 * Method to read file content into a string
	 * @param file
	 * @return
	 * @throws IOException
	 */
	public String readFileToString(File file) throws IOException {
		StringBuilder fileData = new StringBuilder(1000);
		BufferedReader reader = new BufferedReader(new FileReader(file));
 
		char[] buf = new char[10];
		int numRead = 0;
		while ((numRead = reader.read(buf)) != -1) {
//			logger.debug(numRead);
			String readData = String.valueOf(buf, 0, numRead);
			fileData.append(readData);
			buf = new char[1024];
		}
 
		reader.close();
 
		return  fileData.toString();	
	}

	/**
	 * Method to answer whether the DialogAnswerProvider has been initialized
	 * @return
	 */
	public boolean dialogAnserProviderInitialized() {
		if (dialogAnswerProvider == null) {
			setDialogAnswerProvider((IDialogAnswerProvider) getConfigurationManager().getPrivateKeyValuePair(DialogConstants.DIALOG_ANSWER_PROVIDER));
		}
		return (dialogAnswerProvider != null);
	}

	protected IDialogAnswerProvider getDialogAnswerProvider() {
		if (dialogAnswerProvider == null) {
			setDialogAnswerProvider((IDialogAnswerProvider) getConfigurationManager().getPrivateKeyValuePair(DialogConstants.DIALOG_ANSWER_PROVIDER));
			if (dialogAnswerProvider == null) {
				setDialogAnswerProvider(new DialogAnswerProviderConsoleForTest());
			}
		} else if (dialogAnswerProvider instanceof DialogAnswerProviderConsoleForTest) {
			IDialogAnswerProvider provider = (IDialogAnswerProvider) getConfigurationManager().getPrivateKeyValuePair(DialogConstants.DIALOG_ANSWER_PROVIDER);
			if (provider != null && !(provider instanceof DialogAnswerProviderConsoleForTest)) {
				dialogAnswerProvider.dispose(); // Dispose the current, console-based answer provider.
				setDialogAnswerProvider(provider); // Updated with the`document`-aware dialog provider.
			}
		}
		return dialogAnswerProvider;
	}

	protected void setDialogAnswerProvider(IDialogAnswerProvider dialogAnswerProvider) {
		this.dialogAnswerProvider = dialogAnswerProvider;
	}
	
	public Object[] buildCGModel(String baseServiceUri, String modelUri, String equationModel, String dataLocation, List<String[]> inputs, List<String[]> outputs) throws IOException {
		String serviceURL = getPreference(DialogPreferences.ANSWER_KCHAIN_CG_SERVICE_BASE_URI.getId());
		KChainServiceInterface kcsi = new KChainServiceInterface(serviceURL);
		return kcsi.buildCGModel(modelUri, equationModel, dataLocation, inputs, outputs);
	}

	private IReasoner getInitializedCodeModelReasoner() throws ConfigurationException, ReasonerNotFoundException {
		if (codeModelReasoner == null) {
			codeModelReasoner = getExtractionProcessor().getCodeExtractor().getCodeModelConfigMgr().getReasoner();
			String codeModelFolder = getOwlModelsFolder();
			if (!codeModelReasoner.isInitialized()) {
				IConfigurationManagerForIDE codeModelConfigMgr = getExtractionProcessor().getCodeExtractor().getCodeModelConfigMgr();
				codeModelReasoner.setConfigurationManager(codeModelConfigMgr);
				codeModelReasoner.initializeReasoner(codeModelFolder, getExtractionProcessor().getCodeModelName(), null);
			}
		}
		return codeModelReasoner;
	}
	
	private IReasoner getInitializedReasonerForConfiguration(IConfigurationManager cm, String modelName) throws ConfigurationException, ReasonerNotFoundException, IOException {
		IReasoner reasoner = cm.getReasoner();
		if (!reasoner.isInitialized()) {
			reasoner.initializeReasoner(cm.getModelFolder(), modelName, null);
		}
		return reasoner;
	}

	private IReasoner getInitializedReasonerForConfiguration(
			IConfigurationManagerForIDE cm, OntModel ontModel, String modelName) throws ConfigurationException, ReasonerNotFoundException {
		IReasoner reasoner = cm.getReasoner();
		if (!reasoner.isInitialized()) {
			reasoner.initializeReasoner(ontModel, modelName, null, null);
		}
		return reasoner;
	}

	private void setCodeModelReasoner(IReasoner codeModelReasoner) {
		this.codeModelReasoner = codeModelReasoner;
	}

	/**
	 * Method to add a statement to the conversation
	 * @param statement
	 * @param agent
	 * @return
	 */
	public boolean addToConversation(ConversationElement statement, Agent agent) {
		if (agent.equals(Agent.USER)) {
			return addToConversation(statement);
		}
		else if (agent.equals(Agent.CM)) {
			return addToConversation(statement);
		}
		return false;
	}
	
	public DialogContent getConversation() {
		if (conversation == null) {
			conversation = new DialogContent(getDialogAnswerProvider().getResource(), this);
		}
		return conversation;
	}
	
	/**
	 * Method to set the DialogContent, saving any existing conversation as the last conversation
	 * @param dc -- the new DialogContent
	 * @return -- return true if an existing conversation is saved as the last conversation
	 */
	public boolean setConversation(DialogContent dc) {
		boolean retval = false;
		if (conversation != null) {
			lastConversation = conversation;
			retval = true;
		}
		conversation = dc;
		return retval;
	}

	public List<ConversationElement> getConversationElements() {
		return getConversation().getStatements();
	}

	public boolean addToConversation(ConversationElement statement) {
		return getConversation().addStatement(statement);
	}

	public boolean addToConversation(ConversationElement statement, int location) {
		if (getConversation().getStatements().size() <= location) {
			return false;
		}
		getConversation().getStatements().add(location, statement);
		return true;
	}
	
	public DialogContent getLastConversation() {
		return lastConversation;
	}

	public AnswerCMStatement getLastACMQuestion() {
		// TODO Auto-generated method stub
		return null;
	}

	public void addTargetModel(String uri, String altUrl, String prefix) {
		String[] targetUris = new String[2];
		targetUris[0] = uri;
		targetUris[1] = altUrl;
		getTargetModelMap().put(prefix, targetUris);
		
	}

	public Map<String, String[]> getTargetModelMap() {
		return targetModelMap;
	}

	public void addTargetModelToMap(String alias, String[] targetUris) {
		if (targetModelMap == null) {
			targetModelMap = new HashMap<String, String[]>();
		}
		targetModelMap.put(alias, targetUris);
	}
	
	public String processUserRequest(org.eclipse.emf.ecore.resource.Resource resource, OntModel theModel, String modelName, ExpectsAnswerContent sc) 
			throws ConfigurationException, ExecutionException, IOException, TranslationException, InvalidNameException, 
				ReasonerNotFoundException, QueryParseException, QueryCancelledException, SadlInferenceException, EquationNotFoundException, AnswerExtractionException {
		String retVal;
		if (sc instanceof WhatIsContent) {
    		retVal = processWhatIsContent(resource, theModel, modelName, (WhatIsContent) sc);
    	}
		else if (sc instanceof ModifiedAskContent) {
			retVal = processModifiedAsk(resource, theModel, modelName, (ModifiedAskContent) sc);
		}
		else if (sc instanceof WhatValuesContent) {
			retVal = processWhatValuesContent(resource, theModel, modelName, (WhatValuesContent)sc);
		}
		else if (sc instanceof HowManyValuesContent) {
			retVal = processHowManyValue(resource, theModel, modelName, (HowManyValuesContent)sc);
		}
		else if (sc instanceof SaveContent) {
			retVal = processSaveRequest(resource, theModel, modelName, (SaveContent)sc);
		}
		else if (sc instanceof EvalContent) {
			retVal = processEvalRequest(resource, theModel, modelName, (EvalContent)sc);
		}
		else if (sc instanceof ExtractContent) {
			retVal = processExtractRequest(resource, theModel, modelName, (ExtractContent)sc);
		}
		else if (sc instanceof CompareContent) {
			retVal = processCompareRequest(resource, theModel, modelName, (CompareContent)sc);
		}
		else {
			logger.debug("Need to add '" + sc.getClass().getCanonicalName() + "' to processUserRequest");
			retVal = "Not yet implemented";
		}
		return retVal;
	}
	
	private String processCompareRequest(org.eclipse.emf.ecore.resource.Resource resource2, OntModel theModel,
			String modelName, CompareContent sc) throws AnswerExtractionException, ExecutionException, SadlInferenceException, TranslationException, ConfigurationException {
		if (sc != null && sc.getComparisonRules() != null) {
			List<Rule> comparisonRules = sc.getComparisonRules();
			Object[] rss = insertRulesAndQuery(resource, comparisonRules);
			return processResultsOfInsertRulesAndQuery(sc, rss, comparisonRules);
//			return "Processing of query disabled";
		}
		throw new AnswerExtractionException("Invalid comparison request inputs");
	}

	private String processExtractRequest(org.eclipse.emf.ecore.resource.Resource resource2, OntModel theModel,
			String modelName, ExtractContent sc) throws MalformedURLException, IOException, ConfigurationException, AnswerExtractionException {
		String returnStatus = null;
		String scheme = sc.getScheme();
		String source = sc.getScheme();

		String content = null;
		String outputModelName;
		String prefix;
		if (scheme.equals("file")) {
			SadlUtils su =  new SadlUtils();
			File f = new File(su.fileUrlToFileName(sc.getUrl()));
			content =su.fileToString(f);
			outputModelName = getModelNameFromInputFile(f);
			prefix = getModelPrefixFromInputFile(f);
		}
		else {
			content = downloadURL(sc.getUrl());
			outputModelName = getModelNameFromInputUrl(sc.getUrl());
			prefix = getModelPrefixFromInputUrl(sc.getUrl());
		}
		System.out.println(content);			

		if (sc.getUrl().endsWith(".java")) {
			// code extraction
			String outputOwlFileName = prefix + ".owl";
			File of = extractFromCodeAndSave(modelName, content, sc.getUrl(), prefix, outputOwlFileName);
		}
		else {
			if (sc.getUrl().endsWith(".html")) {
//				Source src = new Source(content);
//				Renderer rndrr = src.getRenderer();
//				rndrr.setNewLine("\n");
//				rndrr.setIncludeHyperlinkURLs(false);
//				rndrr.setConvertNonBreakingSpaces(true);
//				content = rndrr.toString();
//				content = new Source(content).getRenderer().toString();
//				System.out.println(content);
				throw new AnswerExtractionException("HTML files not currently supported");
			}
			//text extraction
			String outputOwlFileName = prefix + ".owl";
			try {
				File of = extractFromTextAndSave(modelName, content, sc.getUrl(), prefix, outputOwlFileName);
				returnStatus = "Extracted from '" + sc.getUrl() + "' to OWL file '" + of.getCanonicalPath() + "'";
				
			} catch (ConfigurationException e) {
				// TODO Auto-generated catch block
				e.printStackTrace();
			}

		}
		return returnStatus;
	}

	private String getModelPrefixFromInputUrl(String url) {
		int lastSlash = url.lastIndexOf('/');
		if (lastSlash > 0) {
			String prefix = url.substring(lastSlash + 1);
			prefix = prefix.replace(".", "_");
			return prefix;
		}
		return url;
	}

	private String getModelNameFromInputUrl(String url) {
		return url;
	}

	public String downloadURL(String downloadUrl) throws IOException {
		Properties p = System.getProperties();
		Iterator<Object> pitr = p.keySet().iterator();
		while (pitr.hasNext()) {
			Object key = pitr.next();
			Object prop = p.get(key);
			// System.out.println("Key=" + key.toString() + ", value = " + prop.toString());
		}
		if (EMFPlugin.IS_ECLIPSE_RUNNING) {
			for (Entry<String, String> entry : new NetworkProxySettingsProvider().getConfigurations().entrySet()) {
				p.put(entry.getKey(), entry.getValue());
			}
		}
		System.setProperties(p);
        URL website = new URL(downloadUrl);
        URLConnection connection = website.openConnection();
        BufferedReader in = new BufferedReader(
                                new InputStreamReader(
                                    connection.getInputStream()));

        StringBuilder response = new StringBuilder();
        String inputLine;

        while ((inputLine = in.readLine()) != null) 
            response.append(inputLine);

        in.close();

        return response.toString();
	}
	
	private String processModifiedAsk(org.eclipse.emf.ecore.resource.Resource resource, OntModel theModel, String modelName, ModifiedAskContent sc) throws ConfigurationException, TranslationException, InvalidNameException, ReasonerNotFoundException, QueryParseException, QueryCancelledException {
		Query q = ((ModifiedAskContent)sc).getQuery();
		String answer = null;
		boolean quote = true;

		try {

			if (isDocToModelQuery(q)) {
				answer = processDocToModelQuery(resource, q, sc);
	    		//insertionText = checkForEOS(insertionText);
//	    		Object ctx = q.getContext();
	    		//addCurationManagerContentToDialog(document, reg, insertionText, ctx, true);
	    		//notifyUser()
			} else {
				ResultSet rs = runQuery(resource, q);
				if (rs != null) {
					rs.setShowNamespaces(false);
					if (rs.getColumnCount() == 1) {
						if (rs.getRowCount() == 1) {
							answer = rs.getResultAt(0, 0).toString();
						}
						else {
							answer = "";
							for (int i = 0; i < rs.getRowCount(); i++) {
								if (i > 0) answer += ",";
								answer += rs.getResultAt(i, 0);
							}
						}
					}
					else {
						answer = rs.toString();
						answer = answer.replace("\"", "'");
					}
					quote = true;
				}
				else {
					answer = "No results found";
					quote = true;
				}
			}
		}
		catch (Exception e) {
			answer = e.getMessage();
			quote = true;
		}
		if (answer != null) {
			answerUser(getOwlModelsFolder(), answer, quote, sc.getHostEObject());
			return answer;
		}
		return null;
	}

	private boolean isDocToModelQuery(Query q) {
		List<GraphPatternElement> patterns = q.getPatterns();
		if (patterns != null) {
			for (GraphPatternElement gpe : patterns) {
				if (gpe instanceof TripleElement) {
					if (((TripleElement)gpe).getPredicate().getURI().equals(DialogConstants.SADL_IMPLICIT_MODEL_DIALOG_MODEL_PROPERTY_URI)) {
						return true;
					}
				}
			}
		}
		return false;
	}
	
	private String processDocToModelQuery(org.eclipse.emf.ecore.resource.Resource resource, Query q, ModifiedAskContent sc)  {
		List<GraphPatternElement> patterns = q.getPatterns();
		String retVal = null;
		try {
			for (GraphPatternElement gpe : patterns) {
				if (gpe instanceof TripleElement) {
					if (((TripleElement)gpe).getPredicate().getURI().equals(DialogConstants.SADL_IMPLICIT_MODEL_DIALOG_MODEL_PROPERTY_URI)) {
						Node doc = ((TripleElement)gpe).getSubject();
						// get the name and semantic type of each column
						// TODO check for aliases for column names and use alias if exists
						String tableColSemTypeQuery = "prefix rdf:<http://www.w3.org/1999/02/22-rdf-syntax-ns#> prefix rdfs:<http://www.w3.org/2000/01/rdf-schema#> select distinct ?colname ?typ where {<" + doc.getURI() +
								"> <columnDescriptors> ?cdlist . ?cdlist rdf:rest*/rdf:first ?member . " + 
								"?member <localDescriptorName> ?colname . ?member <augmentedType> ?augtype . ?augtype <semType> ?typC. ?typ rdfs:range ?typC.}";
                		q.setSparqlQueryString(tableColSemTypeQuery);
						ResultSet rrs = runQuery(resource, q);
						if (rrs != null && rrs.getRowCount() > 0) {
							// TODO 
							// convert to triples, one set for each column
							// <doc, columnname, colname>
							// <colname, semtypeprop, semtype>
							rrs.setShowNamespaces(true);
							Map<String,String> colNamesAndTypes = new HashMap<String,String>();
							for (int i = 0; i <= rrs.getColumnCount(); i++) {
								String colname = rrs.getResultAt(i, 0).toString();
								String semtyp = rrs.getResultAt(i, 1).toString();
								colNamesAndTypes.put(colname, semtyp);
							}
							Iterator<String> keyitr = colNamesAndTypes.keySet().iterator();
							NamedNode docNN = new NamedNode(doc.getURI());
							List<TripleElement> triplesList = new ArrayList<TripleElement>();
							while (keyitr.hasNext()) {
								String colname = keyitr.next();
								NamedNode colNameNN = new NamedNode(colname);
								String semtyp = colNamesAndTypes.get(colname);
								NamedNode semtypNN = new NamedNode(semtyp);
								TripleElement tr = new TripleElement(docNN, colNameNN, semtypNN);
								triplesList.add(tr);
							}
							TripleElement[] triples = triplesList.toArray(new TripleElement[triplesList.size()]);
							List<TripleElement[]> listOfTriples = new ArrayList<TripleElement[]>();
							listOfTriples.add(triples);
			                OntModelProvider.addPrivateKeyValuePair(resource, DialogConstants.LAST_DIALOG_COMMAND, listOfTriples);
	                		Object[] rss = insertTriplesAndQuery(resource, listOfTriples);
	                		
	            			String answer = getAnswerAndVisualize(sc, rss);

	            			if (rss != null) {
	            				retVal = stringToQuotedeString(answer);
	            			}
	            			else {
	            				retVal = "Failed to evaluate answer";
	            			}
	            			if (!retVal.equals(stringToQuotedeString(""))) {
	            				answerUser(getOwlModelsFolder(), retVal, true, sc.getHostEObject());
	            			}
						}
					}
				}
			}
		}
		catch (Exception e)
		{
            logger.debug("AutoEdit error (of type " + e.getClass().getCanonicalName() + "): " + e.getMessage());   
            return null;
        }
		return retVal;
	}
	
	

	private String processWhatValuesContent(org.eclipse.emf.ecore.resource.Resource resource, OntModel theModel,
			String modelName, WhatValuesContent sc) throws ConfigurationException {
		StringBuilder sb = new StringBuilder();
		Node cls = sc.getCls();
		String article = sc.getArticle();
		Node prop = sc.getProp();
		
		OntClass theClass = theModel.getOntClass(cls.getURI());
		OntProperty theProp = theModel.getOntProperty(prop.toFullyQualifiedString());
		ExtendedIterator<OntClass> scitr = theClass.listSuperClasses();
		boolean restrictionFound = false;
		while (scitr.hasNext()) {
			OntClass scnxt = scitr.next();
			if (scnxt.isRestriction()) {
				Restriction restrict = scnxt.asRestriction();
				OntProperty rprop = restrict.getOnProperty();
				if (rprop.equals(theProp)) {
					restrictionFound = true;
				}
			}
		}
		if (!restrictionFound) {
			StmtIterator stmtitr = theModel.listStatements(theProp, RDFS.range, (RDFNode)null);
			while (stmtitr.hasNext()) {
				RDFNode obj = stmtitr.nextStatement().getObject();
				if (obj.isURIResource()) {
					if (sb.length() > 0) {
						sb.append(" or");
					}
					sb.append(obj.asResource().getLocalName());
				}
			}
		}
		String answer = sb.toString();
		answerUser(getOwlModelsFolder(), answer, false, sc.getHostEObject());
		return answer;
	}

	private String processHowManyValue(org.eclipse.emf.ecore.resource.Resource resource, OntModel theModel,
			String modelName, HowManyValuesContent sc) throws ConfigurationException {
		StringBuilder sb = new StringBuilder();
		Node cls = sc.getCls();
		String article = sc.getArticle();
		Node prop = sc.getProp();
		
		OntClass theClass = theModel.getOntClass(cls.getURI());
		OntProperty theProp = theModel.getOntProperty(prop.toFullyQualifiedString());
		ExtendedIterator<OntClass> scitr = theClass.listSuperClasses();
		boolean restrictionFound = false;
		while (scitr.hasNext()) {
			OntClass scnxt = scitr.next();
			if (scnxt.isRestriction()) {
				Restriction restrict = scnxt.asRestriction();
				OntProperty rprop = restrict.getOnProperty();
				if (rprop.equals(theProp)) {
					restrictionFound = true;
				}
			}
		}
		if (!restrictionFound) {
			StmtIterator stmtitr = theModel.listStatements(theProp, RDFS.range, (RDFNode)null);
			while (stmtitr.hasNext()) {
				RDFNode obj = stmtitr.nextStatement().getObject();
				if (obj.isURIResource()) {
					if (sb.length() > 0) {
						sb.append(" or");
					}
					sb.append(obj.asResource().getLocalName());
				}
			}
		}
		sb.insert(0, "unlimited number of values of type ");
		String answer = sb.toString();
		answerUser(getOwlModelsFolder(), answer, true, sc.getHostEObject());
		return answer;
	}

	private String processWhatIsContent(org.eclipse.emf.ecore.resource.Resource resource, OntModel theModel,
<<<<<<< HEAD
			String modelName, WhatIsContent sc) throws ExecutionException, SadlInferenceException,
			TranslationException, ConfigurationException, IOException, AnswerExtractionException {
		if (sc != null) {
			if (sc.getComputationalGraphRules() != null) {
				List<Rule> comparisonRules = ((WhatIsContent)sc).getComputationalGraphRules();
				Object[] rss = insertRulesAndQuery(resource, comparisonRules);
				return processResultsOfInsertRulesAndQuery(sc, rss, comparisonRules);
			}
			else {
				// this is a normal query
				String retVal = null;
				Object trgt = ((WhatIsContent)sc).getTarget();
				Object whn = ((WhatIsContent)sc).getWhen();
				if (trgt instanceof NamedNode && whn == null) {
					String answer;
					try {
						answer = whatIsNamedNode(resource, theModel, modelName, getOwlModelsFolder(), (NamedNode)trgt);
					}
					catch (Exception e) {
						answer = e.getMessage();
					}
					if (answer != null) {
						retVal = answer;
					}
				}
				else if (trgt instanceof Object[] && whn == null) {
					if (allTripleElements((Object[])trgt)) {
						//Object ctx = null;
						TripleElement[] triples = flattenTriples((Object[])trgt);
						//ctx = triples[0].getContext();
						//StringBuilder answer = new StringBuilder();
						Object[] rss = insertTriplesAndQuery(resource, triples);
						String resultStr = null;
						if (rss != null) {
							StringBuilder sb = new StringBuilder();
							if (triples[0].getSubject() instanceof VariableNode && 
									((VariableNode)triples[0].getSubject()).getType() instanceof NamedNode) {
								sb.append("the ");
								sb.append(((VariableNode)(triples[0].getSubject())).getType().getName());
								sb.append(" has ");
								sb.append(triples[0].getPredicate().getName());
								sb.append(" ");
								sb.append(((ResultSet) rss[0]).getResultAt(0, 0).toString());
								resultStr = sb.toString();
							}
							else {
				    			for (Object rs : rss) {
				    				if (rs instanceof ResultSet) {
				    					((ResultSet) rs).setShowNamespaces(true);
				    					sb.append(rs.toString());
				    				}
				    				else {
				    					throw new TranslationException("Expected ResultSet, got " + rs.getClass().getCanonicalName());
				    				}
				    			}
								resultStr = stringToQuotedeString(sb.toString());
							}
						}
						String insertionText = (resultStr != null ? resultStr : "\"Failed to find results\"");
						answerUser(getOwlModelsFolder(), insertionText, false, sc.getHostEObject());
						retVal = insertionText;
					}
				}
				else {
					// there is a when clause, and this is in a WhatIsConstruct
					List<TripleElement> tripleLst = new ArrayList<TripleElement>();
					if (trgt instanceof TripleElement) {
						tripleLst.add((TripleElement)trgt);
					}
					else if (trgt instanceof Junction) {
						tripleLst = addTriplesFromJunction((Junction) trgt, tripleLst);
					}
					if (whn instanceof TripleElement) {
						// we have a when statement
						tripleLst.add((TripleElement)whn);
					}
					else if (whn instanceof Junction) {
						tripleLst = addTriplesFromJunction((Junction) whn, tripleLst);
					}
					TripleElement[] triples = new TripleElement[tripleLst.size()];
					triples = tripleLst.toArray(triples);
					
					Object[] rss = insertTriplesAndQuery(resource, triples);
					String answer = getAnswerAndVisualize(sc, rss);
					if (rss != null) {
						retVal = stringToQuotedeString(answer);
					}
					else {
						retVal = "Failed to evaluate answer";
					}
					if (!retVal.equals(stringToQuotedeString(""))) {
						answerUser(getOwlModelsFolder(), retVal, true, sc.getHostEObject());
					}
				}
				return retVal;
			}
=======
			String modelName, WhatIsContent sc) throws AnswerExtractionException, ExecutionException, SadlInferenceException, TranslationException, ConfigurationException {
		if (sc != null && sc.getComparisonRules() != null) {
			List<Rule> comparisonRules = ((WhatIsContent)sc).getComparisonRules();
			Object[] rss = insertRulesAndQuery(resource, comparisonRules);
			return processResultsOfInsertRulesAndQuery(sc, rss, comparisonRules);
>>>>>>> 63e69941
	//		return "Processing of query disabled";
		}
		throw new AnswerExtractionException("Invalid what is request inputs");
	}

	private String processResultsOfInsertRulesAndQuery(ExpectsAnswerContent sc, Object[] rss, List<Rule> comparisonRules) throws TranslationException, ConfigurationException {
		String retVal = "";
		String resultStr = null;
		if (rss != null) {
			boolean cgr = true;
			if (!cgr) {
				StringBuilder sb = new StringBuilder();
				Rule firstRule = comparisonRules.get(0);
				TripleElement firstTriple = firstRule.getGivens() != null && firstRule.getGivens().get(0) instanceof TripleElement ? (TripleElement) firstRule.getGivens().get(0) :
					firstRule.getIfs() != null && firstRule.getIfs().get(0) instanceof TripleElement ? (TripleElement)firstRule.getIfs().get(0) : null;
				if (firstTriple.getSubject() instanceof VariableNode && 
						((VariableNode)firstTriple.getSubject()).getType() instanceof NamedNode) {
					sb.append("the ");
					sb.append(((VariableNode)(firstTriple.getSubject())).getType().getName());
					sb.append(" has ");
					sb.append(firstTriple.getPredicate().getName());
					sb.append(" ");
					sb.append(((ResultSet) rss[0]).getResultAt(0, 0).toString());
					resultStr = sb.toString();
				}
				else {
	    			for (Object rs : rss) {
	    				if (rs instanceof ResultSet) {
	    					((ResultSet) rs).setShowNamespaces(true);
	    					sb.append(rs.toString());
	    				}
	    				else {
	    					throw new TranslationException("Expected ResultSet, got " + rs.getClass().getCanonicalName());
	    				}
	    			}
					resultStr = stringToQuotedeString(sb.toString());
				}
			} else {
				resultStr = getAnswerAndVisualize(sc, rss);
				
			}
		}
		String insertionText = (resultStr != null ? resultStr : "\"Failed to find results\"");
		answerUser(getOwlModelsFolder(), insertionText, false, sc.getHostEObject());
		retVal = retVal + (retVal.length() > 0 ? "\n" : "") + insertionText;
		return retVal;
	}

	private String getAnswerAndVisualize(ExpectsAnswerContent sc, Object[] rss) throws ConfigurationException  {
		StringBuilder answer = new StringBuilder();
		String graphsDirectory = new File(getOwlModelsFolder()).getParent() + "/Graphs";
		String baseFileName = "";
		
		if (rss != null) {
			int cntr = 0;
			for (Object rs : rss) {
				if (rs instanceof ResultSet) {
		 			String[] colnames = ((ResultSet) rs).getColumnNames();
					String cols = String.join(" ",colnames);
					if ( cols.contains("_style") ) {
						ResultSet rstemp = ((ResultSet)rs).deleteResultSetColumn("Model");

						IGraphVisualizer visualizer = new GraphVizVisualizer();
						if (visualizer != null) {
							//String graphsDirectory = new File(getOwlModelsFolder()).getParent() + "/Graphs";
							new File(graphsDirectory).mkdir();
							baseFileName = "QueryMetadata_" + ((ResultSet)rs).getResultAt(0, 0).toString();
							visualizer.initialize(
				                    graphsDirectory,
				                    baseFileName,
				                    baseFileName,
				                    null,
				                    IGraphVisualizer.Orientation.TD,
				                    "Composed Model " + ((ResultSet)rs).getResultAt(0, 0).toString());
							((ResultSet) rstemp).setShowNamespaces(false);
							try {
								visualizer.graphResultSetData(rstemp);	
							}
							catch (Exception e) {
								e.printStackTrace();
							}
				        }
						String errorMsg = displayGraph(visualizer);
						if (errorMsg != null) {
							notifyUser(getOwlModelsFolder(), errorMsg, true);
						}
					}
					else {
		    			if(cntr > 0)
		    				answer.append(",\n");
		    			//((ResultSet) rs).setShowNamespaces(true);
						//answer.append(((ResultSet) rs).toString());
						//TODO: generate sadl string
						
						String sadlAnswer = addResultsToDialog((ResultSet) rs);
						//TODO: 
						String graphicURL = "file://" + graphsDirectory + "/" + baseFileName + ".svg"; //file url
						sadlAnswer += " (See \"" + graphicURL + "\".)";
						answer.append(sadlAnswer);
						cntr++;
					}
				}
				else {
					answerUser(getOwlModelsFolder(), stringToQuotedeString(rs.toString()), true, sc.getHostEObject());
				}
				
			}
			if (cntr > 0) {
				//answer.append(".\n");
			}
		}
		return answer.toString();
	}


	private String addResultsToDialog(ResultSet rs) {
		StringBuilder sb = new StringBuilder();
		if (rs.getRowCount() > 0) {
			sb.append("The CGExecution with compGraph ");
			sb.append(rs.getResultAt(0, 0).toString());
			sb.append("\n");
			for (int row = 0; row < rs.getRowCount(); row++) {
				//StringBuilder sb = new StringBuilder("The CGExecution ");
				sb.append("    has output (a ");
				sb.append(rs.getResultAt(row, 1).toString());
				sb.append(" with ^value ");
				sb.append(rs.getResultAt(row, 2));
				if (rs.getResultAt(row, 3) != null) {
					sb.append(", with stddev ");
					sb.append(rs.getResultAt(row, 3));
				}
				sb.append(")\n");
			}
			sb.append(".\n");
		}							
		return sb.toString();
	}
	
	
	
/**
 * 	invoke DialogAnswerProvider method displayGraph
 * @param visualizer
 * @return
 */
	private String displayGraph(IGraphVisualizer visualizer) {
		if (getDialogAnswerProvider() != null) {
			// talk to the user via the Dialog editor
			Method acmic = null;
			try {
				acmic = getDialogAnswerProvider().getClass().getMethod("displayGraph", IGraphVisualizer.class);
			} catch (NoSuchMethodException e1) {
				// TODO Auto-generated catch block
				e1.printStackTrace();
			} catch (SecurityException e1) {
				// TODO Auto-generated catch block
				e1.printStackTrace();
			}
			if (acmic == null) {
				Method[] dapMethods = getDialogAnswerProvider().getClass().getDeclaredMethods();
				if (dapMethods != null) {
					for (Method m : dapMethods) {
						if (m.getName().equals("displayGraph")) {
							acmic = m;
							break;
						}
					}
				}
			}
			if (acmic != null) {
				acmic.setAccessible(true);
				try {
					Object retVal = acmic.invoke(getDialogAnswerProvider(), visualizer);
					return retVal != null ? retVal.toString() : null;
				} catch (IllegalAccessException e) {
					// TODO Auto-generated catch block
					e.printStackTrace();
				} catch (IllegalArgumentException e) {
					// TODO Auto-generated catch block
					e.printStackTrace();
				} catch (InvocationTargetException e) {
					// TODO Auto-generated catch block
					e.printStackTrace();
				}
			}
		}
		return "Unable to find method to display graph";
	}

	private String whatIsNamedNode(org.eclipse.emf.ecore.resource.Resource resource, OntModel theModel, String modelName, String modelFolder,  NamedNode lastcmd) throws ConfigurationException, ExecutionException, TranslationException, InvalidNameException, ReasonerNotFoundException, QueryParseException, QueryCancelledException, OwlImportException {
		// what is NamedNode?
		NamedNode nn = (NamedNode) lastcmd;
		NodeType typ = nn.getNodeType();
		boolean isFirstProperty = true;
		StringBuilder answer = new StringBuilder();
		if (typ.equals(NodeType.ClassNode)) {
//			answer.append(checkForKeyword(nn.getName()));
//			int len = answer.length();
//			answer = getClassHierarchy(resource, nn, answer);
//			if (answer.length() == len) {
//				answer.append(" is a class");
//			}
			answer.append(getOwlToSadl(theModel, modelName).classToSadl(nn.getURI()));
//			isFirstProperty = addDomainAndRange(resource, nn, isFirstProperty, answer);
//			addQualifiedCardinalityRestriction(resource, nn, isFirstProperty, answer);		
			Object ctx = ((NamedNode)lastcmd).getContext();
			answerUser(modelFolder, answer.toString(), false, (EObject) ctx);
			return answer.toString();
		}
		else if (typ.equals(NodeType.ObjectProperty) || typ.equals(NodeType.DataTypeProperty) || typ.equals(NodeType.PropertyNode)) {
			addPropertyWithDomainAndRange(resource, nn, answer);
			Object ctx = ((NamedNode)lastcmd).getContext();
			answerUser(modelFolder, answer.toString(), false, (EObject) ctx);
			return answer.toString();
		}
		else if (typ.equals(NodeType.AnnotationProperty)) {
			addAnnotationPropertyDeclaration(resource, nn, answer);
			Object ctx = ((NamedNode)lastcmd).getContext();
			answerUser(modelFolder, answer.toString(), false, (EObject) ctx);
			return answer.toString();
		}
		else if (typ.equals(NodeType.InstanceNode)) {
//			addInstanceDeclaration(resource, nn, answer);
			answer.append(getOwlToSadl(theModel, modelName).individualToSadl(nn.getURI(), false));
			Object ctx = ((NamedNode)lastcmd).getContext();
			answerUser(modelFolder, answer.toString(), false, (EObject) ctx);
			return answer.toString();
		}
		else if (typ.equals(NodeType.FunctionNode)) {
//			addInstanceDeclaration(resource, nn, answer);
			String[] sds = getOwlToSadl(theModel, modelName).equationToSadl(nn.getURI(), false, getConfigurationManager());
			for (int i = sds.length - 1; i >= 0; i--) { // do in reverse order as they will be inserted at the same location
				String sd = sds[i];
				if (i < sds.length - 1) {
					answer.append("\n");
				}
				answer.append(sd);
				Object ctx = ((NamedNode)lastcmd).getContext();
				answerUser(modelFolder, sd, false, (EObject) ctx);
			}
			return answer.toString();
		}
		else {
			answer.append("Type " + typ.getClass().getCanonicalName() + " not handled yet.");
			logger.debug(answer.toString());
			return answer.toString();
		}
	}

	private OwlToSadl getOwlToSadl(OntModel theModel, String modelName) {
		if (owl2sadl == null) {
			owl2sadl = new OwlToSadl(theModel, modelName);
			owl2sadl.setNeverUsePrefixes(true);
		}
		return owl2sadl;
	}

	private void addInstanceDeclaration(org.eclipse.emf.ecore.resource.Resource resource, NamedNode nn, StringBuilder answer) throws ExecutionException, ConfigurationException, TranslationException, InvalidNameException, ReasonerNotFoundException, QueryParseException, QueryCancelledException {
		answer.append(checkForKeyword(nn.getName()));
//		String query = "select ?type where {<" + nn.getURI() + ">  <" + ReasonerVocabulary.directRDFType + "> ?type}";
		String query = "select ?type where {<" + nn.getURI() + ">  <rdf:type> ?type}";
		Query q = new Query();
		q.setSparqlQueryString(query);
		ResultSet rs = runQuery(resource, q);
		if (rs != null) {
			answer.append(" is a ");
			rs.setShowNamespaces(false);
			int rowcnt = rs.getRowCount();
			if (rowcnt > 1) {
				answer.append("{");
			}
				for (int r = 0; r < rowcnt; r++) {
					Object typ = rs.getResultAt(r, 0);
					if (r > 1) {
						answer.append(" and ");
					}
					answer.append(checkForKeyword(typ.toString()));
				}
			if (rowcnt > 1) {
				answer.append("}");
			}
		}
		query = "select ?p ?v where {<" + nn.getURI() + "> ?p ?v }";
		q = new Query();
		q.setSparqlQueryString(query);
		rs = runQuery(resource, q);
		if (rs != null) {
			rs.setShowNamespaces(true);
			int rowcnt = rs.getRowCount();
			for (int r = 0; r < rowcnt; r++) {
				Object pobjURI = rs.getResultAt(r, 0);
				if (pobjURI.toString().equals(RDFS.comment.getURI()) || pobjURI.toString().equals(RDFS.label.getURI())) {
					if (pobjURI.toString().equals(RDFS.comment.getURI())) {
						answer.append(" (note \"");
					}
					else {
						answer.append(" (alias \"");
					}
					answer.append(rs.getResultAt(r, 1).toString().replaceAll("\"", "'"));
					answer.append("\")");
				}
			}
			int outputcnt = 0;
			for (int r = 0; r < rowcnt; r++) {
				Object pobjURI = rs.getResultAt(r, 0);
				if (!pobjURI.toString().startsWith(OWL.getURI()) && !pobjURI.toString().startsWith(RDFS.getURI()) &&
						!pobjURI.toString().startsWith(RDF.getURI())) {
					Object vobjURI = rs.getResultAt(r, 1);
					if (isBlankNode(vobjURI.toString())) {
						answer = addBlankNodeObject(resource, answer, nn, pobjURI.toString());
					}
					else {
						rs.setShowNamespaces(false);
						Object pobj = rs.getResultAt(r, 0);
						Object vobj = rs.getResultAt(r, 1);
						if (outputcnt++ > 0) {
							answer.append(", with ");
						}
						else {
							answer.append(" with ");
						}
						answer.append(checkForKeyword(pobj.toString()));
						answer.append(" ");
						if (vobjURI.toString().startsWith(XSD.getURI())) {
							answer.append(vobj.toString());
						}
						else {
							answer.append(checkForKeyword(vobj.toString()));			                						
						}
					}
				}
				
			}
		}
	}

	private ResultSet runQuery(org.eclipse.emf.ecore.resource.Resource resource, Query q) throws ConfigurationException, TranslationException, InvalidNameException, ReasonerNotFoundException, QueryParseException, QueryCancelledException {
		SadlCommandResult scr = getInferenceProcessor().processAdhocQuery(resource, q);
		if (scr != null) {
			Object rs = scr.getResults();
			if (rs instanceof ResultSet) {
				return (ResultSet)rs;
			}
			else if (rs == null) {
				throw new TranslationException("Query returned no results.");
			}
			else {
				throw new TranslationException("Unexpected query result type: " + rs.getClass().getCanonicalName());
			}
		}
		return null;
	}

	private ISadlInferenceProcessor getInferenceProcessor() {
		if (inferenceProcessor == null) {
			inferenceProcessor = new JenaBasedDialogInferenceProcessor();
			inferenceProcessor.setPreferences(getPreferences());
		}
		return inferenceProcessor;
	}

	private ISadlInferenceProcessor getInferenceProcessor(OntModel theModel) {
		if (inferenceProcessor == null) {
			inferenceProcessor.setPreferences(getPreferences());
			inferenceProcessor.setTheJenaModel(theModel);
		}
		return inferenceProcessor;
	}

	private StringBuilder addBlankNodeObject(org.eclipse.emf.ecore.resource.Resource resource, StringBuilder answer, String bNodeUri) throws ExecutionException, ConfigurationException, TranslationException, InvalidNameException, ReasonerNotFoundException, QueryParseException, QueryCancelledException {
		String query = "select ?t ?p ?v where {<" + bNodeUri + "> ?p ?v }";
		Query q = new Query();
		q.setSparqlQueryString(query);
		ResultSet rs = runQuery(resource, q);
		if (rs != null) {
			rs.setShowNamespaces(false);
			answer.append(rs.toStringWithIndent(5));
		}
		else {
			answer.append(bNodeUri);
		}
		return answer;
	}

	private StringBuilder addBlankNodeObject(org.eclipse.emf.ecore.resource.Resource resource2, StringBuilder answer,
			NamedNode subjNN, String pobjURI) throws ConfigurationException, TranslationException, InvalidNameException, ReasonerNotFoundException, QueryParseException, QueryCancelledException {
		String query = "select ?t ?p ?v where {<" + subjNN.getURI() + "> <" + pobjURI + "> ?bn . ?bn ?p ?v }";
		Query q = new Query();
		q.setSparqlQueryString(query);
		ResultSet rs = runQuery(resource, q);
		if (rs != null) {
//			rs.setShowNamespaces(false);
			for (int r = 0; r < rs.getRowCount(); r++) {
				if (rs.getResultAt(r, 1).toString().equals(RDF.type.getURI())) {
					rs.setShowNamespaces(false);
					String typ = rs.getResultAt(r, 2).toString();
					answer.append(", has ");
					int predLNIdx = pobjURI.indexOf("#");
					if (predLNIdx > 0) {
						String predLN = pobjURI.substring(predLNIdx + 1);
						answer.append(predLN);
						answer.append(" (a ");
						answer.append(typ);
						answer.append(")");
						break;
					}
				}
			}
		}
		return answer;
	}

	private boolean isBlankNode(String uri) {
		if (uri.startsWith("-") || uri.contains("blank node")) {
			return true;
		}
		return false;
	}

	private void addAnnotationPropertyDeclaration(org.eclipse.emf.ecore.resource.Resource resource, NamedNode nn, StringBuilder answer) {
		answer.append(checkForKeyword(nn.getName()));
		answer.append(" is a type of annotation");
	}

	private void addPropertyWithDomainAndRange(org.eclipse.emf.ecore.resource.Resource resource, NamedNode nn, StringBuilder answer)
			throws ExecutionException, ConfigurationException, TranslationException, InvalidNameException, ReasonerNotFoundException, QueryParseException, QueryCancelledException {
		answer.append(checkForKeyword(nn.getName()));
		String query = "select ?d where {<" + nn.getURI() + "> <rdfs:domain> ?d}";
		Query q = new Query();
		q.setSparqlQueryString(query);
		ResultSet rs = runQuery(resource, q);
		boolean domainGiven = false;
		if (rs != null) {
			rs.setShowNamespaces(false);
			int rowcnt = rs.getRowCount();
			if (rowcnt > 0) {
				answer.append(" describes ");
				if (rowcnt > 1) answer.append("{");
				for (int r = 0; r < rowcnt; r++) {
					answer.append(checkForKeyword(rs.getResultAt(r, 0).toString()));
					domainGiven = true;
					if (rowcnt > 1 && r < rowcnt) answer.append(" and ");
				}
				if (rowcnt > 1) answer.append("}");
			}
		}

		if (!domainGiven) {
			answer.append(" is a property");
		}
		query = "select ?r where {<" + nn.getURI() + "> <rdfs:range> ?r}";
		q = new Query();
		q.setSparqlQueryString(query);
		rs = runQuery(resource, q);
		if (rs != null) {
			rs.setShowNamespaces(false);
			int rowcnt = rs.getRowCount();
			if (rowcnt > 0) {
				answer.append(" with values of type ");
				if (rowcnt > 1) answer.append("{");
				for (int r = 0; r < rowcnt; r++) {
					String val = rs.getResultAt(r, 0).toString();
					rs.setShowNamespaces(true);
					String pval = rs.getResultAt(r, 0).toString();
					rs.setShowNamespaces(false);
					if (pval.startsWith(XSD.getURI())) {
						answer.append(val);

					}
					else {
						answer.append(checkForKeyword(val));			                						
					}
					if (rowcnt > 1 && r < rowcnt) answer.append(" and ");
				}
				if (rowcnt > 1) answer.append("}");
			}
		}
	}

	private boolean addDomainAndRange(org.eclipse.emf.ecore.resource.Resource resource, NamedNode nn, boolean isFirstProperty,
			StringBuilder answer) throws ExecutionException {
		OntModel m = OntModelProvider.find(resource);
		OntClass cls = m.getOntClass(nn.getURI());
		return getDomainAndRangeOfClass(m, cls, answer);
	}

	private boolean getDomainAndRangeOfClass(OntModel m, OntClass cls, StringBuilder answer) {
		boolean isFirstProperty = true;
		StmtIterator sitr = m.listStatements(null, RDFS.domain, cls);
		while (sitr.hasNext()) {
			com.hp.hpl.jena.rdf.model.Resource p = sitr.nextStatement().getSubject();
			answer.append("\n      ");
			answer.append("described by ");
			if (p != null) {
				answer.append(checkForKeyword(p.isURIResource() ? p.getLocalName() : p.toString()));
				StmtIterator ritr = m.listStatements(p, RDFS.range, (RDFNode)null);
				while (ritr.hasNext()) {
					RDFNode r = ritr.nextStatement().getObject();
					if (r != null) {
						answer.append(" with values of type ");
						if (r.isURIResource()) {
							if (r.asResource().getNameSpace().equals(XSD.getURI())) {
								answer.append(r.asResource().getLocalName());										
							}
							else {
								answer.append(checkForKeyword(r.asResource().getLocalName()));
							}
						}
						else {
							answer.append(r.asLiteral().getValue().toString());
						}
					}
				}
			}
			if (sitr.hasNext()) {
				isFirstProperty = false;
			}
		}
		ExtendedIterator<OntClass> spritr = cls.listSuperClasses(true);
		while (spritr.hasNext()) {
			OntClass spcls = spritr.next();
			getDomainAndRangeOfClass(m, spcls, answer);
		}
//		answer.append("\n");
		return isFirstProperty;
	}

	private StringBuilder getClassHierarchy(org.eclipse.emf.ecore.resource.Resource resource, NamedNode nn, StringBuilder answer) throws ExecutionException, ConfigurationException, TranslationException, InvalidNameException, ReasonerNotFoundException, QueryParseException, QueryCancelledException {
		String query;
		Query q;
		ResultSet rs;
		query = "select ?typ where {<" + nn.getURI() + "> <rdfs:subClassOf> ?typ}";
		q = new Query();
		q.setSparqlQueryString(query);
		rs = runQuery(resource, q);
		if (rs != null) {
			rs.setShowNamespaces(false);
			answer.append(" is a type of ");
			if (rs.getRowCount() > 1) {
				answer.append("{");
			}
			for (int r = 0; r < rs.getRowCount(); r++) {
				Object rat = rs.getResultAt(r, 0);
				if (rat != null) {
					if (r > 0) {
						answer.append(" or ");
					}
					answer.append(rat.toString());
				}
			}
			if (rs.getRowCount() > 1) {
				answer.append("}");
			}
		}
		return answer;
	}

	private void addQualifiedCardinalityRestriction(org.eclipse.emf.ecore.resource.Resource resource, NamedNode nn, boolean isFirstProperty,
			StringBuilder answer) throws ExecutionException, ConfigurationException, TranslationException, InvalidNameException, ReasonerNotFoundException, QueryParseException, QueryCancelledException {
		String query;
		Query q;
		ResultSet rs;
		query = "select ?p ?cn ?rc where {<" + nn.getURI() + "> <rdfs:subClassOf> ?r . ?r <rdf:type> <owl:Restriction> . ?r <owl:onProperty> ?p . ";
		query += "?r <owl:qualifiedCardinality> ?cn . ?r <owl:onClass> ?rc}";
		q = new Query();
		q.setSparqlQueryString(query);
		rs = runQuery(resource, q);
		if (rs != null) {
			rs.setShowNamespaces(false);
			int rowcnt = rs.getRowCount();
			if (rowcnt > 0) {
				if (!isFirstProperty) {
					answer.append(",\n");
				}
				for (int r = 0; r < rowcnt; r++) {
					answer.append("      ");
					answer.append("described by ");
					answer.append(checkForKeyword(rs.getResultAt(r, 0).toString()));
					answer.append(" with exactly ");
					answer.append(rs.getResultAt(r, 1).toString());
					answer.append(" values of type ");
					String val = rs.getResultAt(r, 2).toString();
					rs.setShowNamespaces(true);
					String pval = rs.getResultAt(r, 1).toString();
					rs.setShowNamespaces(false);
					if (pval.startsWith(XSD.getURI())) {
						answer.append(val);
					}
					else {
						answer.append(checkForKeyword(val));			                						
					}
				}
			}
		}
	}
    
    private String checkForKeyword(String word) {
    	List<String> kwrds = getSadlKeywords();
    	if (kwrds != null && kwrds.contains(word)) {
    		return "^" + word;
    	}
    	return word;
    }
    
	public static List<String> getSadlKeywords() {
		return OwlToSadl.getSadlKeywords();
	}
	
	/**
	 * Are all elements of the array of type TripleElement?
	 * @param lastcmd
	 * @return
	 */
	private boolean allTripleElements(Object[] lastcmd) {
		for (int i = 0; i < lastcmd.length; i++) {
			Object el = lastcmd[i];
			if (el instanceof Junction) {
				if (!allTripleElements(((ProxyNode)((Junction)el).getLhs()).getProxyFor())) {
					return false;
				}
				if (!allTripleElements(((ProxyNode)((Junction)el).getRhs()).getProxyFor())) {
					return false;
				}
			}
			else if (!(el instanceof TripleElement)) {
				return false;
			}
		}
		return true;
	}

	private boolean allTripleElements(GraphPatternElement gpe) {
		if (gpe instanceof TripleElement) {
			return true;
		}
		return false;
	}

	private TripleElement[] flattenTriples(Object[] lastcmd) {
		List<TripleElement> triples = new ArrayList<TripleElement>();
		for (int i = 0; i < lastcmd.length; i++) {
			Object cmd = lastcmd[i];
			if (cmd instanceof TripleElement) {
				triples.add((TripleElement) cmd);
			}
			else if (cmd instanceof Junction) {
				triples.addAll(flattenJunction((Junction)cmd));
			}
		}
		return triples.toArray(new TripleElement[triples.size()]);
	}

	private Collection<? extends TripleElement> flattenJunction(Junction cmd) {
		List<TripleElement> triples = new ArrayList<TripleElement>();
		if (cmd.getJunctionType().equals(JunctionType.Conj)) {
			GraphPatternElement lhs = ((ProxyNode) cmd.getLhs()).getProxyFor();
			if (lhs instanceof TripleElement) {
				triples.add((TripleElement) lhs);
			}
			else if (lhs instanceof Junction) {
				triples.addAll(flattenJunction((Junction) lhs));
			}
			else {
				logger.debug("Encountered unsupported type flattening Junction: " + lhs.getClass().getCanonicalName());
			}
			GraphPatternElement rhs = ((ProxyNode) cmd.getRhs()).getProxyFor();
			if (rhs instanceof TripleElement) {
				triples.add((TripleElement) rhs);
			}
			else if (rhs instanceof Junction) {
				triples.addAll(flattenJunction((Junction) rhs));
			}
			else {
				logger.debug("Encountered unsupported type flattening Junction: " + rhs.getClass().getCanonicalName());
			}
		}
		else {
			logger.debug("Encountered disjunctive type flattening Junction");
		}
		return triples;
	}

	private String resultSetToQuotedString(ResultSet rs) {
		String resultStr;
		rs.setShowNamespaces(true);
		resultStr = rs.toString();
		return stringToQuotedeString(resultStr);
	}

	private String stringToQuotedeString(String resultStr) {
		resultStr = resultStr.replace('"', '\'');
		resultStr = resultStr.trim();
		resultStr = "\"" + resultStr + "\"";
		return resultStr;
	}

	private Object[] insertRulesAndQuery(org.eclipse.emf.ecore.resource.Resource resource, List<Rule> rules) throws ExecutionException, SadlInferenceException {
		getConfigurationManager().addPrivateKeyValuePair(DialogConstants.ANSWER_CURATION_MANAGER, this);
		return getInferenceProcessor().insertRulesAndQuery(resource, rules);
	}

	private Object[] insertTriplesAndQuery(org.eclipse.emf.ecore.resource.Resource resource, List<TripleElement[]> triples) throws ExecutionException, SadlInferenceException {
		getConfigurationManager().addPrivateKeyValuePair(DialogConstants.ANSWER_CURATION_MANAGER, this);
		return getInferenceProcessor().insertTriplesAndQuery(resource, triples);
	}
	
	private Object[] insertTriplesAndQuery(org.eclipse.emf.ecore.resource.Resource resource2, TripleElement[] triples) throws SadlInferenceException {
		getConfigurationManager().addPrivateKeyValuePair(DialogConstants.ANSWER_CURATION_MANAGER, this);
		return getInferenceProcessor().insertTriplesAndQuery(resource, triples);
	}

	private List<TripleElement> addTriplesFromJunction(Junction jct, List<TripleElement> tripleLst) {
		Object lhs = jct.getLhs();
		if (lhs instanceof ProxyNode) {
			if (((ProxyNode)lhs).getProxyFor() instanceof TripleElement) {
				tripleLst.add((TripleElement) ((ProxyNode)lhs).getProxyFor());
			}
			else if (((ProxyNode)lhs).getProxyFor() instanceof Junction) {
				tripleLst = addTriplesFromJunction((Junction) ((ProxyNode)lhs).getProxyFor(), tripleLst);
			}
		}
		Object rhs = jct.getRhs();
		if (rhs instanceof ProxyNode) {
			if (((ProxyNode)rhs).getProxyFor() instanceof TripleElement) {
				tripleLst.add((TripleElement) ((ProxyNode)rhs).getProxyFor());
			}
			else if (((ProxyNode)rhs).getProxyFor() instanceof Junction) {
				tripleLst = addTriplesFromJunction((Junction) ((ProxyNode)rhs).getProxyFor(), tripleLst);
			}
		}
		return tripleLst;
	}

	private void addTripleQuestion(org.eclipse.emf.ecore.resource.Resource resource, TripleElement tr, StringBuilder answer) throws ExecutionException, ConfigurationException, TranslationException, InvalidNameException, ReasonerNotFoundException, QueryParseException, QueryCancelledException {
		List<String> vars = new ArrayList<String>();
		StringBuilder sbwhere = new StringBuilder("where {");
		if (tr.getSubject() == null) {
			vars.add("?s");
			sbwhere.append("?s ");
		}
		else {
			sbwhere.append("<");
			sbwhere.append(tr.getSubject().getURI());
			sbwhere.append("> ");
		}
		if (tr.getPredicate() == null) {
			vars.add("?p");
			sbwhere.append("?p ");
		}
		else {
			sbwhere.append("<");
			sbwhere.append(tr.getPredicate().getURI());
			sbwhere.append("> ");
		}
		if (tr.getObject() == null) {
			vars.add("?o");
			sbwhere.append("?o");
		}
		else {
			sbwhere.append("<");
			Node obj = tr.getObject();
			if (obj instanceof NamedNode) {
				sbwhere.append(obj.getURI());
			}
			else {
				sbwhere.append(obj.toString());
			}
			sbwhere.append("> ");
		}
		if (vars.size() > 0) {
			for (int i = vars.size() - 1; i >= 0; i--) {
				sbwhere.insert(0, " ");
				sbwhere.insert(0, vars.get(i));
			}
			sbwhere.insert(0,  "select ");
			sbwhere.append("}");
		}
		Query q = new Query();
		q.setSparqlQueryString(sbwhere.toString());
		ResultSet rs = runQuery(resource, q);
		if (rs != null) {
			if (rs.getRowCount() == 1) {
				if (tr.getSubject() != null && tr.getPredicate() != null) {
					answer.append(tr.getSubject().getName());
					answer.append(" has ");
					answer.append(tr.getPredicate().getName());
					answer.append(" ");
					answer.append(rs.getResultAt(0, 0));
				}
				else {
					answer.append("\"");
					answer.append(resultSetToQuotedString(rs));
					answer.append("\"");
				}
			}
			else {
				answer.append("\"");
				answer.append(resultSetToQuotedString(rs));
				answer.append("\"");
			}
		}
	}

	public void setUserName(String answer) {
		// TODO Auto-generated method stub
		
	}

	public String getUserName() {
		return userName;
	}

	/**
	 * Method to process a conversation contained in a DialogContent and answer any unanswered question, etc.
	 * @param resource 
	 * @param ontModel 
	 * @param modelName 
	 */
	public void processConversation(org.eclipse.emf.ecore.resource.Resource resource, OntModel ontModel, String modelName) {
		// ConversationElements are processed in order (must process a save before an evaluate, for example),
		//	but the actual insertion of new responses into the Dialog occurs in reverse order so that the locations
		//	are less complicated to determine
		resetForConversationProcessing();
		DialogContent dc = getConversation();
		List<ConversationElement> dialogStmts = dc.getStatements();
		Map<ConversationElement, ConversationElement> additionMap = new HashMap<ConversationElement, ConversationElement>();  // new CE, CE before
		List<ConversationElement> additions = new ArrayList<ConversationElement>();
		List<String> currentQuestions = new ArrayList<String>();
		StatementContent lastStatement = null;
		for (ConversationElement ce : dialogStmts) {
			int idx = dialogStmts.indexOf(ce);
			StatementContent statementAfter = idx < dialogStmts.size() - 1 ? dialogStmts.get(idx + 1).getStatement() : null;
			StatementContent sc = ce.getStatement();
			if (sc instanceof AnswerContent) {
				if (lastStatement != null) {
					if (applyAnswerToUnansweredQuestion(lastStatement, sc)) {
					}
				}
				lastStatement = null;
			}
			else if (sc instanceof ExpectsAnswerContent) {
				String question = sc.getText().trim();
				currentQuestions.add(question);
				if (getQuestionsAndAnswers().containsKey(question)) {
					String ans = getQuestionsAndAnswers().get(question);
//					logger.debug(ans + " ? " + ((AnswerContent)statementAfter).getAnswer().toString().trim());
					if (statementAfter != null && statementAfter instanceof AnswerContent) {
						
						String val = ((AnswerContent)statementAfter).getAnswer().toString().trim();
						val = SadlUtils.stripQuotes(val);
						ans = SadlUtils.stripQuotes(ans);
						if (val.equals(ans)) {
							// this statement has already been answered		
							((ExpectsAnswerContent) sc).setAnswer((AnswerContent) statementAfter);
							continue;
						}
					}
				}
				else if (sc instanceof QuestionWithCallbackContent) {
					String key = getUnansweredQuestionKey((QuestionWithCallbackContent)sc);
					if (key != null) {
						replaceUnansweredQuestionStatementContent(key, (QuestionWithCallbackContent)sc);
						lastStatement = sc;
					}
				}

				// this statement needs an answer
				else if (sc instanceof ExpectsAnswerContent) {
					try {
						String answer = processUserRequest(resource, ontModel, modelName, (ExpectsAnswerContent)sc);
						if (answer != null) {
							addQuestionAndAnswer(sc.getText().trim(), answer.trim());
							AnswerPendingContent pending = new AnswerPendingContent(null, Agent.CM, (ExpectsAnswerContent) sc);
							ConversationElement cep = new ConversationElement(dc, pending, Agent.CM);
							additions.add(cep);
							additionMap.put(cep, ce);
							((ExpectsAnswerContent)sc).setAnswer(pending);
						}
					} catch (ConfigurationException e) {
						// TODO Auto-generated catch block
						e.printStackTrace();
					} catch (ExecutionException e) {
						// TODO Auto-generated catch block
						e.printStackTrace();
					} catch (IOException e) {
						// TODO Auto-generated catch block
						e.printStackTrace();
					} catch (TranslationException e) {
						// TODO Auto-generated catch block
						e.printStackTrace();
					} catch (InvalidNameException e) {
						// TODO Auto-generated catch block
						e.printStackTrace();
					} catch (ReasonerNotFoundException e) {
						// TODO Auto-generated catch block
						e.printStackTrace();
					} catch (QueryParseException e) {
						// TODO Auto-generated catch block
						e.printStackTrace();
					} catch (QueryCancelledException e) {
						// TODO Auto-generated catch block
						e.printStackTrace();
					} catch (SadlInferenceException e) {
						// TODO Auto-generated catch block
						e.printStackTrace();
					} catch (EquationNotFoundException e) {
						// TODO Auto-generated catch block
						e.printStackTrace();
					} catch (AnswerExtractionException e) {
						// TODO Auto-generated catch block
						e.printStackTrace();
					}
				}
			}
		}
		if (!additions.isEmpty()) {
			for (int i = additions.size() - 1; i >= 0; i--) {
				ConversationElement newCE = additions.get(i);
				ConversationElement preceeding = additionMap.get(newCE);
				logger.debug("Conversation element '" + preceeding.toString() + "' has new addition following it:");
				logger.debug("   " + newCE.toString());
				logger.debug("   Answer is: " + getQuestionsAndAnswers().get(preceeding.getText().trim()));
			}
		}
		else {
			// additions is empty so there haven't been any other things added in this pass so now add any imports
			if (getDelayedImportAdditions() != null && getDelayedImportAdditions().size() > 0) {
				Object dap = getConfigurationManager().getPrivateKeyValuePair(DialogConstants.DIALOG_ANSWER_PROVIDER);
				if (dap instanceof IDialogAnswerProvider) {
					((IDialogAnswerProvider)dap).addImports(getDelayedImportAdditions());
				}
				getDelayedImportAdditions().clear();
			}
		}
		Map<String, String> qna = getQuestionsAndAnswers();
		if (!currentQuestions.isEmpty()) {
			if (!qna.isEmpty()) {
				List<String> toBeRemoved = new ArrayList<String>();
				Iterator<String> itr = qna.keySet().iterator();
				while (itr.hasNext()) {
					String key = itr.next();
					if (!currentQuestions.contains(key)) {
						toBeRemoved.add(key);
					}
				}
				if (!toBeRemoved.isEmpty()) {
					for (String tbr : toBeRemoved) {
						qna.remove(tbr);
					}
				}
			}
		}
		else {
			// there are no questions, clear qna
			qna.clear();
		}
	}

	/**
	 * In this method do any cleanup necessary before starting to process the conversation anew
	 */
	private void resetForConversationProcessing() {
		this.owl2sadl = null;
	}

	private boolean applyAnswerToUnansweredQuestion(StatementContent question, StatementContent sc) {
		if (question instanceof QuestionWithCallbackContent && sc instanceof AnswerContent) {
			List<Object> args = ((QuestionWithCallbackContent)question).getArguments();
			if (args != null) {
				if (args.size() > 0) {
					if (!args.get(args.size() - 1).equals(((AnswerContent)sc).getAnswer())) {
						((QuestionWithCallbackContent)question).getArguments().add(((AnswerContent)sc).getAnswer());					
					}
				}
				else {
					((QuestionWithCallbackContent)question).getArguments().add(((AnswerContent)sc).getAnswer());					
				}	
			}
			provideResponse((QuestionWithCallbackContent) question);
			String key = getUnansweredQuestionKey((QuestionWithCallbackContent) question);
			getUnansweredQuestions().remove(key);
			addQuestionAndAnswer(key, ((AnswerContent)sc).getAnswer().toString());
			((QuestionWithCallbackContent)question).setAnswer((AnswerContent) sc);
			return true;
		}
		return false;
	}

	public void provideResponse(QuestionWithCallbackContent question) {
		String methodToCall = question.getMethodToCall();
		Method[] methods = this.getClass().getMethods();
		for (Method m : methods) {
			if (m.getName().equals(methodToCall)) {
				// call the method
				List<Object> args = question.getArguments();
				try {
					Object results = null;
					if (args.size() == 0) {
						results = m.invoke(this, null);
					}
					else {
						Object arg0 = args.get(0);
						if (args.size() == 1) {
							results = m.invoke(this, arg0);
						}
						else {
							Object arg1 = args.get(1);
							if (args.size() == 2) {
								results = m.invoke(this, arg0, arg1);
							}
							if (methodToCall.equals("saveAsSadlFile")) {
								Set owlFiles = ((Map)arg0).keySet();
								Iterator owlFilesItr = owlFiles.iterator();
								if (AnswerCurationManager.isYes(arg1)) {
									while (owlFilesItr.hasNext()) {
										File owlfile = (File)owlFilesItr.next();
										// delete OWL file so it won't be indexed
										if (owlfile.exists()) {
											owlfile.delete();
											try {
												String outputOwlFileName = owlfile.getCanonicalPath();
												String altUrl = new SadlUtils().fileNameToFileUrl(outputOwlFileName);

												String publicUri = getConfigurationManager().getPublicUriFromActualUrl(altUrl);
												if (publicUri != null) {
													getConfigurationManager().deleteModel(publicUri);
													getConfigurationManager().deleteMapping(altUrl, publicUri);
												}
											} catch (ConfigurationException e) {
												// TODO Auto-generated catch block
												e.printStackTrace();
											} catch (URISyntaxException e) {
												// TODO Auto-generated catch block
												e.printStackTrace();
											} catch (IOException e) {
												// TODO Auto-generated catch block
												e.printStackTrace();
											}
										}
									}
									String projectName = null;
									List<File> sadlFiles = new ArrayList<File>();
									for (int i = 0; i < ((List<?>) results).size(); i++) {
										Object result = ((List<?>) results).get(i);
										File sf = new File(result.toString());
										if (sf.exists()) {
											sadlFiles.add(sf);
											projectName = sf.getParentFile().getParentFile().getName();
										}
									}
									getDialogAnswerProvider().updateProjectAndDisplaySadlFiles(projectName, getOwlModelsFolder(), sadlFiles);
								}
								else {
									while (owlFilesItr.hasNext()) {
										File owlFile = (File) owlFilesItr.next();	
										// add import of OWL file from policy file since there won't be a SADL file to build an OWL and create mappings.
										try {
											String importActualUrl = new SadlUtils().fileNameToFileUrl(owlFile.getCanonicalPath());
											String altUrl = new SadlUtils().fileNameToFileUrl(importActualUrl);
											String importPublicUri = getConfigurationManager().getPublicUriFromActualUrl(altUrl);
											String prefix = getConfigurationManager().getGlobalPrefix(importPublicUri);
											getConfigurationManager().addMapping(importActualUrl, importPublicUri, prefix, false, "AnswerCurationManager");
											String prjname = owlFile.getParentFile().getParentFile().getName();
										} catch (IOException e) {
											// TODO Auto-generated catch block
											e.printStackTrace();
										} catch (URISyntaxException e) {
											// TODO Auto-generated catch block
											e.printStackTrace();
										} catch (ConfigurationException e) {
											// TODO Auto-generated catch block
											e.printStackTrace();
										}
									}
								}
							}
						}
					}
					//						logger.debug(result.toString());
				} catch (IllegalAccessException e) {
					// TODO Auto-generated catch block
					e.printStackTrace();
				} catch (IllegalArgumentException e) {
					// TODO Auto-generated catch block
					e.printStackTrace();
				} catch (InvocationTargetException e) {
					// TODO Auto-generated catch block
					e.printStackTrace();
				}
				break;
			}
		}
		//		}	
	}

	private void replaceUnansweredQuestionStatementContent(String key, QuestionWithCallbackContent sc) {
		if (key != null) {
			QuestionWithCallbackContent uq = getUnansweredQuestions().get(key);
			sc.setMethodToCall(uq.getMethodToCall());
			sc.setArguments(uq.getArguments());
			getUnansweredQuestions().put(key, sc);
		}
	}

	private String getUnansweredQuestionKey(QuestionWithCallbackContent sc) {
		String txt2 = sc.getTheQuestion();
		for (String uaq : getUnansweredQuestions().keySet()) {
			String trimmed = uaq;
			if (trimmed.endsWith("?")) {
				trimmed = trimmed.substring(0, trimmed.length() - 1);
			}
			trimmed = SadlUtils.stripQuotes(trimmed.trim());
			if (trimmed.endsWith("?")) {
				trimmed = trimmed.substring(0, trimmed.length() - 1);
			}
			if (trimmed.equals(txt2)) {
				return uaq;
			}
		}
		return null;
	}

	private Map<String, String> getQuestionsAndAnswers() {
		return questionsAndAnswers;
	}
	
	/**
	 * Method to find an answer using the question text as key.
	 * @param question
	 * @return
	 */
	public String getAnswerToQuestion(String question) {
		if (questionsAndAnswers != null) {
			if (questionsAndAnswers.containsKey(question)) {
				return questionsAndAnswers.get(question);
			}
		}
		return null;
	}

	private boolean addQuestionAndAnswer(String question, String answer) {
		if (questionsAndAnswers.containsKey(question)) {
			String oldAnswer = questionsAndAnswers.get(question);
			if (oldAnswer.equals(answer)) {
				return false;
			}
		}
		questionsAndAnswers.put(question, answer);
		return true;
	}

	public void clearQuestionsAndAnsers() {
		questionsAndAnswers.clear();
		setDialogAnswerProvider(null);
	}
	
	public boolean saveQuestionsAndAnswersToFile() throws ConfigurationException, IOException {
		if (getResource() != null) {
			String rsrcFn = getResource().getURI().lastSegment();
			String qnaFn = getOwlModelsFolder() + "/" + rsrcFn + ".qna.owl";
			Map<String, String> qna = getQuestionsAndAnswers();
			if (qna != null && !qna.isEmpty()) {
				// write out Q and Q mappings
				String modelName = "http://com.ge.research.ask/Dialog/QNA/" + rsrcFn;
				OntDocumentManager owlDocMgr = getConfigurationManager().getJenaDocumentMgr();
				OntModelSpec spec = new OntModelSpec(OntModelSpec.OWL_MEM);
				if (getOwlModelsFolder() != null && !getOwlModelsFolder().startsWith(IModelProcessor.SYNTHETIC_FROM_TEST)) {
					File mff = new File(getOwlModelsFolder());
					mff.mkdirs();
					spec.setImportModelGetter(new SadlJenaModelGetterPutter(spec, getOwlModelsFolder()));
				}
				if (owlDocMgr != null) {
					spec.setDocumentManager(owlDocMgr);
					owlDocMgr.setProcessImports(true);
				}
				OntModel qnaModel = ModelFactory.createOntologyModel(spec);
	//			qnaModel.addSubModel(getDomainModelConfigurationManager().getOntModel(SadlConstants.SADL_IMPLICIT_MODEL_URI, Scope.LOCALONLY));
				OntClass qclass = qnaModel.createClass(DialogConstants.SADL_IMPLICIT_MODEL_QUESTION_ELEMENT_URI);
				OntClass aclass = qnaModel.createClass(DialogConstants.SADL_IMPLICIT_MODEL_ANSWER_ELEMENT_URI);
				OntProperty txtprop = qnaModel.createOntProperty(DialogConstants.SADL_IMPLICIT_MODEL_TEXT_PROPERY_URI);
				OntProperty haprop = qnaModel.createOntProperty(DialogConstants.SADL_IMPLICIT_MODEL_HAS_ANSWER_PROPERY_URI);
				if (qclass == null || aclass == null || txtprop == null || haprop == null) {
					logger.debug("Unable to save mappings between questions and answers, no meta-model found. Do you need to update the SadlImplicitModel?");
				}
				else {
					Iterator<String> itr = qna.keySet().iterator();
					while (itr.hasNext()) {
						String qtxt = itr.next();
						String atxt = qna.get(qtxt);
						Individual qInst = qnaModel.createIndividual(qclass);
						qInst.addProperty(txtprop, qnaModel.createTypedLiteral(qtxt));
						Individual aInst = qnaModel.createIndividual(aclass);
						aInst.addProperty(txtprop,  qnaModel.createTypedLiteral(atxt));
						qInst.addProperty(haprop, aInst);
					}
					getConfigurationManager().saveOwlFile(qnaModel, modelName, qnaFn);
					return true;
				}
			}
			else {
				// delete file if there's no content for it
				File owlFile = new File(qnaFn);
				if (owlFile.exists()) {
					return owlFile.delete();
				}
			}	
		}
		return false;
	}

	public boolean loadQuestionsAndAnswersFromFile() {
		if (getResource() != null) {
			String rsrcFn = getResource().getURI().lastSegment();
			String qnaFn = getOwlModelsFolder() + "/" + rsrcFn + ".qna.owl";
			File qnaFile = new File(qnaFn);
			if (qnaFile.exists()) {
				// read in Q and A mappings
				OntModel qnaModel = getConfigurationManager().loadOntModel(qnaFn);
				OntProperty txtprop = qnaModel.createOntProperty(DialogConstants.SADL_IMPLICIT_MODEL_TEXT_PROPERY_URI);
				OntProperty haprop = qnaModel.createOntProperty(DialogConstants.SADL_IMPLICIT_MODEL_HAS_ANSWER_PROPERY_URI);
				StmtIterator sitr = qnaModel.listStatements(null, haprop, (RDFNode)null);
				while (sitr.hasNext()) {
					Statement stmt = sitr.nextStatement();
					Resource subj = stmt.getSubject();
					RDFNode obj = stmt.getObject();
					Statement qtxtpropstmt = subj.getProperty(txtprop);
					if (qtxtpropstmt != null) {
						String qtxt = qtxtpropstmt.getObject().asLiteral().getValue().toString();
						if (obj.isResource()) {
							Statement atxtpropstmt = obj.asResource().getProperty(txtprop);
							if (atxtpropstmt != null) {
								String atxt = atxtpropstmt.getObject().asLiteral().getValue().toString();
								addQuestionAndAnswer(qtxt, atxt);
							}
						}
					}
				}
				return true;
			}
		}
		return false;
	}

	private XtextResource getResource() {
		return resource;
	}

	private void setResource(XtextResource resource) {
		this.resource = resource;
	}

	public Map<String, QuestionWithCallbackContent> getUnansweredQuestions() {
		return unansweredQuestions;
	}

	public void addUnansweredQuestion(String questionString, QuestionWithCallbackContent unansweredQuestion) {
		unansweredQuestions.put(questionString, unansweredQuestion);
	}

	public static String getImportOutputFilename(String outputFilename) {
		String outputOwlFileName = outputFilename + ".owl";
		if (outputFilename.endsWith(".sadl")) {
			outputFilename = outputFilename.substring(0, outputFilename.length() - 5) + ".owl";
		}
		return outputOwlFileName;
	}

	private IReasoner getTextModelReasoner() {
		return textModelReasoner;
	}

	private void setTextModelReasoner(IReasoner textModelReasoner) {
		this.textModelReasoner = textModelReasoner;
	}

	public List<String> getDelayedImportAdditions() {
		return delayedImportAdditions;
	}

	public void addDelayedImportAddition(String delayedImportAddition) {
		if (delayedImportAdditions == null) {
			delayedImportAdditions = new ArrayList<String>();
		}
		delayedImportAdditions.add(delayedImportAddition);
	}

	public OntModel getDomainModel() {
		if (domainModel == null && resource != null) {
			domainModel = OntModelProvider.find(resource);
		}
		return domainModel;
	}

	public void setDomainModel(OntModel domainModel) {
		this.domainModel = domainModel;
	}

	public Map<String, List<String>> getUnmatchedUrisAndLabels() {
		return unmatchedUrisAndLabels;
	}

	private void setUnmatchedUrisAndLabels(Map<String, List<String>> unmatchedUrisAndLabels) {
		this.unmatchedUrisAndLabels = unmatchedUrisAndLabels;
	}

	public void addEquationInformation(String eqUri, String elementStr) {
		if (equationInformation == null) {
			equationInformation = new HashMap<String, List<String>>();
		}
		if (!equationInformation.containsKey(eqUri)) {
			equationInformation.put(eqUri, new ArrayList<String>());
		}
		if (!equationInformation.get(eqUri).contains(elementStr) ) {
			equationInformation.get(eqUri).add(elementStr);
		}
	}
	
	public List<String> getEquationInformation(String eqUri) {
		if (equationInformation != null) {
			return equationInformation.get(eqUri);
		}
		return null;
	}

	/**
	 * Method to convert regular Python to Tensor-Flow-compatible Python
	 * @param pythonScript
	 * @return
	 */
	public String pythonToTensorFlowPython(String pythonScript) {
		String modifiedScript;		
		if (pythonScript.contains(" math.")) {
			modifiedScript = pythonScript.replaceAll("math.", "tf.math.");
		}
		else {
			modifiedScript = pythonScript.replaceAll("Math.", "tf.math.");
		}
		return modifiedScript;
	}

}<|MERGE_RESOLUTION|>--- conflicted
+++ resolved
@@ -3044,7 +3044,6 @@
 	}
 
 	private String processWhatIsContent(org.eclipse.emf.ecore.resource.Resource resource, OntModel theModel,
-<<<<<<< HEAD
 			String modelName, WhatIsContent sc) throws ExecutionException, SadlInferenceException,
 			TranslationException, ConfigurationException, IOException, AnswerExtractionException {
 		if (sc != null) {
@@ -3141,13 +3140,6 @@
 				}
 				return retVal;
 			}
-=======
-			String modelName, WhatIsContent sc) throws AnswerExtractionException, ExecutionException, SadlInferenceException, TranslationException, ConfigurationException {
-		if (sc != null && sc.getComparisonRules() != null) {
-			List<Rule> comparisonRules = ((WhatIsContent)sc).getComparisonRules();
-			Object[] rss = insertRulesAndQuery(resource, comparisonRules);
-			return processResultsOfInsertRulesAndQuery(sc, rss, comparisonRules);
->>>>>>> 63e69941
 	//		return "Processing of query disabled";
 		}
 		throw new AnswerExtractionException("Invalid what is request inputs");
