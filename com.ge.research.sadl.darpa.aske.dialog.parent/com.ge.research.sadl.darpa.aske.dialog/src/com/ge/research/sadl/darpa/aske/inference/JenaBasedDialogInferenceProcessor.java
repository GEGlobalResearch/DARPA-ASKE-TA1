--- conflicted
+++ resolved
@@ -1218,7 +1218,6 @@
 						//System.out.println("Unable to assemble a model with current knowledge");
 					}
 					
-<<<<<<< HEAD
 					if(resmsg != null && resmsg.equals("Success")) {
 						saveMetaDataFile(resource,queryModelFileName); //to include sensitivity results
 
@@ -1232,24 +1231,11 @@
 						String owlURL = new SadlUtils().fileNameToFileUrl(queryOwlFileWithPath);
 						cmgr.addMapping(owlURL, queryModelURI, "", true, "JBDIP");
 						cmgr.addJenaMapping(queryModelURI, owlURL);
-					}
-=======
-					
-					String projectName = new File(getModelFolderPath(resource)).getParentFile().getName(); // ASKE_P2
-					
-					Resource newRsrc = resource.getResourceSet()
-							.createResource(URI.createPlatformResourceURI(projectName + "/Queries/" + queryModelFileName + ".owl" , false));
-					newRsrc.load(resource.getResourceSet().getLoadOptions());
-					JenaBasedSadlModelProcessor.refreshResource(newRsrc);
-					//SadlUtils fileNameToFileUrl
-					String owlURL = new SadlUtils().fileNameToFileUrl(queryOwlFileWithPath);
-					cmgr.addMapping(owlURL, queryModelURI, "", true, "JBDIP");
-					cmgr.addJenaMapping(queryModelURI, owlURL);
->>>>>>> 2c69ad3d
-					
-					Object dap = cmgr.getPrivateKeyValuePair(DialogConstants.DIALOG_ANSWER_PROVIDER);
-					if (dap instanceof IDialogAnswerProvider) {
-						((IDialogAnswerProvider)dap).addImport("import \"" + queryModelURI + "\".");
+						
+						Object dap = cmgr.getPrivateKeyValuePair(DialogConstants.DIALOG_ANSWER_PROVIDER);
+						if (dap instanceof IDialogAnswerProvider) {
+							((IDialogAnswerProvider)dap).addImport("import \"" + queryModelURI + "\".");
+						}	
 					}
 					
 				} else if (outputsList.size() > 0 && docPatterns.size() > 0) { //models from dataset
