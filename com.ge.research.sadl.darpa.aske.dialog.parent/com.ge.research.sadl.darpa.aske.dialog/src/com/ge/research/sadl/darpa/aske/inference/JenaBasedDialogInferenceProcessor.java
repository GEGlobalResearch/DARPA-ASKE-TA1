--- conflicted
+++ resolved
@@ -522,7 +522,7 @@
 		QueryExecution qexec = null;
 		OntResource qtype;
 		OntProperty qtypeprop = getTheJenaModel().getOntProperty(METAMODEL_QUERYTYPE_PROP);
-		OntProperty outputprop = getTheJenaModel().getOntProperty(METAMODEL_OUTPUT_PROP);
+		//OntProperty outputprop = getTheJenaModel().getOntProperty(METAMODEL_OUTPUT_PROP);
 		String listOfEqns = "";
 		com.hp.hpl.jena.query.ResultSetRewindable models, nodes;
 		String modelsCSVString = "";
@@ -542,7 +542,7 @@
 			if (inputsList.size() > 0 && outputsList.size() > 0) {
 	
 				for(int i=0; i<outputsList.size(); i++) {
-					OntClass oclass = outputsList.get(i);
+					//OntClass oclass = outputsList.get(i);
 					//Individual oinst = createIndividualOfClass(qhmodel, oclass.getURI());
 					//qhmodel.add(cgq, outputprop, oinst);
 					//outputInstance.put(oclass,oinst);
@@ -716,14 +716,7 @@
 			}
 			
 		
-		
-		
-		
-		//TODO: need to get node count. 
-		//Integer numNodes = 
-		//Integer numNodes = 1;
-		
-    		
+		    		
   		//qhmodel.write(System.out,"RDF/XML-ABBREV");
    		//qhmodel.write(System.out,"TTL");
     		
@@ -762,14 +755,6 @@
 		
 		return null; //results;
 	}
-
-
-<<<<<<< HEAD
-//	private void createCGsubgraphs(Individual cgIns, Map<String, String[]> dbnEqn, Map<String, String> dbnOutput,
-//			Map<String, String> class2lbl, Map<String, String[]> lbl2value, Map<OntClass, Individual> outputInstance) {
-//		// TODO Auto-generated method stub
-//		
-//	}
 
 
 	private Map<RDFNode, RDFNode> createDbnOutputMap(ResultSetRewindable eqnsResults) {
@@ -832,7 +817,8 @@
 			map.put(dbn, eqns);
 		}
 		return map;
-=======
+	}
+
 	private boolean allPredicatesAreProperties(TripleElement[] triples) {
 		for (TripleElement tr : triples) {
 			if (tr.getPredicate().getNamespace() == null && tr.getPredicate().getPrefix() == null) {
@@ -840,7 +826,6 @@
 			}
 		}
 		return true;
->>>>>>> 82c8b1b9
 	}
 
 
@@ -890,7 +875,6 @@
 
 
 	private void saveMetaDataFile(Resource resource) {
-		// TODO Auto-generated method stub
 		String qhOwlFileWithPath = getModelFolderPath(resource) + File.separator + qhOwlFileName;
 		File f = new File(qhOwlFileWithPath);
 
@@ -953,8 +937,6 @@
 		//String cgInsStr = cgIns.getURI();
 		//System.out.println("***CG instance: " + cgInsStr);
 		
-		QuerySolution soln;
-
 		//for (RDFNode eq : listOfEqnObjs) {
 		for( RDFNode dbn : dbnEqns.keySet() ) {
 //			RDFNode s = soln.get("?Eq") ; 
@@ -985,7 +967,7 @@
 			}
 			RDFNode e = qhmodel.getResource(eqn);  //getIndividual(eqn);
 			qhmodel.add(dbnIns, hasEqnProp, e);
-			RDFNode o = dbnOutput.get(dbn);
+			//RDFNode o = dbnOutput.get(dbn);
 			//if (outputInstance.containsKey(o)) {
 			//	outpIns = outputInstance.get(o);
 			//	//qhmodel.add(sgIns, outputprop, outputInstance.get(o));
