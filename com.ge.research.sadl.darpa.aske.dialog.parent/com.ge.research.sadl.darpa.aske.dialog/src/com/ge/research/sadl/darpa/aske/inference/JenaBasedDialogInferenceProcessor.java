/********************************************************************** 
 * Note: This license has also been called the "New BSD License" or 
 * "Modified BSD License". See also the 2-clause BSD License.
 *
 * Copyright � 2018-2019 - General Electric Company, All Rights Reserved
 * 
 * Projects: ANSWER and KApEESH, developed with the support of the Defense 
 * Advanced Research Projects Agency (DARPA) under Agreement  No.  
 * HR00111990006 and Agreement No. HR00111990007, respectively. 
 *
 * Redistribution and use in source and binary forms, with or without 
 * modification, are permitted provided that the following conditions are met:
 * 1. Redistributions of source code must retain the above copyright notice, 
 *    this list of conditions and the following disclaimer.
 *
 * 2. Redistributions in binary form must reproduce the above copyright notice, 
 *    this list of conditions and the following disclaimer in the documentation 
 *    and/or other materials provided with the distribution.
 *
 * 3. Neither the name of the copyright holder nor the names of its 
 *    contributors may be used to endorse or promote products derived 
 *    from this software without specific prior written permission.
 *
 * THIS SOFTWARE IS PROVIDED BY THE COPYRIGHT HOLDERS AND CONTRIBUTORS "AS IS" 
 * AND ANY EXPRESS OR IMPLIED WARRANTIES, INCLUDING, BUT NOT LIMITED TO, THE 
 * IMPLIED WARRANTIES OF MERCHANTABILITY AND FITNESS FOR A PARTICULAR PURPOSE 
 * ARE DISCLAIMED. IN NO EVENT SHALL THE COPYRIGHT HOLDER OR CONTRIBUTORS BE 
 * LIABLE FOR ANY DIRECT, INDIRECT, INCIDENTAL, SPECIAL, EXEMPLARY, OR 
 * CONSEQUENTIAL DAMAGES (INCLUDING, BUT NOT LIMITED TO, PROCUREMENT OF 
 * SUBSTITUTE GOODS OR SERVICES; LOSS OF USE, DATA, OR PROFITS; OR BUSINESS 
 * INTERRUPTION) HOWEVER CAUSED AND ON ANY THEORY OF LIABILITY, WHETHER IN 
 * CONTRACT, STRICT LIABILITY, OR TORT (INCLUDING NEGLIGENCE OR OTHERWISE) 
 * ARISING IN ANY WAY OUT OF THE USE OF THIS SOFTWARE, EVEN IF ADVISED OF 
 * THE POSSIBILITY OF SUCH DAMAGE.
 *
 ***********************************************************************/
package com.ge.research.sadl.darpa.aske.inference;

import java.io.BufferedReader;
import java.io.ByteArrayOutputStream;
import java.io.File;
import java.io.FileInputStream;
import java.io.FileNotFoundException;
import java.io.FileReader;
import java.io.FilenameFilter;
import java.io.IOException;
import java.io.InputStream;
import java.io.InputStreamReader;
import java.net.MalformedURLException;
import java.net.URISyntaxException;
import java.nio.charset.Charset;
import java.text.SimpleDateFormat;
import java.util.ArrayList;
import java.util.Calendar;
import java.util.HashMap;
import java.util.HashSet;
import java.util.Iterator;
import java.util.List;
import java.util.Map;
import java.util.Map.Entry;
import java.util.Set;

import org.apache.http.HttpEntity;
import org.apache.http.NameValuePair;
import org.apache.http.client.entity.UrlEncodedFormEntity;
import org.apache.http.client.methods.CloseableHttpResponse;
import org.apache.http.client.methods.HttpPost;
import org.apache.http.entity.StringEntity;
import org.apache.http.impl.client.CloseableHttpClient;
import org.apache.http.impl.client.DefaultHttpClient;
import org.apache.http.impl.client.HttpClientBuilder;
import org.apache.http.message.BasicNameValuePair;
import org.apache.http.util.EntityUtils;
import org.eclipse.emf.common.util.URI;
import org.eclipse.emf.ecore.resource.Resource;
import org.eclipse.xtext.generator.parser.antlr.debug.simpleAntlr.Skip;

import com.ge.research.sadl.builder.ConfigurationManagerForIDE;
import com.ge.research.sadl.builder.ConfigurationManagerForIdeFactory;
import com.ge.research.sadl.builder.IConfigurationManagerForIDE;
import com.ge.research.sadl.darpa.aske.curation.AnswerCurationManager;
import com.ge.research.sadl.darpa.aske.curation.AnswerCurationManager.Agent;
import com.ge.research.sadl.darpa.aske.preferences.DialogPreferences;
import com.ge.research.sadl.darpa.aske.processing.DialogConstants;
import com.ge.research.sadl.darpa.aske.processing.SadlStatementContent;
import com.ge.research.sadl.darpa.aske.processing.imports.InvizinServiceInterface;
import com.ge.research.sadl.darpa.aske.processing.imports.KChainServiceInterface;
import com.ge.research.sadl.jena.JenaBasedSadlInferenceProcessor;
import com.ge.research.sadl.jena.JenaBasedSadlModelProcessor;
import com.ge.research.sadl.jena.UtilsForJena;
import com.ge.research.sadl.model.gp.Literal;
import com.ge.research.sadl.model.gp.NamedNode;
import com.ge.research.sadl.model.gp.Node;
import com.ge.research.sadl.model.gp.Rule;
import com.ge.research.sadl.model.gp.TripleElement;
import com.ge.research.sadl.processing.OntModelProvider;
import com.ge.research.sadl.processing.SadlConstants;
import com.ge.research.sadl.processing.SadlInferenceException;
import com.ge.research.sadl.reasoner.ConfigurationException;
import com.ge.research.sadl.reasoner.ConfigurationManager;
import com.ge.research.sadl.reasoner.IReasoner;
import com.ge.research.sadl.reasoner.InvalidNameException;
import com.ge.research.sadl.reasoner.QueryCancelledException;
import com.ge.research.sadl.reasoner.QueryParseException;
import com.ge.research.sadl.reasoner.ReasonerNotFoundException;
import com.ge.research.sadl.reasoner.ResultSet;
import com.ge.research.sadl.reasoner.TranslationException;
import com.ge.research.sadl.reasoner.utils.SadlUtils;
import com.ge.research.sadl.utils.ResourceManager;
import com.google.gson.JsonArray;
import com.google.gson.JsonElement;
import com.google.gson.JsonObject;
import com.google.gson.JsonParser;
import com.hp.hpl.jena.ontology.Individual;
import com.hp.hpl.jena.ontology.OntClass;
import com.hp.hpl.jena.ontology.OntModel;
import com.hp.hpl.jena.ontology.OntModelSpec;
import com.hp.hpl.jena.ontology.OntProperty;
import com.hp.hpl.jena.ontology.OntResource;
import com.hp.hpl.jena.query.QueryExecution;
import com.hp.hpl.jena.query.QueryExecutionFactory;
import com.hp.hpl.jena.query.QueryFactory;
import com.hp.hpl.jena.query.QuerySolution;
import com.hp.hpl.jena.query.ResultSetRewindable;
import com.hp.hpl.jena.rdf.model.Model;
import com.hp.hpl.jena.rdf.model.ModelFactory;
import com.hp.hpl.jena.rdf.model.Property;
import com.hp.hpl.jena.rdf.model.RDFNode;
import com.hp.hpl.jena.rdf.model.Statement;
import com.hp.hpl.jena.update.UpdateAction;
import com.hp.hpl.jena.vocabulary.RDF;

/**
 * @author 212438865
 *
 */
public class JenaBasedDialogInferenceProcessor extends JenaBasedSadlInferenceProcessor {

	private OntModel queryModel;
//	private Map<String, String> preferenceMap;
	
//	public static final String queryHistoryKey = "MetaData";
//	public static final String qhModelName = "http://aske.ge.com/MetaData";
//	public static final String qhOwlFileName = "MetaData.owl";

	public static final boolean debugMode = false;
	
	
    private static final String KCHAIN_SERVICE_URL_FRAGMENT = "/darpa/aske/kchain/";

	public static final String CGMODELS_FOLDER = "ComputationalGraphModels";
	
	
	public static final String METAMODEL_PREFIX = "http://aske.ge.com/metamodel#";
	public static final String METAMODEL_QUERY_CLASS = METAMODEL_PREFIX + "CGQuery";
	public static final String METAMODEL_INPUT_PROP = METAMODEL_PREFIX + "cgInput";
	public static final String METAMODEL_OUTPUT_PROP = METAMODEL_PREFIX + "output";
	public static final String METAMODEL_CCG = METAMODEL_PREFIX + "CCG";
	public static final String METAMODEL_SUBGRAPH = METAMODEL_PREFIX + "SubGraph";
	public static final String METAMODEL_SUBG_PROP = METAMODEL_PREFIX + "subgraph";
	public static final String METAMODEL_CGRAPH_PROP = METAMODEL_PREFIX + "cgraph";
	public static final String METAMODEL_EXEC_PROP = METAMODEL_PREFIX + "execution";
	public static final String METAMODEL_COMPGRAPH_PROP = METAMODEL_PREFIX + "compGraph";
	public static final String METAMODEL_HASEQN_PROP = "http://aske.ge.com/compgraphmodel#hasEquation";
	public static final String METAMODEL_HASMODEL_PROP = "http://aske.ge.com/compgraphmodel#hasModel";
	public static final String METAMODEL_QUERYTYPE_PROP = METAMODEL_PREFIX + "queryType";
	public static final String METAMODEL_PROGNOSTIC = METAMODEL_PREFIX + "prognostic";
	public static final String METAMODEL_CALIBRATION = METAMODEL_PREFIX + "calibration";
	public static final String METAMODEL_CGEXEC_CLASS = METAMODEL_PREFIX + "CGExecution";
	public static final String METAMODEL_STARTTIME_PROP = METAMODEL_PREFIX + "startTime";
	public static final String VALUE_PROP = "http://sadl.org/sadlimplicitmodel#value";
	public static final String UNIT_PROP = "http://sadl.org/sadlimplicitmodel#unit";
	public static final String STDDEV_PROP = "http://sadl.org/sadlimplicitmodel#stddev";
	public static final String VARERROR_PROP = "http://sadl.org/sadlimplicitmodel#varError";
	public static final String MODELERROR_PROP = METAMODEL_PREFIX + "accuracy";
	public static final String METAMODEL_SENS_PROP = METAMODEL_PREFIX + "sensitivity";
	public static final String METAMODEL_INPUTSENS_PROP = METAMODEL_PREFIX + "inputSensitivity";
	public static final String METAMODEL_SENSVALUE_PROP = METAMODEL_PREFIX + "sensitivityValue";
	public static final String METAMODEL_SENSITIVITY = METAMODEL_PREFIX + "Sensitivity";
	public static final String METAMODEL_INPUTSENSITIVITY = METAMODEL_PREFIX + "InputSensitivity";
	public static final String METAMODEL_SENS_TRENDEFFECT_PROP = METAMODEL_PREFIX + "trendEffect";
	public static final String METAMODEL_SENS_OUTPUTTREND = METAMODEL_PREFIX + "OutputTrend";
	public static final String METAMODEL_SENS_TREND_PROP = METAMODEL_PREFIX + "trend";
	private static final String METAMODEL_TREND_INCRINCR = METAMODEL_PREFIX + "increasingIncreases";
	private static final String METAMODEL_TREND_INCRDECR = METAMODEL_PREFIX + "increasingDecreases";
	private static final String METAMODEL_TREND_DECRINCR = METAMODEL_PREFIX + "decreasingIncreases";
	private static final String METAMODEL_TREND_DECRDECR = METAMODEL_PREFIX + "decreasingDecreases";
	private static final String METAMODEL_TREND_INDEPENDENT = METAMODEL_PREFIX + "independent";
	private static final String METAMODEL_SENS_TREND_LOC_PROP = METAMODEL_PREFIX + "locationWRTquery";
	private static final String METAMODEL_TREND_AT_LOWER = METAMODEL_PREFIX + "lower_values";
	private static final String METAMODEL_TREND_AT_HIGHER = METAMODEL_PREFIX + "higher_values";
	private static final String METAMODEL_TREND_LOCALMAX = METAMODEL_PREFIX + "local_maximum";
	private static final String METAMODEL_TREND_LOCALMIN = METAMODEL_PREFIX + "local_minimum";
	public static final String METAMODEL_ASSUMPTIONSSATISFIED_PROP = METAMODEL_PREFIX + "assumptionsSatisfied";
	public static final String METAMODEL_ASSUMPTIONUNSATISFIED_PROP = METAMODEL_PREFIX + "unsatisfiedAssumption";
	public static final String CGMODEL_CG_CLASS = "http://aske.ge.com/compgraphmodel#ComputationalGraph";

	
	
	
	public static final String GENERICIOs = "prefix cg:<http://aske.ge.com/compgraphmodel#>\n" + 
			"prefix imp:<http://sadl.org/sadlimplicitmodel#>\n" + 
			"prefix sci:<http://aske.ge.com/sciknow#>\n" + 
			"prefix list:<http://sadl.org/sadllistmodel#>\n" + 
			"prefix rdf:<http://www.w3.org/1999/02/22-rdf-syntax-ns#>\n" +
			"prefix rdfs:<http://www.w3.org/2000/01/rdf-schema#>\n" +
			"\n" + 
			"insert \n" + 
			"{ ?Eq imp:genericInput ?In. ?Eq imp:genericOutput ?Out. }\n" + 
			"where {\n" + 
			"  \n" + 
			" {?Eq imp:returnTypes ?AL1.\n" + 
			"  ?AL1 list:rest*/list:first ?AO1.\n" + 
			"  ?AO1 imp:augmentedType ?Type1.\n" + 
			"  ?Type1 imp:constraints ?CL1.\n" + 
			"  ?CL1 rdf:rest*/rdf:first ?C1.\n" + 
			"  ?C1 imp:gpPredicate ?P.\n" + 
			"  ?P rdfs:range ?Out. }\n" + 
			"\n" + 
			"  union {\n" + 
			"    ?Eq imp:implicitOutput/imp:augmentedType/imp:semType ?Out.\n" + 
			"    filter not exists{?Eq a imp:IntializerMethod} }\n" + 
			"\n" + 
			"  union{\n" + 
			"   ?Eq imp:arguments ?AL2.\n" + 
			"   ?AL2 list:rest*/list:first ?AO2.\n" + 
			"   ?AO2 imp:augmentedType ?Type2.\n" + 
			"   ?Type2 imp:constraints ?CL2.\n" + 
			"   ?CL2 rdf:rest*/rdf:first ?C2.\n" + 
			"   ?C2 imp:gpPredicate ?P.\n" + 
			"   ?P rdfs:range ?In.}\n" + 
			"\n" + 
			"  union { #Explicit inputs w/o AT\n" + 
			"    ?Eq imp:arguments ?AL2.\n" + 
			"    ?AL2 list:rest*/list:first ?AO2.\n" + 
			"    filter not exists {?AO2 imp:augmentedType []}\n" + 
			"    ?AO2 imp:localDescriptorName ?In.}\n" + 
			"\n" + 
			"  union {?Eq imp:implicitInput/imp:augmentedType/imp:semType ?In.\n" + 
			"   filter not exists{?Eq a imp:IntializerMethod} }\n" + 
			"\n" + 
			"  union {\n" + 
			"   ?Eq imp:implicitOutput/imp:localDescriptorName ?Out.\n" + 
			"   filter not exists{?Eq a imp:IntializerMethod} }\n" + 
			"  union {\n" + 
			"   ?Eq imp:implicitInput?IO.\n" + 
			"   filter not exists {?IO imp:augmentedType [] }\n" + 
			"   ?IO imp:localDescriptorName ?In.\n" + 
			"   filter not exists{?Eq a imp:IntializerMethod} } \n" + 
			"}";

	public static final String CHECK_GENERICIOs = "select distinct ?Eq ?Out where { ?Eq <http://sadl.org/sadlimplicitmodel#genericOutput> ?Out}";
	
	public static final String DEPENDENCY_GRAPH_INSERT = "prefix cg:<http://aske.ge.com/compgraphmodel#>\n" +
		    "prefix imp:<http://sadl.org/sadlimplicitmodel#>\n" +
			"insert {?EqCh cg:parent ?EqPa}\n" +
			"where {\n" + 
			"{\n" + 
			" ?EqCh imp:genericInput ?V.\n" + 
			" ?EqPa imp:genericOutput ?V.\n" + 
			"\n" + 
			"  filter( ?EqPa != ?EqCh)}\n" + 
			"  filter not exists {?EqCh imp:dependsOn ?EqPa}\n" + 
			"  filter not exists {?EqPa imp:dependsOn ?EqCh}\n" + 
			"  filter not exists {?EqCh imp:versionOf ?EqPa}\n" + 
			"  filter not exists {?EqPa imp:versionOf ?EqCh}\n" + 
			"\n" + 
			"  filter not exists {\n" + 
			"    ?EqCh imp:genericOutput ?V1.\n" + 
			"    ?EqPa imp:genericInput ?V1.\n" + 
			"    filter not exists {?EqPa imp:genericOutput ?V1.}\n" + 
			"  }\n" + 
			"}";
	
	public static final String CHECK_DEPENDENCY = "select distinct ?EqCh ?EqPa where { ?EqCh <http://aske.ge.com/compgraphmodel#parent> ?EqPa}";
	
	public static final String BUILD_COMP_GRAPH = "prefix hyper:<http://aske.ge.com/hypersonicsV2#>\n" + 
			"prefix imp:<http://sadl.org/sadlimplicitmodel#> \n" + 
			"prefix owl:<http://www.w3.org/2002/07/owl#> \n" + 
			"prefix rdfs:<http://www.w3.org/2000/01/rdf-schema#>\n" + 
			"prefix rdf:<http://www.w3.org/1999/02/22-rdf-syntax-ns#>prefix sci:<http://aske.ge.com/sciknow#>\n" + 
			"prefix cg:<http://aske.ge.com/compgraphmodel#>\n" + 
			"prefix list:<http://sadl.org/sadllistmodel#>\n" +
			"\n" + 
			"select distinct ?Eq ?Out where {\n" + 
			"{select distinct ?EqOut ?EqIn ?Eq\n" + 
			"where {\n" + 
			"  ?EqOut imp:genericOutput ?Op.\n" + 
			"     filter (?Op in ( LISTOFOUTPUTS )).\n" + 
			"\n" + 
			"   ?EqIn imp:genericInput ?In.\n" + 
			"   filter (?In in ( LISTOFINPUTS )).\n" + 
			"\n" + 
			"    ?EqOut cg:parent* ?Eq. \n" + 
			"    ?Eq cg:parent* ?EqIn. \n" + 
			"}}\n" + 
			"  ?Eq imp:genericOutput ?Out. \n" + 
			"  filter not exists {?Eq imp:implicitOutput/imp:localDescriptorName ?Out} \n" + 
			"}";
	
	
	
	public static final String RETRIEVE_MODEL_EXPRESSIONS = "prefix hyper:<http://aske.ge.com/hypersonicsV2#>\n" + 
			"prefix imp:<http://sadl.org/sadlimplicitmodel#>\n" + 
			"prefix sci:<http://aske.ge.com/sciknow#> \n" + 
			"prefix owl:<http://www.w3.org/2002/07/owl#> \n" + 
			"prefix cg:<http://aske.ge.com/compgraphmodel#>\n" + 
			"prefix rdfs:<http://www.w3.org/2000/01/rdf-schema#>\n" + 
			"prefix rdf:<http://www.w3.org/1999/02/22-rdf-syntax-ns#>\n" + 
			"prefix list:<http://sadl.org/sadllistmodel#>\n" +
			"\n" + 
			"select distinct ?Model \n" + 
			"(str(?expr) as ?ModelForm) (str(?Fun) as ?Function) \n" + 
			"?Initializer ?Dependency\n" + 
			"where { \n" + 
			"\n" + 
			"  { ?Model a imp:Equation.\n" + 
			"         filter (?Model in ( EQNSLIST )) #EQNSLIST\n" + 
			"  }union \n" +
			"  {?Model a imp:ExternalEquation.\n" + 
			"         filter (?Model in ( EQNSLIST )) #EQNSLIST\n" + 
			"  } union \n" + 
			"  {select distinct ?Model ?Initializer ?Dependency\n" + 
			"      where {\n" + 
			"        {select ?Model ?Initializer where {\n" + 
			"           ?Model imp:initializes ?Class.\n" + 
			"           filter (?Class in ( CONTEXCLASSES )). #CONTEXCLASSES\n" + 
			"           bind(bound(?Model) as ?Initializer).\n" + 
			"        }}union\n" + 
			"        {select ?Model ?Dependency  where {\n" + 
			"          ?Eq imp:dependsOn ?Model.\n" + 
			"          filter (?Eq in ( EQNSLIST )). #EQNSLIST\n" + 
			"          #bind(\"\" as ?Initializer)\n" + 
			"	  bind(bound(?Model) as ?Dependency)\n" + 
			"       }}union\n" + 
			"        {select distinct ?Model where {\n" + 
			"         ?EqCh cg:parent ?Model.\n" + 
			"         filter (?EqCh in (EQNSLIST)) #EQNSLIST\n" + 
			"         ?Model imp:genericOutput ?Out.\n" + 
			"         ?EqCh imp:genericInput ?Out.\n" + 
			"         filter not exists {?Out rdfs:subClassOf* imp:UnittedQuantity}\n" + 
			"      }}}\n" + 
			"  }\n" + 
			"  \n" + 
			"  optional{\n" + 
			"    ?Model imp:expression ?Scr.\n" + 
			"    ?Scr imp:script ?expr.\n" + 
			"    ?Scr imp:language ?lang.\n" + 
			"      filter ( ?lang = <SCRIPTLANGUAGE> )\n" + //http://sadl.org/sadlimplicitmodel#Python-NumPy
			"  }\n" + 
			"  optional {\n" + 
			"    ?Model imp:externalURI ?Fun.\n" + 
			"  }\n" + 
			"\n" + 
			"}\n" + 
			"order by ?Model";
	public static final String RETRIEVE_MODELS_WEXP = "prefix hyper:<http://aske.ge.com/hypersonicsV2#>\n" + 
			"prefix imp:<http://sadl.org/sadlimplicitmodel#>\n" + 
			"prefix sci:<http://aske.ge.com/sciknow#> \n" + 
			"prefix owl:<http://www.w3.org/2002/07/owl#> \n" + 
			"prefix cg:<http://aske.ge.com/compgraphmodel#>\n" + 
			"prefix rdfs:<http://www.w3.org/2000/01/rdf-schema#>\n" + 
			"prefix rdf:<http://www.w3.org/1999/02/22-rdf-syntax-ns#>\n" + 
			"prefix list:<http://sadl.org/sadllistmodel#>\n" +
			"\n" + 
			"select distinct ?Model ?Input (str(?InLabel) as ?InputLabel) ?UniqueInputLabel \n" + 
			"?Output \n" + 
			"(str(?expr) as ?ModelForm) (str(?Fun) as ?Function) \n" + 
			"(str(?ImpIn) as ?ImpInput) ?ImpInputAugType (str(?InpD) as ?InpDeclaration)\n" + 
			"(str(?ImpOut) as ?ImpOutput) ?ImpOutputAugType (str(?OutpD) as?OutpDeclaration)\n" + 
			"?Initializer ?Dependency\n" + 
			"where { \n" + 
			"\n" + 
			"  { ?Model a imp:ExternalEquation.\n" + 
			"         filter (?Model in ( EQNSLIST )) #EQNSLIST\n" + 
			"  }union \n" + 
			"      {select distinct ?Model ?Initializer ?Dependency\n" + 
			"      where {\n" + 
			"        {select ?Model ?Initializer where {\n" + 
			"           ?Model imp:initializes ?Class.\n" + 
			"           filter (?Class in ( CONTEXCLASSES )). #CONTEXCLASSES\n" + 
			"           bind(bound(?Model) as ?Initializer).\n" + 
			"       }}union\n" + 
			"        {select ?Model ?Dependency where {\n" + 
			"          ?Eq imp:dependsOn ?Model.\n" + 
			"          filter (?Eq in ( EQNSLIST )). #EQNSLIST\n" + 
			"          #bind(\"\" as ?Initializer)\n" + 
			"          bind(bound(?Model) as ?Dependency)\n" + 
			"       }}union\n" + 
			"        {select distinct ?Model where {\n" + 
			"         ?EqCh cg:parent ?Model.\n" + 
			"         filter (?EqCh in (EQNSLIST)) #EQNSLIST\n" + 
			"         ?Model imp:genericOutput ?Out.\n" + 
			"         ?EqCh imp:genericInput ?Out.\n" + 
			"         filter not exists {?Out rdfs:subClassOf* imp:UnittedQuantity}\n" + 
			"      }}}\n" + 
			"   }\n" + 
			"  \n" + 
			"  optional{ #Explicit outputs. ?Output is a UQ or a label\n" + 
			"   ?Model imp:genericOutput ?Output.\n" + 
			"   filter not exists {?Model imp:implicitOutput/imp:localDescriptorName ?Output}\n" + 
			"   filter not exists {?Model imp:implicitOutput/imp:augmentedType/imp:semType ?Output.}}\n" + 
			"\n" + 
			"  optional{ #Explicit inputs. ?Input is a UQ or a label\n" + 
			"   ?Model imp:genericInput ?Input. #For explicit inputs w/o sem type, this is the label\n" + 
			"   filter not exists {?Model imp:implicitInput/imp:localDescriptorName ?Input.}\n" + 
			"   filter not exists {?Model imp:implicitInput/imp:augmentedType/imp:semType ?Input.}\n" + 
			"\n" + 
			"   optional {?Input imp:localDescriptorName ?InLabel.} #only applies to SemanticInputs\n" + 
			"   optional {?Input imp:descriptorVariable ?UniqueInputLabel.} \n" + 
			"   # Get the uniquelabel if available\n" + 
			"   #optional {?Model imp:arguments ?AL2.\n" + 
			"   #         ?AL2 list:rest*/list:first ?AO2.\n" + 
			"   #         ?AO2 imp:localDescriptorName ?Input.\n" + 
			"   #         ?AO2 imp:descriptorVariable  ?UniqueInputLabel.} #are we using these?\n" + 
			"   }\n" + 
			"  \n" + 
			"  optional{\n" + 
			"    ?Model imp:expression ?Scr.\n" + 
			"    ?Scr imp:script ?expr.\n" + 
			"    ?Scr imp:language ?lang.\n" + 
			"      filter ( ?lang = <http://sadl.org/sadlimplicitmodel#Python-NumPy> )\n" + 
			"  }\n" + 
			"  optional {\n" + 
			"    ?Model imp:externalURI ?Fun.\n" + 
			"  }\n" + 
			"\n" + 
			"  #Get implicit IOs that have augmentedTypes\n" + 
			"  optional{\n" + 
			"   ?Model imp:implicitInput ?II.\n" + 
			"   ?II imp:localDescriptorName ?ImpIn.\n" + 
			"   #optional{?II imp:descriptorVariable  ?UniqueImpInputLabel.} #These are not being added to the extracted models\n" + 
			"   optional{?II imp:augmentedType ?IT. ?IT imp:semType ?ImpInputAugType.}\n" + 
			"   optional{?II imp:declaration ?ID. ?ID imp:language imp:Python. ?ID imp:script ?InpD}}\n" + 
			"\n" + 
			"  optional{\n" + 
			"   ?Model imp:implicitOutput ?IO.\n" + 
			"   ?IO imp:localDescriptorName ?ImpOut.\n" + 
			"   optional{?IO imp:augmentedType ?OT. ?OT imp:semType ?ImpOutputAugType.}\n" + 
			"   optional{?IO imp:declaration ?OD. ?OD imp:language imp:Python. ?OD imp:script ?OutpD}}\n" + 
			"  \n" + 
			"}order by ?Model";
	
	public static final String RETRIEVE_MODELS = "prefix hyper:<http://aske.ge.com/hypersonicsV2#>\n" + 
			"prefix imp:<http://sadl.org/sadlimplicitmodel#>\n" + 
			"prefix sci:<http://aske.ge.com/sciknow#> \n" + 
			"prefix owl:<http://www.w3.org/2002/07/owl#> \n" + 
			"prefix cg:<http://aske.ge.com/compgraphmodel#>\n" + 
			"prefix rdfs:<http://www.w3.org/2000/01/rdf-schema#>\n" + 
			"prefix rdf:<http://www.w3.org/1999/02/22-rdf-syntax-ns#>\n" + 
			"prefix list:<http://sadl.org/sadllistmodel#>\n" +
			"\n" + 
			"select distinct ?Model ?Input (str(?InLabel) as ?InputLabel) ?UniqueInputLabel \n" + 
			"?Output \n" + 
//			"(str(?expr) as ?ModelForm) (str(?Fun) as ?Function) \n" + 
			"(str(?ImpIn) as ?ImpInput) ?ImpInputAugType (str(?InpD) as ?InpDeclaration)\n" + 
			"(str(?ImpOut) as ?ImpOutput) ?ImpOutputAugType (str(?OutpD) as?OutpDeclaration)\n" + 
			"?Initializer ?Dependency\n" + 
			"where { \n" + 
			"\n" + 
			"  { ?Model a imp:Equation.\n" + 
			"         filter (?Model in ( EQNSLIST )) #EQNSLIST\n" + 
			"  }union \n" + 
			"  { ?Model a imp:ExternalEquation.\n" + 
			"         filter (?Model in ( EQNSLIST )) #EQNSLIST\n" + 
			"  }union \n" + 
			"      {select distinct ?Model ?Initializer ?Dependency\n" + 
			"      where {\n" + 
			"        {select ?Model ?Initializer where {\n" + 
			"           ?Model imp:initializes ?Class.\n" + 
			"           filter (?Class in ( CONTEXCLASSES )). #CONTEXCLASSES\n" + 
			"           bind(bound(?Model) as ?Initializer).\n" + 
			"       }}union\n" + 
			"        {select ?Model ?Dependency where {\n" + 
			"          ?Eq imp:dependsOn ?Model.\n" + 
			"          filter (?Eq in ( EQNSLIST )). #EQNSLIST\n" + 
			"          #bind(\"\" as ?Initializer)\n" + 
			"          bind(bound(?Model) as ?Dependency)\n" + 
			"       }}union\n" + 
			"        {select distinct ?Model where {\n" + 
			"         ?EqCh cg:parent ?Model.\n" + 
			"         filter (?EqCh in (EQNSLIST)) #EQNSLIST\n" + 
			"         ?Model imp:genericOutput ?Out.\n" + 
			"         ?EqCh imp:genericInput ?Out.\n" + 
			"         filter not exists {?Out rdfs:subClassOf* imp:UnittedQuantity}\n" + 
			"      }}}\n" + 
			"   }\n" + 
			"  \n" + 
			"  optional{ #Explicit outputs. ?Output is a UQ or a label\n" + 
			"   ?Model imp:genericOutput ?Output.\n" + 
			"   filter not exists {?Model imp:implicitOutput/imp:localDescriptorName ?Output}\n" + 
			"   filter not exists {?Model imp:implicitOutput/imp:augmentedType/imp:semType ?Output.}}\n" + 
			"\n" + 
			"  optional{ #Explicit inputs. ?Input is a UQ or a label\n" + 
			"   ?Model imp:genericInput ?Input. #For explicit inputs w/o sem type, this is the label\n" + 
			"   filter not exists {?Model imp:implicitInput/imp:localDescriptorName ?Input.}\n" + 
			"   filter not exists {?Model imp:implicitInput/imp:augmentedType/imp:semType ?Input.}\n" + 
			"\n" + 
			"   optional {?Input imp:localDescriptorName ?InLabel.} #only applies to SemanticInputs\n" + 
			"   optional {?Input imp:descriptorVariable ?UniqueInputLabel.} \n" + 
			"   # Get the uniquelabel if available\n" + 
			"   optional {?Model imp:arguments ?AL2.\n" + 
			"            ?AL2 list:rest*/list:first ?AO2.\n" + 
			"            ?AO2 imp:localDescriptorName ?Input.\n" + 
			"            ?AO2 imp:descriptorVariable  ?UniqueInputLabel.} #are we using these?\n" + 
			"   }\n" + 
			"  \n" + 
			"  #Get implicit IOs that have augmentedTypes\n" + 
			"  optional{\n" + 
			"   ?Model imp:implicitInput ?II.\n" + 
			"   ?II imp:localDescriptorName ?ImpIn.\n" + 
			"   #optional{?II imp:descriptorVariable  ?UniqueImpInputLabel.} #These are not being added to the extracted models\n" + 
			"   optional{?II imp:augmentedType ?IT. ?IT imp:semType ?ImpInputAugType.}\n" + 
			"   optional{?II imp:declaration ?ID. ?ID imp:language imp:Python. ?ID imp:script ?InpD}}\n" + 
			"\n" + 
			"  optional{\n" + 
			"   ?Model imp:implicitOutput ?IO.\n" + 
			"   ?IO imp:localDescriptorName ?ImpOut.\n" + 
			"   optional{?IO imp:augmentedType ?OT. ?OT imp:semType ?ImpOutputAugType.}\n" + 
			"   optional{?IO imp:declaration ?OD. ?OD imp:language imp:Python. ?OD imp:script ?OutpD}}\n" + 
			"  \n" + 
			"}order by ?Model";
	
	public static final String RETRIEVE_NODES = "prefix hyper:<http://aske.ge.com/hypersonicsV2#>\n" + 
			"prefix imp:<http://sadl.org/sadlimplicitmodel#>\n" + 
			"prefix sci:<http://aske.ge.com/sciknow#>\n" + 
			"prefix mm:<http://aske.ge.com/metamodel#>\n" + 
			"prefix cg:<http://aske.ge.com/compgraphmodel#>\n" + 
			"prefix owl:<http://www.w3.org/2002/07/owl#>\n" + 
			"prefix rdfs:<http://www.w3.org/2000/01/rdf-schema#>\n" + 
			"prefix rdf:<http://www.w3.org/1999/02/22-rdf-syntax-ns#>\n"+
			"prefix list:<http://sadl.org/sadllistmodel#>\n" +
			"\n" + 
			"select distinct ?Node (str(?NUnits) as ?NodeOutputUnits) ?Child (str(?CUnits) as ?ChildInputUnits) ?Eq  ?Value ?Lower ?Upper #?Distribution \n" + 
			"where {\n" + 
			"{select distinct ?Node ?Child ?CUnits ?Eq ?Lower ?Upper \n" + 
			"where { \n" + 
			"   {?Eq imp:genericInput ?Node.\n" + 
			"     filter not exists {?Model imp:implicitInput/imp:localDescriptorName ?Node.}\n" + 
			"     filter not exists {?Model imp:implicitInput/imp:augmentedType/imp:semType ?Node.}\n" + 
			"     optional{\n" + 
			"      ?Eq imp:arguments ?EI1.\n" + 
			"      ?EI1 rdf:rest*/rdf:first ?EI2.\n" + 
			"      ?EI2 imp:specifiedUnits/rdf:first ?CUnits.}\n" + 
			"   }union {\n" + 
			"    ?Eq imp:implicitInput ?II. \n" + 
			"    ?II imp:augmentedType/imp:semType ?Node.\n" + 
			"    optional {?II imp:specifiedUnits/list:first ?CUnits.}\n" +
			"    optional {?II imp:minValue ?Lower}\n" + 
			"    optional {?II imp:maxValue ?Upper}\n" +
			"   }\n" + 
			"     \n" + 
			"     # This is an input node, it's units come from the query\n" + 
			"     # Get NUnits from current model via the property (?Node)\n" + 
			"    #?Q mm:execution/mm:compGraph ?CG. \n" + 
			"    #filter (?CG in (COMPGRAPH)).\n" + 
			"    #optional{\n" + 
			"    #   ?Q mm:cgInput ?UQNode.\n" + 
			"    #   ?Var ?Node ?UQNode.\n" + 
			"    #   ?UQNode imp:unit ?InputUnitsQuery.\n" + 
			"    #}\n" + 
			"   \n" + 
			"   {?Eq imp:genericOutput ?Child.\n" + 
			"     filter not exists {?Eq imp:implicitOutput/imp:localDescriptorName ?Child.}\n" + 
			"     filter not exists {?Eq imp:implicitOutput/imp:augmentedType/imp:semType ?Child.}\n" + 
			"   }union {\n" + 
			"    ?Eq imp:implicitOutput ?IO. \n" + 
			"    ?IO imp:augmentedType/imp:semType ?Child.\n" + 
			"   }\n" + 
			"\n" + 
			" filter (?Eq in (EQNSLIST)) . #EQNSLIST\n" + 
			"\n" + 
			"  }} \n" + 
			"  union {\n" + 
			"  select distinct ?Node  ?Child ?CUnits ?Eq ?Lower ?Upper #?NUnits\n" + 
			"where { \n" + 
			"   {?Eq imp:genericInput ?Node.\n" + 
			"     filter not exists {?Model imp:implicitInput/imp:localDescriptorName ?Node.}\n" + 
			"     filter not exists {?Model imp:implicitInput/imp:augmentedType/imp:semType ?Node.}\n" + 
			"     optional{\n" + 
			"      ?Eq imp:arguments ?EI1.\n" + 
			"      ?EI1 rdf:rest*/rdf:first ?EI2.\n" + 
			"      ?EI2 imp:specifiedUnits/rdf:first ?CUnits.}\n" + 
			"   }union {\n" + 
			"    ?Eq imp:implicitInput ?II. \n" + 
			"    ?II imp:augmentedType/imp:semType ?Node.\n" + 
			"    optional {?II imp:specifiedUnits/list:first ?CUnits.}\n" + 
			"    optional {?II imp:minValue ?Lower}\n" + 
			"    optional {?II imp:maxValue ?Upper}\n" +			"   }\n" + 
			"     \n" + 
			"   \n" + 
			"   {?Eq imp:genericOutput ?Child.\n" + 
			"     filter not exists {?Model imp:implicitOutput/imp:localDescriptorName ?Child.}\n" + 
			"     filter not exists {?Model imp:implicitOutput/imp:augmentedType/imp:semType ?Child.}\n" + 
			"   }union {\n" + 
			"    ?Eq imp:implicitOutput ?IO. \n" + 
			"    ?IO imp:augmentedType/imp:semType ?Child.\n" + 
			"   }\n" + 
			"\n" + 
			"  #TODO: get the NUnits\n" + 
			"\n" + 
			"\n" + 
			" filter (?Eq in (EQNSLIST )) . #EQNSLIST\n" + 
			"   \n" + 
			" }} \n" + 
			"  union {\n" + 
			"  select distinct ?Eq ?Node ?NUnits #?CUnits\n" + 
			"where { \n" + 
			"   \n" + 
			"   {?Eq imp:genericOutput ?Node.\n" + 
			"     filter not exists {?Eq imp:implicitOutput/imp:localDescriptorName ?Node.}\n" + 
			"     filter not exists {?Eq imp:implicitOutput/imp:augmentedType/imp:semType ?Node.}\n" + 
			"     optional{\n" + 
			"      ?Eq imp:arguments ?EI1.\n" + 
			"      ?EI1 rdf:rest*/rdf:first ?EI2.\n" + 
			"      ?EI2 imp:specifiedUnits/rdf:first ?NUnits.}\n" + 
			"   }union {\n" + 
			"    ?Eq imp:implicitOutput ?IO. \n" + 
			"    ?IO imp:augmentedType/imp:semType ?Node.\n" + 
			"    optional {?IO imp:specifiedUnits/list:first ?NUnits.}\n" + 
			"   }\n" + 
			"\n" + 
			"  filter not exists {\n" + 
			"    {?Eq1 imp:genericInput ?Node.}\n" + 
			"    union {?Eq imp:implicitInput/imp:augmentedType/imp:semType ?Node.  }\n" + 
			"    filter (?Eq1 in (EQNSLIST )) #EQNSLIST\n" + 
			"  }\n" + 
			"\n" + 
			"  #TODO: get the CUnits\n" + 
			"\n" + 
			"\n" + 
			" filter (?Eq in (EQNSLIST )) . #EQNSLIST\n" + 
			" \n" + 
			"}}\n" + 
			"   ?Q mm:execution/mm:compGraph ?CG.\n" + 
			"   filter (?CG in (COMPGRAPH)).\n" + 
			"  optional{\n" + 
			"    ?Q mm:cgInput ?Inp.\n" + 
			"    ?Inp a ?Node.\n" + 
			"    ?Inp imp:value ?Value.}  \n" + 
			"} order by ?Node";

	public static final String CGQUERY = "prefix imp:<http://sadl.org/sadlimplicitmodel#>\n" +
			"select distinct ?Input ?EQ ?Output ?Input_style ?Input_color ?Output_tooltip\n" + //(?Expr as ?EQ_tooltip)
			"where {\n" + 
			" ?CCG a <http://aske.ge.com/metamodel#CCG>.\n" +
			" filter (?CCG in (COMPGRAPH)).\n" +
			" ?CCG <http://aske.ge.com/metamodel#subgraph> ?SG.\n" + 
			" ?SG <http://aske.ge.com/metamodel#cgraph> ?CG.\n" + 
			" ?CG <http://aske.ge.com/sciknow#hasEquation> ?EQ.\n" + 
			" ?EQ <http://sadl.org/sadlimplicitmodel#input> ?I.\n" + 
			" ?I <http://sadl.org/sadlimplicitmodel#argType> ?Input.\n" + 
			" ?EQ <http://sadl.org/sadlimplicitmodel#output> ?O.\n" + 
			" ?EQ imp:expression ?Expr." +
			" let(?Output_tooltip := str(?Expr))" +
			" ?O a ?Output.\n" +
			" let(?Input_style := 'filled')" +
			" let(?Input_color := 'yellow')\n" +
			"} order by ?EQ";
	
	public static final String CGQUERYWITHVALUES ="prefix imp:<http://sadl.org/sadlimplicitmodel#>\n" + 
			"prefix sci:<http://aske.ge.com/sciknow#>\n" + 
			"prefix mm:<http://aske.ge.com/metamodel#>\n" + 
			"prefix cg:<http://aske.ge.com/compgraphmodel#>\n" + 
			"prefix rdf:<http://www.w3.org/1999/02/22-rdf-syntax-ns#>\n" + 
			"prefix rdfs:<http://www.w3.org/2000/01/rdf-schema#>\n" + 
			"prefix list:<http://sadl.org/sadllistmodel#>\n" +
			"\n" + 
			"select distinct (strafter(str(?CCG),'#') as ?Model) ?X ?Y ?Z ?X_style ?X_color ?Z_shape ?Z_tooltip\n" + 
			"where {\n" + 
			"{select ?CCG (?Input as ?X) (?EQ as ?Y) (?Output as ?Z) ?X_style ?X_color ('box' as ?Z_shape) ?Z_tooltip\n" + 
			"where {\n" + 
			"    ?CCG a mm:CCG.\n" + 
			"    filter (?CCG in (COMPGRAPH)).\n" + 
			"    ?CCG mm:subgraph ?SG.\n" + 
			"    ?SG mm:cgraph ?CG.\n" + 
			"    ?CG cg:hasEquation ?EQ.\n" + 
			"\n" + 
			"  optional{ \n" + 
			"   ?EQ imp:genericInput ?Input. \n" + 
			"   filter not exists {?EQ imp:implicitInput/imp:localDescriptorName ?Input.}\n" + 
			"   filter not exists {?EQ imp:implicitInput/imp:augmentedType/imp:semType ?Input.} }\n" + 
			"  optional{?EQ imp:implicitInput/imp:augmentedType/imp:semType ?Input.}\n" + 
			"\n" + 
			"  optional{ \n" + 
			"   ?EQ imp:genericOutput ?Output.\n" + 
			"   filter not exists {?EQ imp:implicitOutput/imp:localDescriptorName ?Output}\n" + 
			"   filter not exists {?EQ imp:implicitOutput/imp:augmentedType/imp:semType ?Output.}}\n" + 
			"\n" + 
			"   optional{?EQ imp:implicitOutput/imp:augmentedType/imp:semType ?Output.}\n" + 
			"\n" + 
			"\n" + 
			"# There's an eqn that outputs EQ's input (a parent Eqn)\n" + 
			"    ?CCG mm:subgraph ?SG1.\n" + 
			"    ?SG1 mm:cgraph ?CG1.\n" + 
			"    ?CG1 cg:hasEquation ?EQ1.\n" + 
			"    ?EQ1 imp:genericOutput ?Input.\n" + 
			"\n" + 
			"    optional{ \n" + 
			"      ?EQ a imp:Equation. #only get the script if not an ExternalEquation\n" + 
			"      ?EQ imp:expression ?Scr.\n" + 
			"      ?Scr imp:script ?Expr.\n" + 
			"      ?Scr imp:language ?lang.\n" + 
			"         filter ( ?lang = <http://sadl.org/sadlimplicitmodel#Python> )\n" + 
			"      bind(str(?Expr) as ?Z_tooltip)\n" + 
			"    }\n" + 
			"     bind('solid' as ?X_style)\n" + 
			"    bind('black' as ?X_color)\n" + 
			"}}union\n" + 
			"{select ?CCG (?Input as ?X) (?EQ as ?Y) (?Output as ?Z) ?X_style ?X_color ('box' as ?Z_shape) ?Z_tooltip\n" + 
			"where {\n" + 
			"    ?CCG a mm:CCG.\n" + 
			"    filter (?CCG in (COMPGRAPH)).\n" + 
			"    ?CCG mm:subgraph ?SG.\n" + 
			"    ?SG mm:cgraph ?CG.\n" + 
			"    ?CG cg:hasEquation ?EQ.\n" + 
			"\n" + 
			"    ?CCG a mm:CCG.\n" + 
			"    filter (?CCG in (COMPGRAPH)).\n" + 
			"    ?CCG mm:subgraph ?SG.\n" + 
			"    ?SG mm:cgraph ?CG.\n" + 
			"    ?CG cg:hasEquation ?EQ.\n" + 
			"\n" + 
			"  optional{ \n" + 
			"   ?EQ imp:genericInput ?Input. \n" + 
			"   filter not exists {?EQ imp:implicitInput/imp:localDescriptorName ?Input.}\n" + 
			"   filter not exists {?EQ imp:implicitInput/imp:augmentedType/imp:semType ?Input.} \n" + 
			"  }\n" + 
			"  optional{?EQ imp:implicitInput/imp:augmentedType/imp:semType ?Input.}\n" + 
			"\n" + 
			" optional{ \n" + 
			"   ?EQ imp:genericOutput ?Output.\n" + 
			"   filter not exists {?EQ imp:implicitOutput/imp:localDescriptorName ?Output}\n" + 
			"   filter not exists {?EQ imp:implicitOutput/imp:augmentedType/imp:semType ?Output.}}\n" + 
			"\n" + 
			"   optional{?EQ imp:implicitOutput/imp:augmentedType/imp:semType ?Output.}\n" + 
			"\n" + 
			"  filter not exists { # EQ does not have a parent EQn\n" + 
			"    ?CCG mm:subgraph ?SG1.\n" + 
			"    ?SG1 mm:cgraph ?CG1.\n" + 
			"    ?CG1 cg:hasEquation ?EQ1.\n" + 
			"    ?EQ1 imp:genericOutput ?Input.}\n" + 
			"\n" + 
			"  optional{\n" + 
			"    ?EQ a imp:Equation. \n" + 
			"    ?EQ imp:expression ?Scr.\n" + 
			"    ?Scr imp:script ?Expr.\n" + 
			"    ?Scr imp:language ?lang.\n" + 
			"       filter ( ?lang = <http://sadl.org/sadlimplicitmodel#Python> )\n" + 
			"     bind(str(?Expr) as ?Z_tooltip) }\n" + 
			"     \n" + 
			"    bind('filled' as ?X_style)\n" + 
			"    bind('yellow' as ?X_color)\n" + 
			"}}union\n" + 
			" {select ?CCG (?Output as ?X) ?Y (concat(concat(strbefore(strafter(?Value,'['),'.'),'.'),substr(strafter(?Value,'.'),1,3)) as ?Z) ?X_style ?X_color ('oval' as ?Z_shape) ('output value' as ?Z_tooltip)\n" + 
			"  where {\n" + 
			"    ?CCG mm:subgraph ?SG.\n" + 
			"    filter (?CCG in (COMPGRAPH)).\n" + 
			"    ?SG mm:output ?Oinst.\n" + 
			"    ?Oinst a ?Output.\n" + 
			"    ?Oinst imp:value ?Value.\n" + 
			"    bind(\"value\" as ?Y).\n" + 
			"    bind('solid' as ?X_style)\n" + 
			"    bind('black' as ?X_color)\n" + 
			"  }}\n" + 
			"}";

	public static final String RESULTSQUERY = "prefix imp:<http://sadl.org/sadlimplicitmodel#>\n" + 
			"prefix mm:<http://aske.ge.com/metamodel#>\n" +
			"prefix sci:<http://aske.ge.com/sciknow#>\n"
			+ "prefix rdf:<http://www.w3.org/1999/02/22-rdf-syntax-ns#>\n" + 
			"select distinct (strafter(str(?CCG),'#') as ?Model) (strafter(str(?C),'#') as ?Class) (strafter(str(?Var),'#') as ?Variable) ?Mean ?StdDev ?Units\n" + 
			"where {\n" + 
//			"   {?CCG mm:subgraph ?SG.\n" + 
//			"    filter (?CCG in (COMPGRAPH)).\n" +
//			"    ?SG mm:output ?Oinst.\n" + 
//			"  } union {\n" +
			"   filter (?CCG in (COMPGRAPH)).\n" +
			"   ?CE mm:compGraph ?CCG.\n" + 
			"   ?CE mm:output ?Oinst.\n" + 
//			"  }\n" +
			"    ?Oinst a ?Var.\n" + 
			"    ?Oinst imp:value ?Mean.\n" + 
			"    optional{?Oinst imp:stddev ?StdDev.}\n" +
			"    optional{?Oinst imp:unit ?Units}\n" +
			"   ?CGQ mm:execution/mm:compGraph ?CCG.\n" + 
			"   ?CGQ mm:cgInput ?IVar.\n" + 
			"   ?Obj ?prop ?IVar.\n" + 
			"   filter (?prop not in (mm:cgInput))\n" + 
			"   ?Obj rdf:type ?C.\n" +
			"}";
	public static final String RESULTSQUERYHYPO = "prefix imp:<http://sadl.org/sadlimplicitmodel#>\n" + 
			"prefix mm:<http://aske.ge.com/metamodel#>\n" +
			"prefix sci:<http://aske.ge.com/sciknow#>\n" + 
			"select distinct (strafter(str(?CCG),'#') as ?Model) ?ModelAccuracy (strafter(str(?Var),'#') as ?Variable) ?Mean ?StdDev ?VarError\n" + 
			"where {\n" + 
			"   {?CCG mm:subgraph ?SG.\n" + 
			"    filter (?CCG in (COMPGRAPH)).\n" +
			"    ?CCG mm:modelError ?ModelAccuracy." + 
			"    ?SG mm:output ?Oinst.\n" + 
			"    ?Oinst a ?Var.\n" + 
			"    ?Oinst imp:value ?Mean.\n" + 
			"    ?Oinst imp:stddev ?StdDev.\n" +
			"    optional{?Oinst imp:varError ?VarError.}\n" + 
			"  } union {\n" +
			"   ?CCG mm:subgraph ?SG. \n" + 
			"   filter (?CCG in (COMPGRAPH)).\n" +
			"   ?CCG mm:modelError ?ModelAccuracy." + 
			"   ?Q mm:execution ?CE.\n" + 
			"   ?CE mm:compGraph ?CCG.\n" + 
			"   ?Q mm:output ?Vinst.\n" + 
			"   ?Vinst a ?Var.\n" + 
			"   ?Vinst imp:value ?Mean.\n" +
			"   ?Vinst imp:stddev ?StdDev.\n" +
			"   optional{?Vinst imp:varError ?VarError.}\n" +
			"}\n" +
			"}";
	public static final String DOCLOCATIONQUERY = "prefix imp:<http://sadl.org/sadlimplicitmodel#> \n" + 
			"select distinct (str(?furl) as ?file)\n" + 
			"where { \n" + 
			"  ?doc a imp:DataTable.\n" + 
			"  filter (?doc in (<DOCINSTANCE>))\n" + 
			"  ?doc imp:dataLocation ?furl.\n" + 
			"}";

	private static final String SENSITIVITYQUERY = "prefix mm:<http://aske.ge.com/metamodel#>\n" + 
			"prefix rdfs:<http://www.w3.org/2000/01/rdf-schema#>\n" + 
			"\n" + 
			"select distinct (strafter(str(?O),'#') as ?Output) (strafter(str(?I),'#') as ?Input) ?Sensitivity\n" + 
			"where { \n" + 
			" ?CG mm:sensitivity ?SS.\n" + 
			"     filter (?CG in ( COMPGRAPH )) \n" + 
			" ?SS mm:output ?O.\n" + 
			" ?SS mm:inputSensitivity ?Sy.\n" + 
			" ?Sy mm:cgInput ?I.\n" + 
			" ?Sy mm:sensitivityValue ?Sensitivity\n" + 
			" } ";

	private static final String DEPENDENCY_GRAPH = "prefix imp:<http://sadl.org/sadlimplicitmodel#>\n" + 
			"\n" + 
			"select distinct ?EqPa ?V ?EqCh ('oval' as ?EqPa_shape) ('oval' as ?EqCh_shape) \n" + // 
			"where {\n" + 
//			"{select distinct ?EqPa  ?EqCh ?V where {\n" + 
//			" ?EqCh imp:genericInput ?V.\n" + 
//			" ?EqPa imp:genericOutput ?V.\n" + 
//			"\n" + 
//			"  filter( ?EqPa != ?EqCh)\n" + 
//			"  filter not exists {?EqCh imp:dependsOn ?EqPa}\n" + 
//			"  filter not exists {?EqPa imp:dependsOn ?EqCh}\n" + 
//			"  filter not exists {?EqCh imp:versionOf ?EqPa}\n" + 
//			"  filter not exists {?EqPa imp:versionOf ?EqCh}\n" + 
//			"\n" + 
//			"  filter not exists {\n" + 
//			"    ?EqCh imp:genericOutput ?V1.\n" + 
//			"    ?EqPa imp:genericInput ?V1.\n" + 
//			"    filter not exists {?EqPa imp:genericOutput ?V1.}\n" + 
//			"  }\n" + 
////			"} group by ?EqPa ?EqCh ?V \n" + 
//			"} having (count(distinct ?V)<5)\n" + 
//			"} union\n" + 
			"{select distinct ?EqPa ?EqCh  \n" + //(sample(?Var) as ?V) 
			"where {\n" + 
			" ?EqCh imp:genericInput ?Var.\n" + 
			" ?EqPa imp:genericOutput ?Var.\n" + 
			"\n" + 
			"  filter( ?EqPa != ?EqCh)\n" + 
//			"  filter not exists {?EqCh imp:dependsOn ?EqPa}\n" + 
//			"  filter not exists {?EqPa imp:dependsOn ?EqCh}\n" + 
			"  filter not exists {?EqCh imp:versionOf ?EqPa}\n" + 
			"  filter not exists {?EqPa imp:versionOf ?EqCh}\n" + 
			"\n" + 
			"  filter not exists {\n" + 
			"    ?EqCh imp:genericOutput ?V1.\n" + 
			"    ?EqPa imp:genericInput ?V1.\n" + 
			"    filter not exists {?EqPa imp:genericOutput ?V1.}\n" + 
			"  }\n" + 
			" }group by ?EqPa ?EqCh \n" +
			" }union \n" + 
			" { select ?EqCh ?EqPa where{\n" + 
			"  ?EqCh imp:dependsOn ?EqPa.\n" + 
			" }}\n " + 
			"}";
	
	
	private static final String TRENDSQUERY = "prefix mm:<http://aske.ge.com/metamodel#>\n" + 
			"prefix rdf:<http://www.w3.org/1999/02/22-rdf-syntax-ns#>\n" + 
			"select distinct (strafter(str(?C),'#') as ?Class) (strafter(str(?SIn),'#') as ?Input) (strafter(str(?Trnd),'#') as ?Trend) (strafter(str(?SOut),'#') as ?Output) (strafter(str(?Loc),'#') as ?Location)\n" + 
			"where {\n" + 
			"   filter (?CCG in (COMPGRAPH)). #<http://aske.ge.com/Model_Q_1583352078126#CG_1583352078156>\n" +  
			"  ?CCG mm:sensitivity ?SS.\n" + 
			"  ?SS mm:trendEffect ?TE.\n" + 
			"  ?TE mm:cgInput ?SIn.\n" + 
			"  ?TE mm:trend ?Trnd.\n" +
			"  optional {?TE mm:locationWRTquery ?Loc.}\n" +
			"  ?SS mm:output ?SOut.\n\n" + 
			"  ?CGQ mm:execution/mm:compGraph ?CCG.\n" + 
			"  ?CGQ mm:cgInput ?IVar.\n" + 
			"  ?Obj ?prop ?IVar.\n" + 
			"  filter (?prop not in (mm:cgInput))\n" + 
			"  ?Obj rdf:type ?C.\n" + 
			"} order by ?Output";


	
	boolean useDbn;
	boolean useKC; 

	@Override
	public boolean isSupported(String fileExtension) {
		return "dialog".equals(fileExtension);
	}

	@Override
	public Object[] insertRulesAndQuery(Resource resource, List<Rule> rules) throws SadlInferenceException {
		List<TripleElement[]> triples = new ArrayList<TripleElement[]>();
		for (Rule rule : rules) {
			int size = (rule.getGivens() != null ? rule.getGivens().size() : 0) +
					   (rule.getIfs() != null ? rule.getIfs().size() : 0) +
					   (rule.getThens() != null ? rule.getThens().size() : 0);
			TripleElement[] thisRulesTriples = new TripleElement[size];
			int idx = 0;
			for (int i = 0; rule.getGivens() != null && i < rule.getGivens().size(); i++) {
				if (rule.getGivens().get(i) instanceof TripleElement) {
					thisRulesTriples[idx++] = (TripleElement) rule.getGivens().get(i);
				}
				else {
					throw new SadlInferenceException("insertTriplesAndQuery only handles TripleElements currently");
				}
			}
			for (int i = 0; rule.getIfs() != null && i < rule.getIfs().size(); i++) {
				if (rule.getIfs().get(i) instanceof TripleElement) {
					thisRulesTriples[idx++] = (TripleElement) rule.getIfs().get(i);
				}
				else {
					throw new SadlInferenceException("insertTriplesAndQuery only handles TripleElements currently");
				}
			}
			for (int i = 0; rule.getThens() != null && i < rule.getThens().size(); i++) {
				if (rule.getThens().get(i) instanceof TripleElement) {
					thisRulesTriples[idx++] = (TripleElement) rule.getThens().get(i);
				}
				else {
					throw new SadlInferenceException("insertTriplesAndQuery only handles TripleElements currently");
				}
			}
			triples.add(thisRulesTriples);
		}
		try {
			return insertTriplesAndQuery(resource, triples);
		}
		catch (Throwable t) {
			throw new SadlInferenceException(t.getMessage(), t);
		}
	}
	
	/**
	 * Returns a ResultSet containing one answer for each simple query. Each answer consists of three ResultSet subsets appearing in sequence:
	 * 1) data for the model diagram
	 * 2) the actual numeric answer + the sensitivity URL
	 * 3) triples corresponding to increasing/decreasing trend insights
	 * @throws SadlInferenceException
	 * @throws DialogInferenceException 
	 */
	
//	@Override
//	public Object[] insertTriplesAndQuery(Resource resource, List<TripleElement[]> triples) throws SadlInferenceException {
<<<<<<< HEAD
	public Object[] insertTriplesAndQuery(Resource resource, List<TripleElement[]> triples) throws SadlInferenceException {
=======
	public Object[] insertTriplesAndQuery(Resource resource, List<Rule> rules, List<TripleElement[]> triples) throws SadlInferenceException, DialogInferenceException {
>>>>>>> 2c8d8f14
 		List<Object[]> combinedResults = new ArrayList<Object[]>(triples.size());
 		Object[] results = null;
//	    JsonArray sensitivityJsonList = new JsonArray();
		Map<String, Map<String,List<String>>> insightsMap = new HashMap<String, Map<String,List<String>>>();

 		setCurrentResource(resource);
		setModelFolderPath(getModelFolderPath(resource));
		setModelName(OntModelProvider.getModelName(resource));
		setTheJenaModel(OntModelProvider.find(resource));
		long startTime;
		
		if(debugMode) {
			SimpleDateFormat sdf = new SimpleDateFormat("yyyy-MM-dd HH:mm:ss");
			String time = sdf.format(Calendar.getInstance().getTime());
			System.out.println("InsertTriplesAndQuery " + time);
			startTime = System.currentTimeMillis();
		}

		useDbn = useDbn();
		useKC = useKChain();
		if (!useDbn && !useKC) {
			System.out.println("Query answering disabled as no Computational Graph is selected in preferences.");
			return null;
		}

		//		System.out.println(" >> Builtin classes discovered by the service loader:");
//		Iterator<Builtin> iter = ServiceLoader.load(Builtin.class).iterator();
//		while (iter.hasNext()) {
//			Builtin service = iter.next();
//			System.out.println(service.getClass().getCanonicalName());
//		}
		
		
//		try {
//			System.out.println(System.getProperty("user.dir"));
//			String q = getFileContents("genericIOs");
//		} catch (Exception e1) {
//			e1.printStackTrace();
//		}

		
		
//		boolean useDbn = useDbn();
//		boolean useKC = useKChain();
//		if (useKC) {
//			if (commonSubject(triples.get(0)) && allPredicatesAreProperties(triples.get(0))) {
//				Object[] jbsipResult = super.insertTriplesAndQuery(resource, triples);
//				results = jbsipResult;
//			}
//			else {
//				results = new Object[1];
//				results[0] = "KChain requires that all triples have the same subject and that all predicates are properties";
//			}
//		}

		//if (useDbn) {
			
//			//Create a model for this query [don't need it?]
//			OntModel queryModel;
//			String queryKey = null;
//			String queryGraphNamePrefix = "http://aske.ge.com/";
//			String queryOwlFileName = null;
//			String queryOwlFilePath = getModelFolderPath(resource) + File.separator;  //+ qhOwlFileName;
	//	
//			queryKey = cgq.getLocalName();
//			queryModel = ModelFactory.createOntologyModel(OntModelSpec.OWL_MEM);
//			OntModelProvider.addPrivateKeyValuePair(resource, queryKey, queryModel);


		String kgsDirectory = null;
		if (ResourceManager.isSyntheticUri(null,resource.getURI())) {
			File projectRoot = new File("resources/ASKE_P2");
			try {
				kgsDirectory = projectRoot.getCanonicalPath() + File.separator + CGMODELS_FOLDER;
			} catch (IOException e) {
				e.printStackTrace();
			}
		}
		else {
			kgsDirectory = new File(getModelFolderPath(resource)).getParent() + File.separator  + CGMODELS_FOLDER;
		}
		if (kgsDirectory == null) {
			throw new SadlInferenceException("Unable to create folder for CG models");
		}
		new File(kgsDirectory).mkdir();
//		
//		 queryModelFileName = "Q_" + System.currentTimeMillis();
//		 queryModelURI = "http://aske.ge.com/" + "Model_" + queryModelFileName;
//		 queryModelPrefix = queryModelURI + "#";
//		//String queryInstanceName = METAMODEL_PREFIX + queryModelFileName;
//		 queryInstanceName = queryModelPrefix + queryModelFileName;
//		 queryOwlFileWithPath = kgsDirectory + File.separator + queryModelFileName + ".owl";
//
//		
//		
//		//ConfigurationManagerForIDE cmgr = null;
//		//Object qhModelObj = OntModelProvider.getPrivateKeyValuePair(resource, queryHistoryKey);
//		
//		File f = new File(queryOwlFileWithPath);
//		if (f.exists() && !f.isDirectory()) {
//			throw new SadlInferenceException("Query model file already exists");
//		}
//		else {
//			queryModel = ModelFactory.createOntologyModel(OntModelSpec.OWL_MEM);
//		}
//		
//		OntModelProvider.addPrivateKeyValuePair(resource, queryModelFileName, queryModel);
		
		try {
			inferDependencyGraph(resource);
		}catch (Exception e) {
			// TODO: handle exception
		}

		int numOfQueries = triples.size();
		
		for (int i=0 ; i<triples.size(); i++) {
//			results = processSingleWhatWhenQuery(resource, triples.get(i), useDbn, useKC, queryModelFileName, queryModelURI,queryModelPrefix, queryInstanceName, queryOwlFileWithPath);
			results = processSingleWhatWhenQuery(resource, triples.get(i), kgsDirectory, numOfQueries, i+1, insightsMap);
			combinedResults.add(results);
			
		}
		
		if (triples.size() > 1) {
			results = generateCompareResults(combinedResults);
			//run sensitivity
		}
		
		
		//} //if (useDBN)
		
		if(debugMode) {
			long endTime = System.currentTimeMillis();
			System.out.println("InsertTriplesAndQuery: " + (endTime - startTime)/1000.0 + " secs" );
			SimpleDateFormat sdf = new SimpleDateFormat("yyyy-MM-dd HH:mm:ss");
			String time = sdf.format(Calendar.getInstance().getTime());
			System.out.println("InsertTriplesAndQuery returned " + time);
		}
		return results;
	}

	
	
	
	private Object[] generateCompareResults(List<Object[]> combinedResults) {
		List<Object> res = new ArrayList<Object>();
		List<Object> wres;
		Map<String, List<Object[]>> classResMap = new HashMap<String, List<Object[]>>();
		
		List<Object[]> list;
		String cl = null;
		
		for(int i=0; i<combinedResults.size(); i++) {
			if (combinedResults.get(i).length > 0) {
				cl = ((ResultSet)combinedResults.get(i)[1]).getResultAt(0, 1).toString();
				if(classResMap.containsKey(cl)) {
					list = classResMap.get(cl);
				}
				else {
					list = new ArrayList<Object[]>();
				}
				list.add(combinedResults.get(i));
				classResMap.put(cl, list );
			}
		}
		
		int numOfWhens = (classResMap.get(cl) != null ? classResMap.get(cl).size() : 0);
		int numOfClasses = combinedResults.size()/numOfWhens;
		
		List<Object[]> singleCaseResults = new ArrayList<Object[]>();
		
		for(int i=0; i<numOfWhens; i++) {
			singleCaseResults.clear();
			for(int j=i; j<numOfClasses+i; j++) {
				singleCaseResults.add( combinedResults.get(i+j));
			}
			wres = generateCompareResults1(singleCaseResults);
			for(int k=0; k<wres.size(); k++) {
				res.add(wres.get(k));
			}
		}
		
		return res.toArray();
	}

	/***
	 * For each "class" (e.g. CF6, F100), computes the unique insights.
	 * 
	 * @param combinedResults
	 * @return
	 */
	private List<Object> generateCompareResults1(List<Object[]> combinedResults) {
//		List<Object> cres = new ArrayList<Object>();
		List<Object> res = new ArrayList<Object>();
		
		int numOfClasses = combinedResults.size();

		Object insights1, insights2;
		
		for(int i=0; i<numOfClasses; i++) {
			if(combinedResults.get(i).length > 0) {
				insights1 = combinedResults.get(i)[2];			
				for(int j=0; j<numOfClasses; j++) {
					if(j!=i) {
						if(combinedResults.get(j).length > 0) {
							insights2 = combinedResults.get(j)[2];
							insights1 = getUniqueResults((ResultSet)insights1, (ResultSet)insights2);
						}
					}
				}
				res.add(combinedResults.get(i)[0]);
				res.add(combinedResults.get(i)[1]);
				res.add(insights1);
			}
			else {
				ResultSet e1 = new ResultSet(new String[0]);
				res.add(e1);
//				res.add(e1);
//				res.add(e1);
			}
		}
		
		
		return res;
	}

	
	
	private Object[] generateCompareResults0(List<Object[]> combinedResults) {
		List<Object> res = new ArrayList<Object>();
		Object[] res1 = new Object[3];
		Object[] res2 = new Object[3];
		
//		for(int i=0; i<combinedResults.size(); i++) {
//			Object[] cr = combinedResults.get(i);
//			for(int j=0; j<cr.length; j++) {
//				res.add(cr[j]);
//			}
//		}
		
		Object[] result1 = combinedResults.get(0);
		Object[] result2 = combinedResults.get(1);

		res1[0] = result1[0];
		res1[1] = result1[1];
		res2[0] = result2[0];
		res2[1] = result2[1];
		
		ResultSet insights1 = (ResultSet) result1[2];
		ResultSet insights2 = (ResultSet) result2[2];
		
		res1[2] = getUniqueResults(insights1, insights2);

		res2[2] = getUniqueResults(insights2, insights1);
		

		res.add(result1[0]);
		res.add(result1[1]);
		res.add(res1[2]);
		res.add(result2[0]);
		res.add(result2[1]);
		res.add(res2[2]);
		
		
		return res.toArray();
	}
	
	private Object getUniqueResults(ResultSet insights1, ResultSet insights2) {
		ResultSet jointInsights ;
		boolean jointProperty;
		String[] insHeaders = insights1.getColumnNames();
		Object[][] insData1 = insights1.getData();
		Object[][] insData2 = insights2.getData();

		List<Object[]> jointInsightsData = new ArrayList<Object[]>();
		
		int trendIdx = 2;
		int inputIdx = 1;
		int outputIdx = 3;
		
		for(int i=0; i<insData1.length; i++) {
			String input1 = insData1[i][inputIdx].toString();
			String output1 = insData1[i][outputIdx].toString();
			String ins1 = insData1[i][trendIdx].toString();
			jointProperty = false;
			for(int j=0; j<insData2.length; j++) {
				String input2 = insData2[j][inputIdx].toString();
				String output2 = insData2[j][outputIdx].toString();
				String ins2 = insData2[j][trendIdx].toString();
				if(input1.equals(input2) && output1.equals(output2) && ins1.equals(ins2)) {
					jointProperty = true;
					break;
				}
			}
			if(!jointProperty) {
				jointInsightsData.add(insData1[i]);
			}
		}
		
		int a = jointInsightsData.size();
		int b = insHeaders.length;
		
//		Object[][] jid = new Object[insHeaders.length][jointInsightsData.size()];
		Object[][] jid = new Object[jointInsightsData.size()][insHeaders.length];
		
		for (int i=0; i<jointInsightsData.size(); i++)
			for (int j=0; j<insHeaders.length; j++)
				jid[i][j] = jointInsightsData.get(i)[j];
		
		if(jointInsightsData.size() <= 0) {
			jointInsights = new ResultSet(insHeaders);
		}
		else {
			jointInsights = new ResultSet(insHeaders, (Object[][]) jid);
		}
		return jointInsights;
	}


//	private Object[] processSingleWhatWhenQuery(Resource resource, TripleElement[] triples, boolean useDbn,
//			boolean useKC, String queryModelFileName, String queryModelURI, String queryModelPrefix,
//			String queryInstanceName, String queryOwlFileWithPath) throws SadlInferenceException {

<<<<<<< HEAD
	private Object[] processSingleWhatWhenQuery(Resource resource, TripleElement[] triples, String kgsDirectory, int numOfQueries, int queryNum, Map<String, Map<String, List<String>>> insightsMap) throws SadlInferenceException {
=======
	private Object[] processSingleWhatWhenQuery(Resource resource, TripleElement[] triples, String kgsDirectory, JsonArray sensitivityJsonList) 
			throws SadlInferenceException, DialogInferenceException {
>>>>>>> 2c8d8f14

		Object[] dbnResults = null;
		Object[] kcResults = null;
		Object[] results = null;

		List<TripleElement[]> inputPatterns = new ArrayList<TripleElement[]>();
		List<TripleElement> outputPatterns = new ArrayList<TripleElement>();
		List<TripleElement> docPatterns = new ArrayList<TripleElement>();
		List<TripleElement> contextPatterns = new ArrayList<TripleElement>();
		List<Node> inputNodes = new ArrayList<Node>();

		//getTheJenaModel().write(System.out, "TTL" );
  		//qhmodel.write(System.out,"RDF/XML-ABBREV");

		String queryModelFileName;
		String queryModelURI ;
		String queryModelPrefix ;
		String queryInstanceName ;
		String queryOwlFileWithPath ;

		


		queryModelFileName = "Q_" + System.currentTimeMillis();
		queryModelURI = "http://aske.ge.com/" + "Model_" + queryModelFileName;
		queryModelPrefix = queryModelURI + "#";
		//String queryInstanceName = METAMODEL_PREFIX + queryModelFileName;
		queryInstanceName = queryModelPrefix + queryModelFileName;
		queryOwlFileWithPath = kgsDirectory + File.separator + queryModelFileName + ".owl";

		
		
		//ConfigurationManagerForIDE cmgr = null;
		//Object qhModelObj = OntModelProvider.getPrivateKeyValuePair(resource, queryHistoryKey);
		
		registerQueryModel(resource, queryModelFileName, queryOwlFileWithPath);
		
		
		
		// Query instance
		Individual cgq = queryModel.createIndividual(queryInstanceName, getModelClass(getTheJenaModel(), METAMODEL_QUERY_CLASS));
		// This is how to add properties to the individual
		//i.addProperty(RDFS.comment, "something");
	    //i.addRDFType(OWL2.NamedIndividual);

		
		getInputPatterns(triples, inputPatterns, inputNodes);

		getOutputDocContextPatterns(triples, inputNodes, outputPatterns, docPatterns, contextPatterns);
		
		ingestInputValues(queryModelPrefix, inputPatterns, contextPatterns, cgq);
		

		List<RDFNode> inputsList = getRDFInputsList(inputPatterns);
		
		List<RDFNode> outputsList = getRDFOutputsList(outputPatterns, docPatterns);
		
		List<String> contextClassList = getContextClassList(contextPatterns);
		
	
//		infereDependencyGraph();
	
		try {

			if (useDbn) {

				if (outputsList.size() > 0 && docPatterns.size() <= 0) { 
					dbnResults = processWhatWhenQuery(resource, queryModelFileName, queryModelURI, queryModelPrefix,
							queryOwlFileWithPath, inputsList, outputsList, contextClassList, cgq, numOfQueries, queryNum, insightsMap);



				} else if (outputsList.size() > 0 && docPatterns.size() > 0) { //models from dataset

					dbnResults = processModelsFromDataset(resource, triples, queryModelFileName, queryModelURI, queryModelPrefix,
							queryOwlFileWithPath, inputsList, outputsList, contextClassList, cgq);

				}
			}
			
			if (useKC) {
				kcResults = processWhatWhenQuery(resource, queryModelFileName, queryModelURI, queryModelPrefix,
						queryOwlFileWithPath, inputsList, outputsList, contextClassList, cgq, numOfQueries, queryNum, insightsMap);
				
			}
		
			
			// Save metadata owl file
			// Don't need to save at this point?
			//saveMetaDataFile(resource,queryModelURI, queryModelFileName);
	
		
<<<<<<< HEAD
		} catch (Exception e) {
=======
			
			results = getCombinedResultSet(dbnResults, kcResults);
			
		} 
		catch (NoModelFoundForTargetException e) {
			throw e;
		}
		catch (Exception e) {
>>>>>>> 2c8d8f14
			e.printStackTrace();
//			results = null;
		}
		
		results = getCombinedResultSet(dbnResults, kcResults);
	
		return results;
	}


private ResultSet[] processWhatWhenQuery(Resource resource, String queryModelFileName, String queryModelURI,
		String queryModelPrefix, String queryOwlFileWithPath, List<RDFNode> inputsList, List<RDFNode> outputsList,
		List<String> contextClassList, Individual cgq, int numOfQueries, int queryNum, Map<String, Map<String, List<String>>> insightsMap)
		throws TranslationException, Exception, IOException, URISyntaxException, ConfigurationException {
	
	com.hp.hpl.jena.query.ResultSetRewindable eqnsResults = null;
	ResultSet eqnsResults1 = null;
//	QueryExecution qexec = null;
	String listOfEqns = "";

	Individual cgIns = null;
	String resmsg = null;
	String sensitivityURL = null;
	String sensitivityResult = null;
//	OntClass cexec;
	Individual ce;
	
	Map<String,String> class2lbl = null;
	Map<String,String> lbl2class;
	Map<String,String[]> lbl2value = null;
	Map<String,String> class2units = null;
	
	String cgJson, dbnJson, dbnResultsJson = null;
	JsonObject kchainBuildJson = null;
	String kchainResultsJson = null;
	JsonObject kchainEvalJson;

	
	Map<RDFNode, String[]> dbnEqnMap = new HashMap<RDFNode,String[]>();
	Map<RDFNode, RDFNode> dbnOutput = new HashMap<RDFNode,RDFNode>();

	ResultSet[] dbnResults = null;

	ConfigurationManagerForIDE cmgr = getConfigMgrForIDE(resource);
	
	
//	infereDependencyGraph(resource);
	

	System.out.print("Retrieving composite model eqns: ");
	long startTime = System.currentTimeMillis();
//	eqnsResults = retrieveCG(resource, inputsList, outputsList);
	eqnsResults1 = retrieveCG1(resource, inputsList, outputsList);
	if (eqnsResults1 == null) {
		throw new NoModelFoundForTargetException("No model found for " + outputsList.get(0).toString() + ".", outputsList.get(0));
		//Node targetNode = null;
	}
	long endTime = System.currentTimeMillis();
	System.out.println((endTime - startTime)/1000.0 + " secs");
	
	if (eqnsResults1 == null) {
		Node targetNode = null;
		throw new NoModelFoundForTargetException("No model found for target node " + targetNode.toString() + ".", targetNode);
	}
	
	//dbnEqns = createDbnEqnMap(eqnsResults);
//	dbnEqnMap = createOutputEqnMap(eqnsResults1);
	dbnEqnMap = createOutputEqnMap1(eqnsResults1);

	//dbnOutput = createDbnOutputMap(eqnsResults); //don't need map from dbns to ouputs anymore
	dbnOutput = null;
	
	int numOfModels = getNumberOfModels(dbnEqnMap);

	if (numOfModels > 0) {
		dbnResults = new ResultSet[numOfModels*3]; //+1 to accommodate dependency graph 
		//dbnResults = new ResultSet[numOfModels]; 
	} else {
//		System.out.println("Unable to assemble a model with current knowledge");
	}
	
	String[] modelEqnList = buildEqnsLists(numOfModels, dbnEqnMap);

	
	Boolean foundAModel = false;
	List<Individual> modelCCGs = new ArrayList<Individual>();
	
	
	
	for(int i=0; i<numOfModels; i++) {
		listOfEqns = modelEqnList[i];

		ce = createExecInstance(cgq);

		cgIns = createCGinstance(queryModelPrefix, ce);
		
		modelCCGs.add(cgIns);
		
		//saveMetaDataFile(resource,queryModelURI,queryModelFileName); 
		
		String scriptLanguage = "http://sadl.org/sadlimplicitmodel#Python-NumPy";
//		String scriptLanguage = "http://sadl.org/sadlimplicitmodel#Python";
		
		String nodesModelsJSONStr = retrieveModelsAndNodes(resource, listOfEqns, cgIns, contextClassList, scriptLanguage, numOfQueries, queryNum);
		
		

		class2lbl 	= getClassLabelMappingFromModelsJson(nodesModelsJSONStr);

		lbl2class = getInverseMap(class2lbl);
		
		class2units = getClassUnitsMappingFromModelsJson(nodesModelsJSONStr);
		
		
		System.out.print("Translating KG results into json: ");
		startTime = System.currentTimeMillis();
		cgJson = kgResultsToJson(nodesModelsJSONStr, "prognostic", "");
		endTime = System.currentTimeMillis();
		System.out.println((endTime - startTime)/1000.0 + " secs"); // + "  Payload size: " + cgJson.length());
		
		if (useDbn) {
		
			dbnJson 	= generateDBNjson(cgJson);
			
			//Save the label mapping
			class2lbl 	= getClassLabelMapping(dbnJson);

			// Execute DBN

			dbnResultsJson = executeDBN(dbnJson);
			
				//get DBN execution outcome
			resmsg = getDBNoutcome(dbnResultsJson);
		}
		
// TODO should this be else if? code following does not handle multiple responses, would need to be refactored and called for each...		
		if (useKC) {
			
			System.out.print("Translating KG json into KC json: ");
			startTime = System.currentTimeMillis();
			cgJson = generateDBNjson(cgJson);
			endTime = System.currentTimeMillis();
			System.out.println((endTime - startTime)/1000.0 + " secs"); // + "  Payload size: " + cgJson.length());

			kchainBuildJson = generateKChainBuildJson(cgJson);
			
			if (kchainBuildJson != null) {
				System.out.print("Building KChain: ");
				startTime = System.currentTimeMillis();
				String buildResult = buildKChain(kchainBuildJson);
				endTime = System.currentTimeMillis();
				System.out.println((endTime - startTime)/1000.0 + " secs"); // + "  Payload size: " + kchainBuildJson.toString().length());

				if ( getBuildKChainOutcome(buildResult) ) {
			
					kchainEvalJson = generateKChainExecJson(cgJson);
					
					System.out.print("Executing KChain: ");
					startTime = System.currentTimeMillis();
					kchainResultsJson = executeKChain(kchainEvalJson);
					endTime = System.currentTimeMillis();
					System.out.println((endTime - startTime)/1000.0 + " secs");
				    
				    resmsg = getEvalKChainOutcome(kchainResultsJson);
				    
				    kchainResultsJson = executeKChain(kchainEvalJson); //call sensitivity service instead
				    
				    JsonObject sensitivityJson = generateKChainSensitivityJson(cgJson);
			    
				    kchainEvalJson = addKCserviceURL(sensitivityJson); //Add kchain eval service URL for invizin
				    
					System.out.print("Sensitivity analysis: ");
					startTime = System.currentTimeMillis();
					sensitivityResult = execKChainSensitivity(sensitivityJson);
				    sensitivityURL = getVisualizationURL(sensitivityResult);
					endTime = System.currentTimeMillis();
					System.out.println((endTime - startTime)/1000.0 + " secs");
				    //sensitivityURL = "http://localhost:1177";
				    
//				    if (isMac()) {
//				    	String[] cmd = {"/usr/bin/python", "-m", "dashserve", "/path/to/myapp.dash"};
//				    	Runtime.getRuntime().exec("open -a Calculator.app");
//				    }
				}
			}		
		}
	    
	    //TODO: if exec was unsuccessful, ingest CG anyway and do something further
	    
	    if(resmsg != null && resmsg.equals("Success")) {
	    	foundAModel = true;
	    	
	    	if (useDbn) {
	    		lbl2value = getLabelToMeanStdMapping(dbnResultsJson);
	    	}
	    	else if (useKC) {
	    		lbl2value = getLabelToValueMapping(kchainResultsJson);
	    	}
	        createCGsubgraphs(cgIns, dbnEqnMap, dbnOutput, listOfEqns, class2lbl, lbl2value, class2units, queryModelPrefix);
	        
			//Create output instances and link them to ce
			//There may be multiple outputs, need to loop through them
	        createCEoutputInstances(outputsList, ce, class2lbl, lbl2value, class2units);


			analyzeSensitivityResults(sensitivityResult, cgIns, lbl2class, queryModelPrefix, insightsMap);			

	        
	        saveMetaDataFile(resource,queryModelURI,queryModelFileName); //so we can query the the eqns in the CCG
			
			
			// Get the CG info for diagram
			
			dbnResults[i] = retrieveCompGraph(resource, cgIns); //+1 to accomodate dependency graph
			
			ResultSet rvalues = retrieveValues(resource, cgIns); //outputsList
			
			//ResultSet svalues = 
		
			dbnResults[i+1] = addSensitivityURLtoResults(rvalues, sensitivityURL);
//			dbnResults[i+1] = retrieveValues(resource, cgIns);
			
			ResultSet insights = retrieveInsights(resource, cgIns);
			
			dbnResults[i+2] = insights;

//Temporarily commented out assumption check
//			String assumpCheck = checkAssumptions(resource, queryModelURI, queryOwlFileWithPath, cgIns);

			//Are we going to do sensitivity from here any more?
			//If assumptions are satisfied, compute sensitivity
//			if ( assumpCheck.equals("satisfied") ) {
//				computeSensitivityAndAddToDialog(resource, cmgr, queryModelFileName, queryModelURI, queryModelPrefix,cgIns, nodesModelsJSONStr);
//			}
			
			//saveMetaDataFile(resource,queryModelURI,queryModelFileName); //so we can query the eqns in the CCG

	    }
	    else {
	    	dbnResults[i] = null;
	    	System.err.println("DBN execution failed. Message: " + dbnResultsJson.toString());
	    }
	}// end of models loop
	
	
	//If there were some results, create Eclipse resource, refresh, add mapping to ont-policy.rdf, add import stmt to dialog
	if(foundAModel) {
		//saveMetaDataFile(resource,queryModelURI,queryModelFileName); //to include sensitivity results
		addQueryModelAsResource(resource, queryModelFileName, queryModelURI, queryOwlFileWithPath, cmgr);
//		dbnResults[0] = runReasonerQuery(resource, DEPENDENCY_GRAPH);

	} else {
		saveMetaDataFile(resource,queryModelURI,queryModelFileName);
		dbnResults = new ResultSet[1];
		Object[][] data = new Object[1][1];
		data[0][0] = outputsList.get(0).toString().split("#")[1];
		String[] header = {"NoModelFound"};
		dbnResults[0] = new ResultSet(header,data);
//		dbnResults = null;
	}
	
	if (modelCCGs.size() > 0) {
		//checkAssumptionGaps(resource, queryModelURI, queryOwlFileWithPath, cgq);	
	}
	
	return dbnResults;
}






/**
 * 
 * @param resource
 * @param outputsList
 * @return
 */
private ResultSet retrieveQueryOutput(Resource resource, List<RDFNode> outputsList) {
	// TODO Auto-generated method stub
	return null;
}

/**
 * 
 * @param resource
 * @param cgIns
 * @return
 */
private ResultSet retrieveInsights(Resource resource, Individual cgIns) throws Exception {
	String query = TRENDSQUERY.replaceAll("COMPGRAPH", "<" + cgIns.getURI() + ">");
	ResultSet res = runReasonerQuery(resource, query);
	return res;
}

/**
 * 
 * @param map
 * @return
 */
private Map<String, String> getInverseMap(Map<String, String> map) {
	Map<String, String> imap = new HashMap<String, String>();
	for(Entry<String, String> entry : map.entrySet()) {
		imap.put(entry.getValue(), entry.getKey());
	}
	return imap;
}

/**
 * 
 * @param sensitivityResult
 * @param queryModelPrefix 
 * @param class2lbl 
 * @param cgIns 
 * @param insightsMap 
 * @throws IOException 
 */
private void analyzeSensitivityResults(String sensitivityResult, Individual cgIns, Map<String, String> lbl2class, String queryModelPrefix, Map<String, Map<String, List<String>>> insightsMap) throws IOException {
//	sensitivityResult = "{\"sensitivityData\":[{\"OATMatrix\":{\"fsmach\":[0,0.09232463,0.1766437,0.2464482,0.29775146,0.32939076,0.34265238,0.3404852,0.3266189,0.30482608,0.2784374,0.25010738,0.22177133,0.194718,0.1697141,0.14713784,0.12709871,0.10953298,0.09427574,0.08111054],\"altd\":[0,0.15789473684210525,0.3157894736842105,0.47368421052631576,0.631578947368421,0.7894736842105263,0.9473684210526315,1.1052631578947367,1.263157894736842,1.4210526315789473,1.5789473684210527,1.7368421052631577,1.894736842105263,2.052631578947368,2.2105263157894735,2.3684210526315788,2.526315789473684,2.6842105263157894,2.8421052631578947,3]},\"OATRSMatrix\":{\"fsmach\":[0.33210394,0.3332521,0.33433527,0.33535418,0.33630925,0.33720127,0.33803058,0.3387981,0.3395045,0.34015036,0.3407363,0.34126318,0.34173167,0.3421426,0.34249645,0.3427943,0.34303662,0.34322447,0.34335843,0.34343934],\"altd\":[0.81,0.8194736842105264,0.8289473684210527,0.838421052631579,0.8478947368421054,0.8573684210526317,0.866842105263158,0.8763157894736843,0.8857894736842106,0.8952631578947369,0.9047368421052633,0.9142105263157896,0.9236842105263159,0.9331578947368422,0.9426315789473685,0.9521052631578948,0.9615789473684211,0.9710526315789475,0.9805263157894738,0.9900000000000001]},\"name\":\"altd\",\"type\":\"float\",\"value\":\"0.9\"},{\"OATMatrix\":{\"fsmach\":[0.30224335,0.30802384,0.3135674,0.3188915,0.32401192,0.32894263,0.33369592,0.33828318,0.34271488,0.34699997,0.35114703,0.355164,0.35905787,0.36283517,0.36650208,0.3700641,0.37352648,0.37689403,0.38017118,0.3833621],\"u0d\":[1.01,1.0621052631578947,1.1142105263157895,1.1663157894736842,1.2184210526315788,1.2705263157894737,1.3226315789473684,1.3747368421052633,1.426842105263158,1.4789473684210526,1.5310526315789474,1.583157894736842,1.635263157894737,1.6873684210526316,1.7394736842105263,1.791578947368421,1.8436842105263158,1.8957894736842107,1.9478947368421053,2]},\"OATRSMatrix\":{\"fsmach\":[0.32796124,0.32933322,0.33069092,0.33203492,0.3333654,0.33468255,0.33598652,0.33727765,0.33855626,0.3398223,0.34107617,0.34231815,0.34354833,0.34476686,0.34597406,0.34717005,0.34835514,0.34952927,0.3506928,0.35184592],\"u0d\":[1.26,1.2747368421052632,1.2894736842105263,1.3042105263157895,1.3189473684210526,1.3336842105263158,1.348421052631579,1.3631578947368421,1.3778947368421053,1.3926315789473684,1.4073684210526316,1.4221052631578948,1.436842105263158,1.451578947368421,1.4663157894736842,1.4810526315789474,1.4957894736842106,1.5105263157894737,1.5252631578947369,1.54]},\"name\":\"u0d\",\"type\":\"float\",\"value\":\"1.4\"}],\"url\":\"http://localhost:1177\"}";
	
	System.out.println(sensitivityResult);
	
	JsonElement je = new JsonParser().parse(sensitivityResult);
	if (je.isJsonObject()) {
		JsonObject jobj = je.getAsJsonObject();
		if (jobj.has("OATSensitivityData")) { //sensitivityData
			JsonArray ja = jobj.getAsJsonArray("OATSensitivityData");
			for(int i=0; i<ja.size(); i++) { //for each input variable
				extractVarInfluence(ja.get(i).getAsJsonObject(), cgIns, lbl2class, queryModelPrefix, insightsMap);
			}
		}
		else {
			throw new IOException("Sensitivity returned no data: " + je.toString());
		}
//		String  = jobj.get("url").getAsString();
	}
	else {
		throw new IOException("Unexpected response from sensitivity: " + je.toString());
	}
	
	
	//	return null;
}

/**
 * 
 * @param insightsMap 
 * @param asJsonObject
 */
private void extractVarInfluence(JsonObject sensitivityResult, Individual cgIns, Map<String, String> lbl2class, String queryModelPrefix, Map<String, Map<String, List<String>>> insightsMap) {
	String input = sensitivityResult.get("name").getAsString();
	String output = null;
	String vstr = sensitivityResult.get("value").getAsString();
	double value = new Double(vstr);
	JsonArray inputArray = null;
	JsonArray outputArray = null;
	int queryPointIdx;
	double queryOutput; 
	double prevOut, min, max, ip, op;
	boolean increasingIncreases;
	boolean increasingDecreases;
	boolean decreasingIncreases;
	boolean decreasingDecreases;
	boolean independent;
	Map<String, List<String>> outputInsights = new HashMap<String, List<String>>();
	List<String> insightList;
	
//	boolean localmin;
//	boolean localmax;
//	boolean incr;
//	boolean decr = incr = false;
	boolean lower;
	boolean higher;
	
	String matrixType = "OATRSMatrix";
	
	Iterator<Entry<String, JsonElement>> mtxitr = sensitivityResult.get(matrixType).getAsJsonObject().entrySet().iterator();  //input/output - data
	
	inputArray = sensitivityResult.get(matrixType).getAsJsonObject().get(input).getAsJsonArray();

	
//	while(mtxitr.hasNext()) {
//		Entry<String, JsonElement> mtxe = mtxitr.next();
//		if(mtxe.getKey().equals(input)) {
//			inputArray = sensitivityResult.get("OATMatrix").getAsJsonObject().get(input).getAsJsonArray();
//		} else {
//			output = mtxe.getKey();
//			outputArray = sensitivityResult.get("OATMatrix").getAsJsonObject().get(output).getAsJsonArray();
//		}
//	}	


	while(mtxitr.hasNext()) {
		Entry<String, JsonElement> mtxe = mtxitr.next();
		if (mtxe.getKey().equals(input))
			if (mtxitr.hasNext())
				mtxe = mtxitr.next();
			else
				continue;
		output = mtxe.getKey();
		outputArray = sensitivityResult.get(matrixType).getAsJsonObject().get(output).getAsJsonArray();

		independent = increasingIncreases = increasingDecreases = decreasingIncreases = decreasingDecreases = lower = higher = false;
	
		prevOut = min = max = outputArray.get(0).getAsDouble();
		
		insightList= new ArrayList<String>();
		
		/**
		 *  Only results can be:
		 *  1) decreasingDecreases (at lower)
		 *  2) decreasingIncreases (at lower)
		 *  3) decreasingIncreases & increasingIncreases (localmin) at lower
		 *  4) decreasingDecreases & increasingDecreases (localmax) at lower
		 *  5) increasingIncreases (at higher)
		 *  6) increasingDecreases (at higher)
		 *  7) increasingDecreases & increasingIncreases (localmin) at higher
		 */
			
		int size = outputArray.size();
		queryPointIdx = size/2;
		queryOutput = outputArray.get(queryPointIdx).getAsDouble();
	
		for(int i=1; i<size; i++) {
			ip = inputArray.get(i).getAsDouble();
			op = outputArray.get(i).getAsDouble();
			if (op < min)
				min = op;
			if (op > max)
				max = op;
			
			if(i<=queryPointIdx) {
				if(prevOut < op) {
					decreasingDecreases = true;
					insightList.add("decreasingDecreases");
				}
				if(prevOut > op) {
					decreasingIncreases = true;
					insightList.add("decreasingIncreases");
				}
			}
			if (queryPointIdx <= i) {
				if(prevOut < op) {
					increasingIncreases = true;
					insightList.add("increasingIncreases");
				}
				if(prevOut > op) {
					increasingDecreases = true;
					insightList.add("increasingDecreases");
				}
			}

//		if(prevOut < op && !decreasingIncreases)
//			decreasingDecreases = true;
//		if(prevOut > op && !decreasingDecreases)
//			decreasingIncreases = true;
//		if(decreasingIncreases && ! increasingIncreases && prevOut < op) {//found local min
//			increasingIncreases = true;
//			if (i < queryPointIdx && prevOut != queryOutput)
//				lower = true;
//			if (i > queryPointIdx && prevOut != queryOutput)
//				higher = true;
//		}
//		if(decreasingDecreases && !increasingDecreases && prevOut > op) {//found local max
//			increasingDecreases = true;
//			if (i < queryPointIdx && prevOut != queryOutput)
//				lower = true;
//			if (i > queryPointIdx && prevOut != queryOutput)
//				higher = true;
//		}

			
			prevOut = op;
		}
	
		
	//	
	//	prevOut = outputArray.get(0).getAsDouble();
	//	for(int i=1; i<size; i++) {
	//		op = outputArray.get(i).getAsDouble();
	//		if(incr && prevOut > op)
	//			localmax = true;
	//		if(decr && prevOut < op)
	//			localmin = true;
	//		if(prevOut < op) {
	//			incr = true;
	//			decr = false;
	//		}
	//		if( prevOut > op) {
	//			incr = false;
	//			decr = true;
	//		}
	//	}
		
		
		if(min == max) {
			independent = true;
			insightList.add("independent");
		}
		
		outputInsights.put(output,insightList);
		insightsMap.put(input, outputInsights);
		
		ingestTrend(input.replace("_val", ""), output, increasingIncreases, increasingDecreases, decreasingIncreases, decreasingDecreases, lower, higher, independent, cgIns, lbl2class);
	}	
	
}

/**
 * 
 * @param input
 * @param output
 * @param increasing
 * @param decreasing
 * @param independent 
 * @param independent2 
 * @param decreasingDecreases 
 * @param independent2 
 * @param higher 
 * @param cgIns
 * @param class2lbl
 */
private void ingestTrend(String input, String output, boolean increasingIncreases, boolean increasingDecreases, boolean decreasingIncreases, boolean decreasingDecreases, boolean lower, boolean higher, boolean independent, Individual cgIns, Map<String, String> lbl2class) {
	String inputType = lbl2class.get(input);
	String outputType = lbl2class.get(output);
	
	//cgIns sensitivity sensIns
	Individual sensIns = createIndividualOfClass(queryModel, null, null, METAMODEL_SENSITIVITY);
	ingestKGTriple(cgIns, getModelProperty(getTheJenaModel(), METAMODEL_SENS_PROP), sensIns);
	
	//sensins output MachSpeed
	ingestKGTriple(sensIns, getModelProperty(getTheJenaModel(), METAMODEL_OUTPUT_PROP), getTheJenaModel().getResource(outputType)) ;
	
	//sensIns trendEffect outputTrendIns
	Individual outputTrendIns = createIndividualOfClass(queryModel, null, null, METAMODEL_SENS_OUTPUTTREND);
	ingestKGTriple(sensIns, getModelProperty(getTheJenaModel(), METAMODEL_SENS_TRENDEFFECT_PROP), outputTrendIns);
	//outputTrendIns input Altitude
	ingestKGTriple(outputTrendIns, getModelProperty(getTheJenaModel(), METAMODEL_INPUT_PROP), getTheJenaModel().getResource(inputType));
	
	/**
	 *  Only results can be:
	 *  1) decreasingDecreases
	 *  2) decreasingIncreases
	 *  3) decreasingDecreases & increasingDecreases
	 *  4) decreasingIncreases & increasingIncreases
	 */

	//outputTrednIns trend :increasing

	if(decreasingDecreases && increasingIncreases) { //uptrend around query point
		if(decreasingIncreases) { //local min @ lower
			ingestKGTriple(outputTrendIns, getModelProperty(getTheJenaModel(), METAMODEL_SENS_TREND_LOC_PROP), getTheJenaModel().getResource(METAMODEL_TREND_AT_LOWER));
			ingestKGTriple(outputTrendIns, getModelProperty(getTheJenaModel(), METAMODEL_SENS_TREND_PROP), getTheJenaModel().getResource(METAMODEL_TREND_LOCALMIN));
		}
		else if (increasingDecreases) { //local max @ higher
			ingestKGTriple(outputTrendIns, getModelProperty(getTheJenaModel(), METAMODEL_SENS_TREND_LOC_PROP), getTheJenaModel().getResource(METAMODEL_TREND_AT_HIGHER));
			ingestKGTriple(outputTrendIns, getModelProperty(getTheJenaModel(), METAMODEL_SENS_TREND_PROP), getTheJenaModel().getResource(METAMODEL_TREND_LOCALMAX));
		}
		else { // only uptrend
			ingestKGTriple(outputTrendIns, getModelProperty(getTheJenaModel(), METAMODEL_SENS_TREND_PROP), getTheJenaModel().getResource(METAMODEL_TREND_INCRINCR));
		}
	}
	else if(decreasingIncreases &&  increasingDecreases) { //downtrend around query point
		if(decreasingDecreases) { //local max @ lower
			ingestKGTriple(outputTrendIns, getModelProperty(getTheJenaModel(), METAMODEL_SENS_TREND_LOC_PROP), getTheJenaModel().getResource(METAMODEL_TREND_AT_LOWER));
			ingestKGTriple(outputTrendIns, getModelProperty(getTheJenaModel(), METAMODEL_SENS_TREND_PROP), getTheJenaModel().getResource(METAMODEL_TREND_LOCALMAX));
		}
		else if (increasingIncreases) { //local min @ higher
				ingestKGTriple(outputTrendIns, getModelProperty(getTheJenaModel(), METAMODEL_SENS_TREND_LOC_PROP), getTheJenaModel().getResource(METAMODEL_TREND_AT_HIGHER));
				ingestKGTriple(outputTrendIns, getModelProperty(getTheJenaModel(), METAMODEL_SENS_TREND_PROP), getTheJenaModel().getResource(METAMODEL_TREND_LOCALMIN));
		}
		else {
			ingestKGTriple(outputTrendIns, getModelProperty(getTheJenaModel(), METAMODEL_SENS_TREND_PROP), getTheJenaModel().getResource(METAMODEL_TREND_INCRDECR));
		}
	}
	else if (decreasingIncreases && increasingIncreases) {//local min @ query point
		ingestKGTriple(outputTrendIns, getModelProperty(getTheJenaModel(), METAMODEL_SENS_TREND_PROP), getTheJenaModel().getResource(METAMODEL_TREND_DECRINCR));
		ingestKGTriple(outputTrendIns, getModelProperty(getTheJenaModel(), METAMODEL_SENS_TREND_PROP), getTheJenaModel().getResource(METAMODEL_TREND_INCRINCR));
	}
	else if (decreasingDecreases && increasingDecreases) { //local max @ query point
		ingestKGTriple(outputTrendIns, getModelProperty(getTheJenaModel(), METAMODEL_SENS_TREND_PROP), getTheJenaModel().getResource(METAMODEL_TREND_DECRDECR));
		ingestKGTriple(outputTrendIns, getModelProperty(getTheJenaModel(), METAMODEL_SENS_TREND_PROP), getTheJenaModel().getResource(METAMODEL_TREND_INCRDECR));
	}
	else { // otherwise just output as-is
		if (increasingIncreases) {
			ingestKGTriple(outputTrendIns, getModelProperty(getTheJenaModel(), METAMODEL_SENS_TREND_PROP), getTheJenaModel().getResource(METAMODEL_TREND_INCRINCR));
		}
		if (increasingDecreases) {
			ingestKGTriple(outputTrendIns, getModelProperty(getTheJenaModel(), METAMODEL_SENS_TREND_PROP), getTheJenaModel().getResource(METAMODEL_TREND_INCRDECR));
		}
		if (decreasingIncreases) {
			ingestKGTriple(outputTrendIns, getModelProperty(getTheJenaModel(), METAMODEL_SENS_TREND_PROP), getTheJenaModel().getResource(METAMODEL_TREND_DECRINCR));
		}
		if (decreasingDecreases) {
			ingestKGTriple(outputTrendIns, getModelProperty(getTheJenaModel(), METAMODEL_SENS_TREND_PROP), getTheJenaModel().getResource(METAMODEL_TREND_DECRDECR));
		}
		
		
	}
	if (independent) {
		ingestKGTriple(outputTrendIns, getModelProperty(getTheJenaModel(), METAMODEL_SENS_TREND_PROP), getTheJenaModel().getResource(METAMODEL_TREND_INDEPENDENT));
	}
	
	
	
//	if(decreasingDecreases) {
//		if(increasingDecreases) {
//			if (lower) {
//				ingestKGTriple(outputTrendIns, getModelProperty(getTheJenaModel(), METAMODEL_SENS_TREND_LOC_PROP), getTheJenaModel().getResource(METAMODEL_TREND_AT_LOWER));
//				ingestKGTriple(outputTrendIns, getModelProperty(getTheJenaModel(), METAMODEL_SENS_TREND_PROP), getTheJenaModel().getResource(METAMODEL_TREND_LOCALMAX));
//			}
//			if (higher) {
//				ingestKGTriple(outputTrendIns, getModelProperty(getTheJenaModel(), METAMODEL_SENS_TREND_LOC_PROP), getTheJenaModel().getResource(METAMODEL_TREND_AT_HIGHER));
//				ingestKGTriple(outputTrendIns, getModelProperty(getTheJenaModel(), METAMODEL_SENS_TREND_PROP), getTheJenaModel().getResource(METAMODEL_TREND_LOCALMAX));
//			}
//			else {
//				ingestKGTriple(outputTrendIns, getModelProperty(getTheJenaModel(), METAMODEL_SENS_TREND_PROP), getTheJenaModel().getResource(METAMODEL_TREND_DECRDECR));
//				ingestKGTriple(outputTrendIns, getModelProperty(getTheJenaModel(), METAMODEL_SENS_TREND_PROP), getTheJenaModel().getResource(METAMODEL_TREND_INCRDECR));
//			}
//		}
//		else {
//			ingestKGTriple(outputTrendIns, getModelProperty(getTheJenaModel(), METAMODEL_SENS_TREND_PROP), getTheJenaModel().getResource(METAMODEL_TREND_INCRINCR));
//		}
//	} 
//	if(decreasingIncreases) {
//		if(increasingIncreases) {
//			if (lower) {
//				ingestKGTriple(outputTrendIns, getModelProperty(getTheJenaModel(), METAMODEL_SENS_TREND_LOC_PROP), getTheJenaModel().getResource(METAMODEL_TREND_AT_LOWER));
//				ingestKGTriple(outputTrendIns, getModelProperty(getTheJenaModel(), METAMODEL_SENS_TREND_PROP), getTheJenaModel().getResource(METAMODEL_TREND_LOCALMIN));
//			}
//			if (higher) {
//				ingestKGTriple(outputTrendIns, getModelProperty(getTheJenaModel(), METAMODEL_SENS_TREND_LOC_PROP), getTheJenaModel().getResource(METAMODEL_TREND_AT_HIGHER));
//				ingestKGTriple(outputTrendIns, getModelProperty(getTheJenaModel(), METAMODEL_SENS_TREND_PROP), getTheJenaModel().getResource(METAMODEL_TREND_LOCALMIN));
//			}
//			else {
//				ingestKGTriple(outputTrendIns, getModelProperty(getTheJenaModel(), METAMODEL_SENS_TREND_PROP), getTheJenaModel().getResource(METAMODEL_TREND_DECRINCR));
//				ingestKGTriple(outputTrendIns, getModelProperty(getTheJenaModel(), METAMODEL_SENS_TREND_PROP), getTheJenaModel().getResource(METAMODEL_TREND_INCRINCR));
//			}
//		}
//		else {
//			ingestKGTriple(outputTrendIns, getModelProperty(getTheJenaModel(), METAMODEL_SENS_TREND_PROP), getTheJenaModel().getResource(METAMODEL_TREND_INCRDECR));
//		}
//	}
	
}

private void registerQueryModel(Resource resource, String queryModelFileName, String queryOwlFileWithPath) throws SadlInferenceException {
	File f = new File(queryOwlFileWithPath);
	if (f.exists() && !f.isDirectory()) {
		throw new SadlInferenceException("Query model file already exists");
	}
	else {
		queryModel = ModelFactory.createOntologyModel(OntModelSpec.OWL_MEM);
	}
	OntModelProvider.addPrivateKeyValuePair(resource, queryModelFileName, queryModel);
}





/**
 * 
 * @param kchainEvalJson
 * @return
 */
private JsonObject addKCserviceURL(JsonObject kchainEvalJson) {
	String kcServiceURL = getPreference(DialogPreferences.ANSWER_KCHAIN_CG_SERVICE_BASE_URI.getId()) + KCHAIN_SERVICE_URL_FRAGMENT + "evaluate";
	kchainEvalJson.addProperty("url", kcServiceURL);
	
	return kchainEvalJson;
}

/**
 * 
 * @param rvalues
 * @param sensitivityURL
 * @return
 */
private ResultSet addSensitivityURLtoResults(ResultSet rvalues, String sensitivityURL) {
	String[] cols = new String[rvalues.getColumnCount()+1];
	for(int i=0; i<rvalues.getColumnCount(); i++)
		cols[i] = rvalues.getColumnNames()[i];
	cols[rvalues.getColumnCount()] = "SensitivityURL";

	Object[][] newData = new Object[rvalues.getRowCount()][rvalues.getColumnCount()+1];
	Object[][] data = rvalues.getData();

	for(int i=0; i<rvalues.getRowCount(); i++)
		for(int j=0; j<rvalues.getColumnCount(); j++)
			newData[i][j] = data[i][j];

	newData[0][rvalues.getColumnCount()] = sensitivityURL;
	
	ResultSet res = new ResultSet(cols, newData);
	
	return res;
}

private void computeSensitivityAndAddToDialog(Resource resource, ConfigurationManagerForIDE cmgr,
		String queryModelFileName, String queryModelURI, String queryModelPrefix, Individual cgIns,
		String nodesModelsJSONStr) throws Exception {
	Map<String, String> lbl2class;
	String cgJson;
	String dbnJson;
	if (useDbn()) {
		//Send sensitivity request to DBN
		cgJson = kgResultsToJson(nodesModelsJSONStr, "sensitivity", "");
		dbnJson = generateDBNjson(cgJson);
		String dbnResultsJsonSensitivity = executeDBN(dbnJson);
		String sensitivitiyOutcome = getDBNoutcome(dbnResultsJsonSensitivity);

		if(sensitivitiyOutcome.equals("Success")) {
			lbl2class = getLabelClassMapping(dbnJson);
			ingestSensitivityResults(cgIns, lbl2class, dbnResultsJsonSensitivity, queryModelPrefix);

		} else {
			System.err.println("Sensitivity computation failed");
		}

		saveMetaDataFile(resource,queryModelURI,queryModelFileName); //so we can query the the eqns in the CCG
		AnswerCurationManager acm = (AnswerCurationManager) cmgr.getPrivateKeyValuePair(DialogConstants.ANSWER_CURATION_MANAGER);
		addSensitivityResultsToDialog(resource, cgIns, acm);

	}//assumptions satisfied
}

private String retrieveModelsAndNodes(Resource resource, String listOfEqns, Individual cgIns, List<String> contextClassList, String scriptLanguage, int numOfQueries, int modelNum) throws SadlInferenceException, ConfigurationException, ReasonerNotFoundException, InvalidNameException, QueryParseException, QueryCancelledException {
	long startTime;
	long endTime;
	String modelsJSONString = "";
	String nodesJSONString = "";
	String expressionsJSONString = "";
	System.out.print("Retrieving model info from KG: ");
	startTime = System.currentTimeMillis();
//	modelsJSONString = retrieveCGforDBNSpec(listOfEqns, contextClassList, cgIns, RETRIEVE_MODELS_WEXP);
	modelsJSONString = retrieveCGforDBNSpec(resource, listOfEqns, contextClassList, cgIns, RETRIEVE_MODELS);
	nodesJSONString = retrieveCGforDBNSpec(resource, listOfEqns, null, cgIns, RETRIEVE_NODES);
	expressionsJSONString = retrieveCGforDBNSpec(resource, listOfEqns, contextClassList, cgIns, RETRIEVE_MODEL_EXPRESSIONS.replaceAll("SCRIPTLANGUAGE", scriptLanguage));
	endTime = System.currentTimeMillis();
	System.out.println((endTime - startTime)/1000.0 + " secs");

	StringBuilder ctxtBldr = new StringBuilder();
	for(String c : contextClassList) {
		ctxtBldr.append(c.split("#")[1]);
	}
	
    String context = ctxtBldr.toString();
    
	String nodesModelsJSONStr = "{ \"models\": " + modelsJSONString
							   + ", \"nodes\": "  + nodesJSONString 
							   + ", \"expressions\": " + expressionsJSONString
							   + ", \"context\": \"" + context
							   + "\", \"numOfModels\": \"" + numOfQueries
							   + "\", \"modelNum\": \"" + modelNum
							   + "\" }";
	if (debugMode) {System.out.println(nodesModelsJSONStr);}
	return nodesModelsJSONStr;
}

private Individual createCGinstance(String queryModelPrefix, Individual ce) {
	Individual cgIns;
	cgIns = queryModel.createIndividual(queryModelPrefix + "CG_" + System.currentTimeMillis(), getModelClass(getTheJenaModel(), METAMODEL_CCG));
	//getTheJenaModel().add(cgIns, RDF.type, getTheJenaModel().getOntClass(METAMODEL_CCG));
	ingestKGTriple(ce, getModelProperty(getTheJenaModel(), METAMODEL_COMPGRAPH_PROP), cgIns);
	return cgIns;
}

private Individual createExecInstance(Individual cgq) throws TranslationException {
	Individual ce;
	ce = createIndividualOfClass(queryModel, null, null, METAMODEL_CGEXEC_CLASS);
	addTimePropertyToCE(ce, getModelProperty(getTheJenaModel(), METAMODEL_STARTTIME_PROP));
	
	ingestKGTriple(cgq, getModelProperty(getTheJenaModel(), METAMODEL_EXEC_PROP), ce);
	return ce;
}



private Object[] getCombinedResultSet(Object[] dbnResults, Object[] kcResults) {
	Object[] results;
	int kcrlen = 0;
	int dbnrlen =0;
	if(kcResults != null) 
		kcrlen = kcResults.length;
	if(dbnResults != null)
		dbnrlen = dbnResults.length;
	results = new Object[kcrlen + dbnrlen];
	for(int i=0; i<kcrlen; i++) {
		results[i] = kcResults[i];
	}
	for(int i=0; i<dbnrlen; i++) {
		results[i] = dbnResults[i];
	}
	return results;
}




private List<String> getContextClassList(List<TripleElement> contextPatterns) {
	String so;
	TripleElement itr;
	List<String> contextClassList = new ArrayList<String>();
	
	if (contextPatterns != null) {
		for (int i = 0; i < contextPatterns.size(); i++) {
			itr = contextPatterns.get(i);
			so = itr.getObject().getURI(); // e.g. #CF6
			//ssp = getTheJenaModel().getProperty(sp);
			contextClassList.add(so);
		}
	}
	return contextClassList;
}

private List<RDFNode> getRDFOutputsList(List<TripleElement> outputPatterns, List<TripleElement> docPatterns) {
	String sp;
	Property ssp;
	TripleElement itr;
	List<RDFNode> outputsList = new ArrayList<RDFNode>();

	if (outputPatterns != null) {
		for (int i = 0; i < outputPatterns.size(); i++) {
			
			itr = outputPatterns.get(i); //e.g. itr = (v0 altitude v1)
			sp = itr.getPredicate().getURI();
			ssp = getTheJenaModel().getProperty(sp);
			OntResource rng = ssp.as(OntProperty.class).getRange();
			// Add property to list of vars
			outputsList.add(rng);
		}
	}
		
	// Create list of outputs from document patterns 
	if (docPatterns != null) {
		for (int i = 0; i < docPatterns.size(); i++) {
			itr = docPatterns.get(i);
			sp = itr.getObject().getURI(); // e.g. #altitude
			ssp = getTheJenaModel().getProperty(sp);
			outputsList.add(ssp);
		}
	}
	return outputsList;
}

private List<RDFNode> getRDFInputsList(List<TripleElement[]> inputPatterns) {
	String so;
	RDFNode sso;
	TripleElement itr;
	List<RDFNode> inputsList = new ArrayList<RDFNode>();
		
	if (inputPatterns != null) {
		for (int i = 0; i < inputPatterns.size(); i++) {
			
			//itr = inputPatterns.get(i)[0]; //e.g. itr = (v0 altitude v1)
			itr = inputPatterns.get(i)[3]; //e.g. itr = rdf(v1, rdf:type, hypersonicsV2:Speed)
			//sp = itr.getPredicate().getURI();
			//ssp = getTheJenaModel().getProperty(sp);
			so = itr.getObject().getURI();
			sso = getTheJenaModel().getResource(so);
			// Add property to list of vars
			inputsList.add(sso);
		}
	}
	return inputsList;
}

private void getOutputDocContextPatterns(TripleElement[] triples, List<Node> inputNodes,
		List<TripleElement> outputPatterns, List<TripleElement> docPatterns, List<TripleElement> contextPatterns) {
	for (int i = 0; i < triples.length; i++) {
		TripleElement tr = triples[i];
		if (tr.getSubject() instanceof NamedNode) {
			if (tr.getPredicate().getURI() != null) {
				if ( ! inputNodes.contains(tr.getSubject()) && ! inputNodes.contains(tr.getObject()) ) {
					if (tr.getPredicate().toString().equals("rdf:type")){
						contextPatterns.add(tr); //rdf(v16, rdf:type, hypersonicsV2:CF6)
					}
					else { //if (! (tr.getObject() instanceof Literal)) {
						outputPatterns.add(tr); //[rdf(v16, hypersonicsV2:machSpeed, v15)]
					}
				}
			} else { //property is null  
				docPatterns.add(tr);
			}
		}
	}
}

private void inferDependencyGraph(Resource resource) throws SadlInferenceException, ConfigurationException, ReasonerNotFoundException, InvalidNameException, QueryParseException, QueryCancelledException {
	System.out.print("Dependency graph inference: ");
	long startTime = System.currentTimeMillis();
	// Insert dependency graph
	runInference(resource, GENERICIOs, CHECK_GENERICIOs);
	
	//String tmp = DEPENDENCY_GRAPH_INSERT
	runInference(resource, DEPENDENCY_GRAPH_INSERT,CHECK_DEPENDENCY);
	long endTime = System.currentTimeMillis();
	System.out.println((endTime - startTime)/1000.0 + " secs" );
}

/**
 * 
 * @param cgJson
 * @return
 * @throws DialogInferenceException 
 */
private JsonObject generateKChainSensitivityJson(String cgJson) throws DialogInferenceException {
	JsonObject jo;
	JsonObject keoJson = null;
	try {
		JsonParser jp = new JsonParser();
		JsonElement je = jp.parse(cgJson);
		keoJson = je.getAsJsonObject();
		jo = keoJson.get("visualize").getAsJsonObject();
		jo.remove("plotType");
		jo.addProperty("plotType","2");


//		jo = jp.parse(mach).getAsJsonObject();
	}
	catch (Throwable t) {
		throw new DialogInferenceException(t.getMessage(), t);
	}

	
	return jo;
}

private JsonObject generateKChainExecJson(String cgJson) throws DialogInferenceException {
	String keo = "{\n" + 
			"    \"modelName\": \"getResponse\",\n" + 
			"  \"outputVariables\": [\n" + 
			"    {";
	keo +=  " \"name\": \"fsmach\", \"type\": \"float\"";
	
	keo += "   }\n" + 
			"  ],\n" + 
			"  \"inputVariables\": [\n" + 
			"    {";
	keo += "      \"name\": \"u0d\",\n" + 
			"      \"type\": \"float\",\n" + 
			"        \"value\": \"300.0\" }, "+
			"    {  \"name\": \"altd\",\n" + 
			"      \"type\": \"float\",\n" + 
			"        \"value\": \"20000.0\" ";
	keo += "}]}";
	
//	String mach = "{\"modelName\":\"getResponse\",\"outputVariables\":[{\"unit\":\"\",\"name\":\"fsmach\",\"alias\":\"MachSpeed\",\"type\":\"float\"}],\"inputVariables\":[{\"name\":\"altd\",\"alias\":\"Altitude\",\"type\":\"float\",\"value\":\"30000\",\"minValue\":\"0\",\"maxValue\":\"60000\"},{\"name\":\"u0d\",\"alias\":\"Speed\",\"type\":\"float\",\"value\":\"500\",\"minValue\":\"0\",\"maxValue\":\"1500\"}],\"plotType\":\"2\"}";
	
	JsonObject jo;
	JsonObject keoJson = null;
	try {
		JsonParser jp = new JsonParser();
		JsonElement je = jp.parse(cgJson);
		keoJson = je.getAsJsonObject();
		jo = keoJson.get("eval").getAsJsonObject();
		jo.addProperty("plotType","2");

//		jo = jp.parse(mach).getAsJsonObject();
	}
	catch (Throwable t) {
		throw new DialogInferenceException(t.getMessage(), t);
	}

	
	return jo;
}


/**
 * Method to generate the JSON string needed to build in K-CHAIN
 * @param cgJson -- input ??
 * @return -- the requested JSON as a String 
 * @throws DialogInferenceException 
 */
private JsonObject generateKChainBuildJson(String cgJson) throws DialogInferenceException {
	JsonObject jo;
	JsonObject keoJson = null;
	try {
		JsonParser jp = new JsonParser();
		JsonElement je = jp.parse(cgJson);
		keoJson = je.getAsJsonObject();
		jo = keoJson.get("build").getAsJsonObject();
	}
	catch (Throwable t) {
		throw new DialogInferenceException(t.getMessage(), t);
	}
	return jo;
}

/**
 * Method to build a K-CHAIN model from the input JSON object
 * @param kchainJsonObj -- the JsonObject created for the build service call
 * @return -- the json response
 */
private String buildKChain(JsonObject kchainJsonObj) throws MalformedURLException, IOException, DialogInferenceException {
try {
		String serviceURL = getPreference(DialogPreferences.ANSWER_KCHAIN_CG_SERVICE_BASE_URI.getId());
		KChainServiceInterface kcsi = new KChainServiceInterface(serviceURL);
		return kcsi.buildCGModel(kchainJsonObj);
	}
	catch (Throwable t) {
		throw new DialogInferenceException(t.getMessage(), t);
	}
}

/**
 * Method to process the K-CHAIN build service call
 * @param kchainResultsJson -- the json response from a build call
 * @return -- true if successful else false
 */
private boolean getBuildKChainOutcome(String kchainResultsJson) {
	// TODO Auto-generated method stub
	return true;
}

/**
 * Method to execute an eval service call to the K-CHAIN computational graph
 * @param kchainJsonObj -- the JsonObject created for the eval service call
 * @return -- the json response from the service eval service call
 */
private String executeKChain(JsonObject kchainJsonObj) throws MalformedURLException, IOException, DialogInferenceException {
	try {
		String serviceURL = getPreference(DialogPreferences.ANSWER_KCHAIN_CG_SERVICE_BASE_URI.getId());
		KChainServiceInterface kcsi = new KChainServiceInterface(serviceURL);
		return kcsi.evalCGModel(kchainJsonObj);
	}
	catch (Throwable t) {
		throw new DialogInferenceException(t.getMessage(), t);
	}
}

private String execKChainSensitivity(JsonObject kchainJsonObj) throws MalformedURLException, IOException, DialogInferenceException {
	try {
		String serviceURL = getPreference(DialogPreferences.ANSWER_INVIZIN_SERVICE_BASE_URI.getId());
		InvizinServiceInterface insi = new InvizinServiceInterface(serviceURL);
		return insi.visualize(kchainJsonObj);
	}
	catch (Throwable t) {
		throw new DialogInferenceException(t.getMessage(), t);
	}
}


/**
 * Method to process the json response from the K-CHAIN eval service call
 * @param kchainResultsJson -- the json response from the eval service call
 * @return -- the processed response
 */
private String getEvalKChainOutcome(String kchainResultsJson) {
    JsonParser parser = new JsonParser();
    String jres = null;
    if (!kchainResultsJson.equals("")) {
        JsonElement jsonTree = parser.parse(kchainResultsJson);
        JsonObject jsonObject;
        //String jres = null;

        if (jsonTree.isJsonObject()) {
            jsonObject = jsonTree.getAsJsonObject();
            if (jsonObject.has("outputVariables")) 
                jres = "Success"; //jsonObject.get("outputVariables").getAsString().trim();
        }
    }
    return jres;
}

/**
 * 
 * @param sensitivityResult
 * @return
 * @throws IOException 
 */
private String getVisualizationURL(String sensitivityResult) throws IOException {
	JsonElement je = new JsonParser().parse(sensitivityResult);
	if (je.isJsonObject()) {
		JsonObject jobj = je.getAsJsonObject();
		String visualizationUrl = jobj.get("url").getAsString();
		return visualizationUrl;
	}
	else {
		throw new IOException("Unexpected response: " + je.toString());
	}
}



private ResultSet[] processModelsFromDataset(Resource resource, TripleElement[] triples, String queryModelFileName,
	String queryModelURI, String queryModelPrefix, String queryOwlFileWithPath, List<RDFNode> inputsList,
	List<RDFNode> outputsList, List<String> contextClassList, Individual cgq) throws TranslationException,
	Exception, FileNotFoundException, IOException, URISyntaxException, ConfigurationException {

	com.hp.hpl.jena.query.ResultSetRewindable eqnsResults = null;
	QueryExecution qexec = null;
	OntResource qtype;
	OntProperty qtypeprop = getTheJenaModel().getOntProperty(METAMODEL_QUERYTYPE_PROP);
	String listOfEqns = "";
	com.hp.hpl.jena.query.ResultSetRewindable models, nodes;
	String modelsJSONString = "";
	String nodesJSONString = "";
	Individual cgIns = null;

	OntClass cexec;
	Individual ce;
	OntProperty execprop;

	Map<String,String> class2lbl, lbl2class;
	Map<String,String[]> lbl2value;
	Map<String,String> class2units;

	String cgJson, dbnJson, dbnResultsJson;

	String outputType;
	Individual oinst; 

	Map<RDFNode, String[]> dbnEqnMap = new HashMap<RDFNode,String[]>();
	Map<RDFNode, RDFNode> dbnOutput = new HashMap<RDFNode,RDFNode>();

	ResultSet[] dbnResults = null;

	ConfigurationManagerForIDE cmgr = getConfigMgrForIDE(resource);

	List<ResultSet> resultsList = new ArrayList<ResultSet>();

	qtype = getTheJenaModel().getOntResource(METAMODEL_PREFIX + "explanation");
	//qhmodel.add(cgq, qtypeprop, qtype);	// do we add it even if we don't know if there's a model yet?
	ingestKGTriple(cgq, qtypeprop, qtype);
	inputsList.addAll(outputsList);

	//results = new ResultSet[outputsList.size()*2]; 

	int numOfModels = 0;
	List<RDFNode> outpl = new ArrayList<RDFNode>();
	List<RDFNode> inpl = new ArrayList<RDFNode>();
	RDFNode oputType;

	for(int i=0; i < outputsList.size(); i++) {

		oputType = outputsList.get(i);
		outpl.add(oputType);
		inpl.addAll(outputsList);
		inpl.remove(i);

		//Individual oinst = createIndividualOfClass(qhmodel, oclass.getURI());
		//outputInstance.put(oclass,oinst);

		eqnsResults = retrieveCG(resource, inpl, outpl);

		//int ns = eqnsResults.size();
		//boolean nn = eqnsResults.hasNext();

		dbnEqnMap = createDbnEqnMap(eqnsResults);
		dbnOutput = createDbnOutputMap(eqnsResults);

		int newModels = getNumberOfModels(dbnEqnMap);

		String[] modelEqnList = buildEqnsLists(newModels, dbnEqnMap);

		//results = new ResultSet[outputsList.size()*numOfModels*2]; 

		//if (eqnsResults.size() > 0 ) {
		for(int mod=0; mod<newModels; mod++) {

			listOfEqns = modelEqnList[mod]; //getEqnUrisFromResults(eqnsResults);
			eqnsResults.reset();

			ce = createExecInstance(cgq);

			cgIns = queryModel.createIndividual(queryModelPrefix + "CG_" + System.currentTimeMillis(), getTheJenaModel().getOntClass(METAMODEL_CCG));
			//getTheJenaModel().add(cgIns, RDF.type, getTheJenaModel().getOntClass(METAMODEL_CCG));
			//qhmodel.add(ce, getTheJenaModel().getOntProperty(METAMODEL_COMPGRAPH_PROP), cgIns);
			ingestKGTriple(ce, getModelProperty(getTheJenaModel(), METAMODEL_COMPGRAPH_PROP), cgIns);

			// Retrieve Models & Nodes
			modelsJSONString = retrieveCGforDBNSpec(resource, listOfEqns, contextClassList, cgIns, RETRIEVE_MODELS);
			nodesJSONString = retrieveCGforDBNSpec(resource, listOfEqns, null, cgIns, RETRIEVE_NODES);



			String docUri = triples[0].getSubject().getURI();


			String nodesModelsJSONStr = "{ \"models\": {" + modelsJSONString + "}, \"nodes\": {"  + nodesJSONString + "} }";


			cgJson = kgResultsToJson(nodesModelsJSONStr, "prognostic", getDataForHypothesisTesting(resource, docUri));
			dbnJson = generateDBNjson(cgJson);
			class2lbl = getClassLabelMapping(dbnJson);

			
			class2units = getClassUnitsMappingFromModelsJson(nodesModelsJSONStr);

			
			// Run the model
			dbnResultsJson = executeDBN(dbnJson);
			String resmsg = getDBNoutcome(dbnResultsJson);
			//boolean suc = resmsg.equals("Success");

			if(resmsg != null && resmsg.equals("Success")) {

				numOfModels ++;

				AnswerCurationManager acm = (AnswerCurationManager) cmgr.getPrivateKeyValuePair(DialogConstants.ANSWER_CURATION_MANAGER);

				lbl2value = getLabelToMeanStdMapping(dbnResultsJson);
				createCGsubgraphs(cgIns, dbnEqnMap, dbnOutput, listOfEqns, class2lbl, lbl2value, class2units, queryModelPrefix);

				createCEoutputInstances(outputsList, ce, class2lbl, lbl2value, class2units);

				//							
				//							//TODO: create output instances and link them to ce
				//							//      There is only one output for datasets
				//							outputType = oputType.as(OntProperty.class).getRange().toString();
				//							oinst = createIndividualOfClass(queryModel,null, null, outputType);
				//							OntProperty outputprop = getTheJenaModel().getOntProperty(METAMODEL_OUTPUT_PROP);
				//							ingestKGTriple(ce,outputprop,oinst);


				//Ingest model error
				String modelError = getModelError(dbnResultsJson);
				queryModel.add(cgIns, getModelProperty(getTheJenaModel(), MODELERROR_PROP), modelError);
				//getTheJenaModel().add(cgIns, errorProp, modelError);

				saveMetaDataFile(resource,queryModelURI,queryModelFileName); //so we can query the the eqns in the CCG
				String assumpCheck = checkAssumptions(resource, queryModelURI, queryOwlFileWithPath, cgIns);

				//We don't do anything with the result of assumpCheck (it is already ingested), we don't check sensitivity for hypothesis 
				if ( assumpCheck.equals("satisfied") ) {
					//Do nothing
				}


				resultsList.add(numOfModels-1, retrieveCompGraph(resource, cgIns));

				addResultsToDialog(resource, cgIns, acm);

				//resultsList.add(numOfModels*2-1, retrieveValuesHypothesis(resource, cgIns));

				// create ResultSet
				//						results[i] = retrieveCompGraph(resource, cgIns);
				//						results[i+1] = retrieveValuesHypothesis(resource, cgIns);
			} else {
				System.err.println("DBN execution failed. Message: " + dbnResultsJson.toString());
			}
		}
	}

	if(numOfModels > 0) {
		addQueryModelAsResource(resource, queryModelFileName, queryModelURI, queryOwlFileWithPath, cmgr);
		dbnResults = new ResultSet[numOfModels];
		dbnResults = resultsList.toArray(dbnResults);
	} else {
		dbnResults = null;
	}

	return dbnResults;
}











private void getInputPatterns(TripleElement[] triples, List<TripleElement[]> inputPatterns, List<Node> inputNodes) {
	TripleElement[] quantity;
	for (int i = 0; i < triples.length; i++) {
		TripleElement tr = triples[i];
		if (tr.getSubject() instanceof NamedNode) {
			if (tr.getPredicate().getURI() != null && tr.getPredicate().getURI().equals(SadlConstants.SADL_IMPLICIT_MODEL_VALUE_URI)) { //input value triple (v1, sadlimplicitmodel:value, 35000)
				quantity = createUQtriplesArray(tr,triples);
				inputPatterns.add(quantity);
				inputNodes.add(tr.getSubject());
			}
		}
	}
}

private void runInference(Resource resource, String query, String testQuery) throws SadlInferenceException, ConfigurationException, ReasonerNotFoundException, InvalidNameException, QueryParseException, QueryCancelledException {

//	UpdateAction.parseExecute(query , getTheJenaModel()); // use runReasonerQuery instead

	runReasonerQuery(resource, query);
	
//	if(debugMode) {
//		ResultSet insertTest = runReasonerQuery(resource, testQuery);
//		if (!insertTest.hasNext()) {
//			throw new SadlInferenceException("Inference execution failed for " + query);
//		}
//	}
}
	


	private ConfigurationManagerForIDE getConfigMgrForIDE(Resource resource) {
		ConfigurationManagerForIDE cmgr = null;
		try {
			//String p = getModelFolderPath(resource);
			cmgr = ConfigurationManagerForIdeFactory.getConfigurationManagerForIDE(getModelFolderPath(resource), ConfigurationManagerForIDE.getOWLFormat());
		} catch (ConfigurationException e1) {
			//  Auto-generated catch block
			e1.printStackTrace();
		}
		return cmgr;
	}

	private void ingestInputValues(String queryModelPrefix, List<TripleElement[]> inputPatterns, List<TripleElement> contextPatterns, Individual cgq) {
		String ss;
		String sp;
		String so;
		String ns;
		com.hp.hpl.jena.rdf.model.Resource sss, ssc;
		Property ssp;
		RDFNode sso;
		Statement jtr;
		TripleElement itr;
		// ingest input values
		if (inputPatterns != null && inputPatterns.size() > 0) {
			for (int i = 0; i < inputPatterns.size(); i++) {
				
				itr = inputPatterns.get(i)[0]; //e.g. itr = (v0 altitude v1)
				//if (itr.getSubject().equals(commonSubject)) {
				//NamedNode subj = (NamedNode) getTheJenaModel().getOntClass(itr.getSubject().getURI());

				ss = itr.getSubject().getName();
				sp = itr.getPredicate().getURI();
				so = itr.getObject().getName();
				
				//ns = getModelName() + "#";
				ns = queryModelPrefix;
				
				sss = getTheJenaModel().getResource(ns+ss);
				ssp = getTheJenaModel().getProperty(sp);
				sso = getTheJenaModel().getResource(ns+so);

				ssc = getInputClass(ss, contextPatterns);
				
				//com.hp.hpl.jena.rdf.model.Resource foo = qhmodel.getResource(ns+so+cgq.ge);
				
				// Add property to list of inputs
//				inputsList.add(ssp);
				
				ingestKGTriple(sss, ssp, sso); //(:v0 :altitude :v1)
				ingestKGTriple(sss, RDF.type, ssc); //v0 rdf:type :CF6)
				
				// create triple: cgq, mm:input, inputVar
				OntProperty inputprop = getModelProperty(getTheJenaModel(), METAMODEL_INPUT_PROP); // getTheJenaModel().getOntProperty(METAMODEL_INPUT_PROP);
				if (inputprop == null) {
					System.err.println("Can't find property '" + METAMODEL_INPUT_PROP + "'; is the SadlImplicitModel out of date?");
					return;
				}
				ingestKGTriple(cgq, inputprop, sso); //(bnode, mm:input, v1)

				
				//ingest value triple
				itr = inputPatterns.get(i)[1]; //e.g. itr = (v1 :value 30000)

				ss = itr.getSubject().getName();
				sss = getTheJenaModel().getResource(ns+ss);
				sp = itr.getPredicate().getURI();
				ssp = getTheJenaModel().getProperty(sp);
				RDFNode val = getObjectAsLiteralOrResource(itr.getPredicate(), itr.getObject());
				
				ingestKGTriple(sss, ssp, val);
				//ingestKGTriple(sss, getTheJenaModel().getProperty(VALUE_PROP), val); // (#v1, #value, 30000^^decimal )
				
				//ingest units triple
				itr = inputPatterns.get(i)[2]; //e.g. itr = (v1, units, "ft")
				if (itr != null) {
					sp = itr.getPredicate().getURI();
					ssp = getTheJenaModel().getProperty(sp);
					sso = getObjectAsLiteralOrResource(itr.getPredicate(), itr.getObject());
					ingestKGTriple(sss, ssp, sso); // (#v1, #unit, ft^^string )
					//ingestKGTriple(sss, getTheJenaModel().getProperty(UNIT_PROP), sso); // (#v1, #unit, ft^^string )
				}
				
				itr = inputPatterns.get(i)[3]; // (v1 rdf:type :Altitude)
				if (itr != null) {
					ss = itr.getSubject().getName();
					sss = getTheJenaModel().getResource(ns+ss);
					sp = itr.getPredicate().getURI();
					ssp = getTheJenaModel().getProperty(sp);
					so = itr.getObject().getNamespace() + itr.getObject().getName();
					sso = getTheJenaModel().getResource(so);
					ingestKGTriple(sss, ssp, sso);
				}
			}

		}
	}


	
	/**
	 * 
	 * @param ss
	 * @param contextPatterns
	 * @param queryModelPrefix 
	 * @return
	 */
	private com.hp.hpl.jena.rdf.model.Resource getInputClass(String ss, List<TripleElement> contextPatterns) {
		com.hp.hpl.jena.rdf.model.Resource c=null;
		Node n=null;
		for(int i=0; i<contextPatterns.size(); i++) {
			n = contextPatterns.get(i).getSubject();
			if(n.toString().equals(ss)) {
				c = getTheJenaModel().getResource(contextPatterns.get(i).getObject().getURI());
			}
		}
		return c;
	}

	private void addTimePropertyToCE(Individual execInstance, OntProperty timeProperty) throws TranslationException {
		String DATE_FORMAT_NOW = "yyyy-MM-dd HH:mm:ss";
		Calendar cal = Calendar.getInstance();
		SimpleDateFormat sdf = new SimpleDateFormat(DATE_FORMAT_NOW);
		String time = sdf.format(cal.getTime());
		OntResource rng = timeProperty.as(OntProperty.class).getRange();
		com.hp.hpl.jena.rdf.model.Literal timeLiteral = SadlUtils.getLiteralMatchingDataPropertyRange(getTheJenaModel(), rng.getURI(), time);
		ingestKGTriple(execInstance, timeProperty, timeLiteral);
	}

	private void addQueryModelAsResource(Resource resource, String queryModelFileName, String queryModelURI,
			String queryOwlFileWithPath, ConfigurationManagerForIDE cmgr)
			throws IOException, URISyntaxException, ConfigurationException {
		String projectName = new File(getModelFolderPath(resource)).getParentFile().getName(); // ASKE_P2
		
		Resource newRsrc = resource.getResourceSet()
				.createResource(URI.createPlatformResourceURI(projectName + File.separator + CGMODELS_FOLDER + File.separator + queryModelFileName + ".owl" , false));
		newRsrc.load(resource.getResourceSet().getLoadOptions());
		JenaBasedSadlModelProcessor.refreshResource(newRsrc);
		String owlURL = new SadlUtils().fileNameToFileUrl(queryOwlFileWithPath);
		cmgr.addMapping(owlURL, queryModelURI, "", true, "JBDIP");
		cmgr.addJenaMapping(queryModelURI, owlURL);	
		
		AnswerCurationManager acm = (AnswerCurationManager) cmgr.getPrivateKeyValuePair(DialogConstants.ANSWER_CURATION_MANAGER);
		acm.addDelayedImportAddition("import \"" + queryModelURI + "\".");
	}

	private void addSensitivityResultsToDialog(Resource resource, Individual cgIns, AnswerCurationManager acm) throws Exception {
		ResultSet sensres = retrieveSensitivityResults(resource, cgIns);
		String outp = "", nxtoutp = "";
		//int opcount = 0;
		if (sensres != null && sensres.getRowCount() > 0) {
			StringBuilder sb = new StringBuilder("The CCG " + cgIns.getLocalName() );

			for (int row = 0; row < sensres.getRowCount(); row++) {
				nxtoutp = sensres.getResultAt(row, 0).toString();
				if (!nxtoutp.equals(outp)) {
					if (!outp.equals("")) {
						sb.append("\n  )");
					}
					sb.append("\n  has sensitivity (a Sensitivity output " + nxtoutp);
					outp = nxtoutp;
					//opcount++;
				}
				sb.append("\n      inputSensitivity (a InputSensitivity input ");
				sb.append(sensres.getResultAt(row, 1).toString()); //input
				sb.append(", sensitivityValue ");
				String v = sensres.getResultAt(row, 2).toString();
				if (v.equals("NaN")) {
					sb.append("0");
				}
				else {
					sb.append(v);
				}
				sb.append(")");
				
			}
			if (!nxtoutp.equals("")) {
				sb.append("\n  ).\n");
			}
			SadlStatementContent ssc = new SadlStatementContent(null, Agent.CM, sb.toString());
			if (debugMode) {System.out.println(ssc.toString());}
			//acm.notifyUser(getModelFolderPath(resource), ssc, false);
		}
	}

	private List<String> addResultsToDialog(Resource resource, Individual cgIns, AnswerCurationManager acm) throws Exception {
		ResultSet rs = retrieveValues(resource, cgIns);
		List<String> sadlDeclaration = new ArrayList<String>();
		if (rs.getRowCount() > 0) {
			StringBuilder sb = new StringBuilder("The CGExecution with compGraph ");
			sb.append(rs.getResultAt(0, 0).toString());
			sb.append(System.lineSeparator());
			for (int row = 0; row < rs.getRowCount(); row++) {
				//StringBuilder sb = new StringBuilder("The CGExecution ");
				sb.append("    has output (a ");
				sb.append(rs.getResultAt(row, 1).toString());
				sb.append(" with ^value ");
				sb.append(rs.getResultAt(row, 2));
				if (rs.getResultAt(row, 3) != null) {
					sb.append(", with stddev ");
					sb.append(rs.getResultAt(row, 3));
				}
				sb.append(")");
				sb.append(System.lineSeparator());
			}
			sb.append(".");
			sb.append(System.lineSeparator());
			sadlDeclaration.add(sb.toString());
		}							
		for (String sd : sadlDeclaration) {
			SadlStatementContent ssc = new SadlStatementContent(null, Agent.CM, sd);
//			AnswerCurationManager acm = (AnswerCurationManager) cmgr.getPrivateKeyValuePair(DialogConstants.ANSWER_CURATION_MANAGER);
			//System.out.println(ssc.toString());
			acm.notifyUser(getModelFolderPath(resource), ssc, false);
		}
		return sadlDeclaration;
	}

	private String checkAssumptions(Resource resource, String queryModelURI, String queryOwlFileWithPath, Individual cgIns) throws Exception {
		ResultSet assumpCheck = null;
		assumpCheck = checkModelAssumptions(resource, cgIns.toString(), queryModelURI, queryOwlFileWithPath);
		if (assumpCheck != null) {
			
			StringBuilder sb = new StringBuilder("The CCG " + cgIns.getLocalName() + " has assumptionsSatisfied ");
			//StringBuilder sb = new StringBuilder("the CCG " + cgIns.getLocalName() + " has assumptionsSatisfied ");
			if( assumpCheck.getResultAt(0, 0).equals("satisfied")) {
				sb.append("true");
				RDFNode obj = getTheJenaModel().createTypedLiteral(true);
				ingestKGTriple(cgIns, getTheJenaModel().getOntProperty(METAMODEL_ASSUMPTIONSSATISFIED_PROP), obj);
			} else {
				sb.append(" false unsatisfiedAssumption \"");
				sb.append(assumpCheck.getResultAt(0, 1).toString());
				sb.append("\"");
				String trace = assumpCheck.getResultAt(0, 1).toString();
				trace = trace.substring(1, trace.length()).replaceAll("'", " ");
				trace = "\"" + trace + "\"";
				
				RDFNode obj = getTheJenaModel().createTypedLiteral(trace);
				ingestKGTriple(cgIns, getTheJenaModel().getOntProperty(METAMODEL_ASSUMPTIONUNSATISFIED_PROP), obj);
			}
			sb.append(".");
			//sadlDeclaration.add(sb.toString());
			SadlStatementContent ssc = new SadlStatementContent(null, Agent.CM, sb.toString());
			if (debugMode) {System.out.println(ssc.toString());}
			//acm.notifyUser(getModelFolderPath(resource), ssc, false);
		}
		return assumpCheck.getResultAt(0, 0).toString();
	}

	private OntClass getModelClass(OntModel model, String uri) {
		OntClass res = model.getOntClass(uri);
		if (res == null) {
			System.err.println("Can't find property '" + uri + "'. Something is wrong.");
			return null;
		} else {
			return res;
		}
	}
	private OntProperty getModelProperty(OntModel model, String uri) {
		OntProperty res = model.getOntProperty(uri);
		if (res == null) {
			System.err.println("Can't find property '" + uri + "'. Something is wrong.");
			return null;
		} else {
			return res;
		}
	}

	private int getNumberOfModels(Map<RDFNode, String[]> dbnEqns) {
		int numOfModels = 1;
		if (dbnEqns.isEmpty())
			numOfModels = 0;
		for (RDFNode dbnk :  dbnEqns.keySet()) {
			numOfModels *= dbnEqns.get(dbnk).length;
		}
		return numOfModels;
	}

	private void createCEoutputInstances(List<RDFNode> outputsList, Individual ce, Map<String, String> class2lbl, Map<String, String[]> lbl2value, Map<String, String> class2units) {
		
		OntProperty outputprop = getTheJenaModel().getOntProperty(METAMODEL_OUTPUT_PROP);

		for(RDFNode outType : outputsList) {
			if( class2lbl.containsKey(outType.toString())) {
				
				//String rng = outType.as(OntProperty.class).getRange().toString(); //e.g. :Altitude
				
				//Individual outpIns = createIndividualOfClass(queryModel, null, null, rng); //e.g. instance of :Altitude
				Individual outpIns = createIndividualOfClass(queryModel, null, null, outType.toString());
				ingestKGTriple(ce, outputprop, outpIns);
				
				String cls = class2lbl.get(outType.toString());
				if(class2units.containsKey(outType.toString())) {
					String unit = class2units.get(outType.toString());
					queryModel.add(outpIns, getTheJenaModel().getProperty(UNIT_PROP), unit);
				}
				String[] ms = lbl2value.get(cls);  //class2lbl.get(o.toString()));
				queryModel.add(outpIns, getTheJenaModel().getProperty(VALUE_PROP), ms[0] );
				if(ms[1] != null)
					queryModel.add(outpIns, getTheJenaModel().getProperty(STDDEV_PROP), ms[1] );
				if(ms[2] != null)
					queryModel.add(outpIns, getTheJenaModel().getProperty(VARERROR_PROP), ms[2] );
			}
		}
	}

	private String retrieveCGforDBNSpec(Resource resource, String listOfEqns, List<String> contextClassList, Individual cgIns, String queryTemplate) throws SadlInferenceException, ConfigurationException, ReasonerNotFoundException, InvalidNameException, QueryParseException, QueryCancelledException {
		String queryStr;
		com.hp.hpl.jena.query.ResultSetRewindable rset;
		ResultSet resultSet;
		//Object[] abridgedRes = new Object[rset.size()];
		String resStr;
		String contextClasses = "";
		queryStr = queryTemplate.replaceAll("EQNSLIST", listOfEqns);
		queryStr = queryStr.replaceAll("COMPGRAPH", "<" + cgIns.getURI() + ">");
		if (contextClassList != null) {
			for(int i=0; i<contextClassList.size(); i++) {
				contextClasses += "<" + contextClassList.get(i) + ">";
			}
		}
		queryStr = queryStr.replaceAll("CONTEXCLASSES", contextClasses);
//		rset = queryKnowledgeGraph(queryStr, getTheJenaModel().union(queryModel));
		
//		resultSet = runReasonerQuery(resource, queryStr);
		
//		QuerySolution res;
//		RDFNode model = null;
//		int i=0;
//		while (rset.hasNext()) {
//			res = rset.next();
//			if (model == null) {
//				model = res.get("model");
//			} else if (res.get("model") == model) {
//				
//			}
//			
//		}
		
//		resStr = convertResultSetToString(rset);
//		if (debugMode) {System.out.println(resStr);}
		
//		resStr = resultSet.toString();
		
		resStr = runReasonerQueryJson(resource, queryStr);
		
		return resStr;
	}





private ResultSet retrieveSensitivityResults(Resource resource, Individual cgIns) throws Exception {
	String query = SENSITIVITYQUERY.replaceAll("COMPGRAPH", "<" + cgIns.getURI() + ">");
	ResultSet res = runReasonerQuery(resource, query);
	return res;
	}

private ResultSet checkModelAssumptions(Resource resource, String model, String instanceDataURI, String queryOwlFileWithPath) throws Exception {
		//String query = "select Eq Var Oper Val VP where assumption(Eq,Var,Oper,Val,VP).";
		String query = "select Res Trace where model_satisfies_assumptions('" + model + "', Res, Trace)";
		ResultSet result = runPrologQuery(resource, query, instanceDataURI, queryOwlFileWithPath);
		return result;
	}

private TripleElement[] createUQtriplesArray(TripleElement valueTriple, TripleElement[] triples) {
		TripleElement[] quantity = new TripleElement[4];
		Node varNode = valueTriple.getSubject();
		quantity[1] = valueTriple;  // (v1 :value 30000)
		
		for (TripleElement tr : triples) {
			if(tr.getObject() != null && tr.getObject().equals(varNode)) {
				quantity[0] = tr; // (v0 :altitude v1)
			} else if ( tr.getSubject().equals(varNode) && tr.getPredicate().getName().contains("unit")) { // (v1 :unit "ft")
				quantity[2] = tr;
			} else if ( tr.getSubject().equals(varNode) && tr.getPredicate().getName().contains("type")) { // (vi rdf:type :Altitude)
				quantity[3] = tr;
			}
		}
		return quantity;
	}

private RDFNode getObjectAsLiteralOrResource(Node property, Node object) {
		Property prop = getTheJenaModel().getProperty(property.getURI());
		RDFNode obj=null;
		if (object instanceof Literal) {
			if (prop.canAs(OntProperty.class)) {
				OntResource rng = prop.as(OntProperty.class).getRange();
				try {
					obj = SadlUtils.getLiteralMatchingDataPropertyRange(getTheJenaModel(), rng.getURI(), ((Literal)object).getValue());
				} catch (TranslationException e) {
					//  Auto-generated catch block
					e.printStackTrace();
				}
			}
			else {
				obj = getTheJenaModel().createTypedLiteral(((Literal)object).getValue());
			}
		}
		else {
			obj = getTheJenaModel().getResource(object.getURI());
		}

		return obj;
	}

//private TripleElement getInputUnitsTriple(Node varNode, TripleElement[] triples) {
//		for(int i=0; i<triples.length; i++) {
//			if(triples[i].getSubject().equals(varNode) && triples[i].getPredicate().getName().contains("unit")) { // && !triples[i].getPredicate().getName().contains("value")) {
//				return triples[i];
//			}
//		}
//		return null;
//	}
//
//private TripleElement getInputTypeTriple(Node varNode, TripleElement[] triples) {
//		for(int i=0; i<triples.length; i++) {
//			if(triples[i].getObject() != null && triples[i].getObject().equals(varNode)) { // && !triples[i].getPredicate().getName().contains("value")) {
//				return triples[i];
//			}
//		}
//		return null;
//	}

	private com.hp.hpl.jena.query.ResultSetRewindable retrieveCG(Resource resource, List<RDFNode> inputsList, List<RDFNode> outputsList) throws SadlInferenceException, ConfigurationException, ReasonerNotFoundException, InvalidNameException, QueryParseException, QueryCancelledException {
		com.hp.hpl.jena.query.ResultSet eqns;
		com.hp.hpl.jena.query.ResultSet eqnsRes = null;
		String queryStr, inpStr, outpStr;
		com.hp.hpl.jena.query.Query qinv;
		QueryExecution qexec;
	
		//		//This is a roundabout way to initialize eqnsRes. There must be a better way?
		//		queryStr = BUILD_COMP_GRAPH.replaceAll("LISTOFOUTPUTS", "").replaceAll("LISTOFINPUTS", "");
		//		//qinv = QueryFactory.create(queryStr);
		//		//qexec = QueryExecutionFactory.create(qinv, getTheJenaModel());
		//		//eqnsRes = qexec.execSelect() ;
		//		eqnsRes = queryKnowledgeGraph(queryStr, getTheJenaModel());
	
	
		for(RDFNode ic : inputsList) {
			for(RDFNode oc : outputsList) {
				inpStr = "<" + ic.toString() + ">";
				outpStr = "<" + oc.toString() + ">";
				queryStr = BUILD_COMP_GRAPH.replaceAll("LISTOFOUTPUTS", outpStr).replaceAll("LISTOFINPUTS", inpStr);
	
				//qinv = QueryFactory.create(queryStr);
				//qexec = QueryExecutionFactory.create(qinv, getTheJenaModel()); 
				//eqns = qexec.execSelect() ;
	
				eqns = queryKnowledgeGraph(queryStr, getTheJenaModel());
	
				//boolean r = eqns.hasNext();
				//System.out.println(r);
				if (!eqns.hasNext()) {
					queryStr = BUILD_COMP_GRAPH.replaceAll("LISTOFOUTPUTS", inpStr).replaceAll("LISTOFINPUTS", outpStr);
					qinv = QueryFactory.create(queryStr);
					qexec = QueryExecutionFactory.create(qinv, getTheJenaModel()); 
					eqns = qexec.execSelect() ;
				}
				if (eqns.hasNext() ) {
					if(eqnsRes == null) {
						eqnsRes = eqns;
					}
					else {
						eqnsRes = com.hp.hpl.jena.sparql.util.ResultSetUtils.union(eqnsRes, eqns);
					}
				}
			}
		}
		return com.hp.hpl.jena.query.ResultSetFactory.makeRewindable(eqnsRes);
	}

	private ResultSet retrieveCG1(Resource resource, List<RDFNode> inputsList, List<RDFNode> outputsList) throws SadlInferenceException, ConfigurationException, ReasonerNotFoundException, InvalidNameException, QueryParseException, QueryCancelledException {
		String queryStr, inpStr, outpStr;
	
		ResultSet equations = null;
		ResultSet equationsRes = null;
	
	
		for(RDFNode ic : inputsList) {
			for(RDFNode oc : outputsList) {
				inpStr = "<" + ic.toString() + ">";
				outpStr = "<" + oc.toString() + ">";
				queryStr = BUILD_COMP_GRAPH.replaceAll("LISTOFOUTPUTS", outpStr).replaceAll("LISTOFINPUTS", inpStr);
	
				equations = runReasonerQuery(resource, queryStr);
	
				if (equations == null || !equations.hasNext()) {
					queryStr = BUILD_COMP_GRAPH.replaceAll("LISTOFOUTPUTS", inpStr).replaceAll("LISTOFINPUTS", outpStr);
					equations = runReasonerQuery(resource, queryStr);
				}
	
				if (equations != null && equations.hasNext() ) {
					if(equationsRes == null) {
						equationsRes = equations;
					}
					else {
						String[] headers = equationsRes.getColumnNames();
						Object[][] data1 = equationsRes.getData();
						Object[][] data2 = equations.getData();
	
						int coln = headers.length;
						int len1 = equationsRes.getRowCount();
						int len2 = equations.getRowCount();
						Object[][] data = new Object[len1 + len2][coln]; 
	
						for(int i=0; i<len1 ; i++) {
							for(int j=0; j<coln; j++) {
								data[i][j] = data1[i][j];
							}
						}
						for(int i=0; i<len2 ; i++) {
							for(int j=0; j<coln; j++) {
								data[i+len1][j] = data2[i][j];
							}
						}
						equationsRes = new ResultSet(headers, data);
					}
				}
			}
		}
		return equationsRes;
	}

	
	
	
	private void ingestKGTriple(com.hp.hpl.jena.rdf.model.Resource s, Property pred, RDFNode o) {
		queryModel.add(s,pred,o);
		//getTheJenaModel().add(s,pred,o);
	}



	private String getModelError(String dbnResultsJson) {
        JsonParser parser = new JsonParser();
        JsonElement jsonTree = parser.parse(dbnResultsJson);
        JsonObject jsonObject;
        String error;

        if (jsonTree.isJsonObject()) {
            jsonObject = jsonTree.getAsJsonObject();
            if (jsonObject.has("results")) {
            	jsonObject = (JsonObject) jsonObject.get("results");
                if (jsonObject.has("modelAccuracy")) {
                	jsonObject = (JsonObject) jsonObject.get("modelAccuracy");
                	error = jsonObject.get("meanError").toString();
                	return error;
                }
            }
        }
        return "";
	}



	private String getDBNoutcome(String dbnResultsJson) {
        JsonParser parser = new JsonParser();
        String jres = null;
        if (!dbnResultsJson.equals("")) {
	        JsonElement jsonTree = parser.parse(dbnResultsJson);
	        JsonObject jsonObject;
	        //String jres = null;
	
	        if (jsonTree.isJsonObject()) {
	            jsonObject = jsonTree.getAsJsonObject();
	            if (jsonObject.has("modelStatus")) 
	                jres = jsonObject.get("modelStatus").getAsString().trim();
	        }
        }
        return jres;
	}


	private Map<RDFNode, RDFNode> createDbnOutputMap(ResultSetRewindable eqnsResults) {
		Map<RDFNode, RDFNode> map = new HashMap<RDFNode, RDFNode>();
//		int dbnNum = eqnsResults.getRowNumber();
//		List<String> eqArray = new ArrayList<String>();
		RDFNode dbn;
		RDFNode op;
		QuerySolution row;
		eqnsResults.reset();
		while(eqnsResults.hasNext()) {
			row = eqnsResults.nextSolution() ;
			dbn = row.get("?DBN") ;
			op = row.get("?Out");
			map.put(dbn, op);
		}
		return map;
	}


	private String[] buildEqnsLists(int numOfModels, Map<RDFNode, String[]> dbnEqns) {
		String[] modelEqnList = null;
		if (numOfModels > 0) {
			modelEqnList = new String[numOfModels];
			RDFNode prevKey;
			Map<RDFNode, Integer> dbnEqnIdx = new HashMap<RDFNode,Integer>();
	
			for(RDFNode dbnk : dbnEqns.keySet()) 
				dbnEqnIdx.put(dbnk, 0);
			
			for(int m=0; m<numOfModels; m++) {
				modelEqnList[m] = "";
	//			modelEqnList[m] = dbnEqn[ dbnEqnIdx[] ]
				prevKey = null;
				for(RDFNode dbnk : dbnEqns.keySet()) {
					modelEqnList[m] += "<" + dbnEqns.get(dbnk)[ dbnEqnIdx.get(dbnk) ] + ">,";
					
					if( prevKey == null || dbnEqnIdx.get(prevKey) == 0 ) {
					    if( dbnEqnIdx.get(dbnk) < dbnEqns.get(dbnk).length -1)
					    	dbnEqnIdx.put(dbnk, dbnEqnIdx.get(dbnk)+1 );
					    else
					    	dbnEqnIdx.put(dbnk, 0);
					    prevKey = dbnk;
					}
				}
				modelEqnList[m] = modelEqnList[m].substring(0,modelEqnList[m].length()-1);
			}
		}
		return modelEqnList;
	}


	private Map<RDFNode, String[]> createOutputEqnMap(ResultSetRewindable eqnsResults) {
		Map<RDFNode, String[]> map = new HashMap<RDFNode, String[]>();
		eqnsResults.reset();
		RDFNode outp;
		QuerySolution row;
		Map<RDFNode, Set<String>> mapSet = new HashMap<RDFNode, Set<String>>();
		String eq;

		while(eqnsResults.hasNext()) {
			row = eqnsResults.nextSolution() ;
			outp = row.get("?Out");
			Set<String> eq_set = new HashSet<String>(); 
			mapSet.put(outp, eq_set);
		}
		eqnsResults.reset();
		while(eqnsResults.hasNext()) {
			row = eqnsResults.nextSolution() ;
			outp = row.get("?Out");
			eq = row.get("?Eq").toString();
			mapSet.get(outp).add(eq);
		}
		for(RDFNode n : mapSet.keySet()) {
			String[] eqns = new String[mapSet.get(n).size()];
			eqns = mapSet.get(n).toArray(eqns);
			map.put(n, eqns );
		}
		return map;
	}

	private Map<RDFNode, String[]> createOutputEqnMap1(ResultSet eqnsResults) {
		Map<RDFNode, String[]> map = new HashMap<RDFNode, String[]>();
		RDFNode outp;
		Map<RDFNode, Set<String>> mapSet = new HashMap<RDFNode, Set<String>>();
		String eq;

		if(eqnsResults != null) {
			int OutColIdx = eqnsResults.getColumnPosition("Out");
			int EqColIdx = eqnsResults.getColumnPosition("Eq");
			
			for(int i=0; i<eqnsResults.getRowCount(); i++) {
				String outpStr = eqnsResults.getResultAt(i, OutColIdx).toString();
				outp = (RDFNode) getTheJenaModel().getResource(outpStr); 
				Set<String> eq_set = new HashSet<String>(); 
				mapSet.put(outp, eq_set);
			}
	
			for(int i=0; i<eqnsResults.getRowCount(); i++) {
				String outpStr = eqnsResults.getResultAt(i, OutColIdx).toString();
				outp = (RDFNode) getTheJenaModel().getResource(outpStr); 
				eq = eqnsResults.getResultAt(i, EqColIdx).toString();
				mapSet.get(outp).add(eq);
			}
			for(RDFNode n : mapSet.keySet()) {
				String[] eqns = new String[mapSet.get(n).size()];
				eqns = mapSet.get(n).toArray(eqns);
				map.put(n, eqns );
			}
		}
		return map;
	}

	
	private Map<RDFNode, String[]> createDbnEqnMap(ResultSetRewindable eqnsResults) {
		Map<RDFNode, String[]> map = new HashMap<RDFNode, String[]>();
//		int dbnNum = eqnsResults.getRowNumber();
//		List<String> eqArray = new ArrayList<String>();
		eqnsResults.reset();
		RDFNode dbn;
		//String eqns[];
		QuerySolution row;
		//Set<String> eq_set = new HashSet<String>(); 
		Map<RDFNode, Set<String>> mapSet = new HashMap<RDFNode, Set<String>>();
		String eq;

		while(eqnsResults.hasNext()) {
			row = eqnsResults.nextSolution() ;
			dbn = row.get("?DBN");
			Set<String> eq_set = new HashSet<String>(); 
			mapSet.put(dbn, eq_set);
		}
		eqnsResults.reset();
		while(eqnsResults.hasNext()) {
			row = eqnsResults.nextSolution() ;
			dbn = row.get("?DBN");
			eq = row.get("?Eq").toString();
			mapSet.get(dbn).add(eq);
		}
		for(RDFNode n : mapSet.keySet()) {
			String[] eqns = new String[mapSet.get(n).size()];
			eqns = mapSet.get(n).toArray(eqns);
			map.put(n, eqns );
		}
		return map;
	}

	private boolean allPredicatesAreProperties(TripleElement[] triples) {
		for (TripleElement tr : triples) {
			if (tr.getPredicate().getNamespace() == null && tr.getPredicate().getPrefix() == null) {
				return false;
			}
		}
		return true;
	}


	private ResultSet retrieveValuesHypothesis(Resource resource, Individual cgIns) throws Exception {
		String query = RESULTSQUERYHYPO.replaceAll("COMPGRAPH", "<" + cgIns.getURI() + ">");
		ResultSet res = runReasonerQuery(resource, query);
		return res;
	}

	
	private ResultSet retrieveValues(Resource resource, Individual cgIns) throws Exception {
		String query = RESULTSQUERY.replaceAll("COMPGRAPH", "<" + cgIns.getURI() + ">");
		ResultSet res = runReasonerQuery(resource, query);
		return res;
	}


	private ResultSet retrieveCompGraph(Resource resource, Individual cgIns) throws Exception {
		//String cgqtemp = CGQUERY.replaceAll("COMPGRAPH", "<" + cgIns.getURI() + ">");
		String query = CGQUERYWITHVALUES.replaceAll("COMPGRAPH", "<" + cgIns.getURI() + ">");
		//System.out.println(CGQUERYWITHVALUES.replaceAll("COMPGRAPH", "<" + cgIns.getURI() + ">"));
		//System.out.println(cgquery);
		
		return runReasonerQuery(resource, query);
	}

	private ResultSet runPrologQuery(Resource resource, String query, String instanceDataURI, String queryOwlFileWithPath) throws Exception {
		String modelFolder = getModelFolderPath(resource); //getOwlModelsFolderPath(path).toString(); 
		final String format = ConfigurationManager.RDF_XML_ABBREV_FORMAT;
		IConfigurationManagerForIDE configMgr;

		
		configMgr = ConfigurationManagerForIdeFactory.getConfigurationManagerForIDE(modelFolder, format);
		String prologReasonerClassName = "com.ge.research.sadl.swi_prolog.reasoner.SWIPrologReasonerPlugin";
		IReasoner reasoner = configMgr.getOtherReasoner(prologReasonerClassName);
		//String instanceDatafile = "http://aske.ge.com/MetaData.owl";

		//reasoner.initializeReasoner((new File(modelFolder).getParent()), queryOwlFileWithPath, null);
		reasoner.initializeReasoner((new File(modelFolder).getParent()), instanceDataURI, null);
		
//		assertTrue(pr.loadInstanceData(instanceDatafile));
		loadAllOwlFilesInProject(modelFolder, reasoner);
		
		//String queriesFolder = new File(getModelFolderPath(resource)).getParent() + File.separator + CGMODELS_FOLDER;
		//loadAllOwlFilesInProject(queriesFolder, reasoner);
		
		File queryModelFile = new File(queryOwlFileWithPath);
		reasoner.loadInstanceData(queryModelFile.getCanonicalPath());
	
		//String modelFile = getModelFolderPath(resource) + File.separator + qhOwlFileName;
		//reasoner.loadInstanceData(modelFile);
		
		//String pquery = reasoner.prepareQuery(query);

		ResultSet res = reasoner.ask(query);
		return res;
	}
	
	private boolean loadAllOwlFilesInProject(String owlModelsFolder, IReasoner reasoner) throws IOException, ConfigurationException {
		String[] excludeFiles = {"CodeExtractionModel.owl", "metrics.owl"};
		File omf = new File(owlModelsFolder);
		if (!omf.exists()) {
			throw new IOException("Model folder '" + owlModelsFolder + "' does not exist");
		}
		if (!omf.isDirectory()) {
			throw new IOException("'" + owlModelsFolder + "' is not a folder");
		}
		FilenameFilter filter = new FilenameFilter() {
			public boolean accept(java.io.File dir, String name) {
				if(name != null) {
					return name.endsWith(".owl");
				}else {
					return false;
				}
			}
		};
		File[] owlFiles = omf.listFiles(filter);
		for (File owlFile : owlFiles) {
			boolean exclude = false;
			for (String exf : excludeFiles) {
				if (owlFile.getName().endsWith(exf)) {
					exclude = true;
					break;
				}
			}
			if (exclude) {
				continue;
			}
			reasoner.loadInstanceData(owlFile.getCanonicalPath());
			File plFile = new File(owlFileToPlFile(owlFile));
			if (plFile.exists()) {
				reasoner.loadRules(plFile.getCanonicalPath());
			}
		}
		return true;
	}

	private String owlFileToPlFile(File owlFile) throws IOException {
		String altFN = owlFile.getCanonicalPath();
		String rulefn = altFN.substring(0, altFN.lastIndexOf(".")) + ".pl";
		return rulefn;
	}

	private ResultSet runReasonerQuery(Resource resource, String query) throws SadlInferenceException, ConfigurationException, ReasonerNotFoundException, InvalidNameException, QueryParseException, QueryCancelledException {
		String modelFolderUri = getModelFolderPath(resource); //getOwlModelsFolderPath(path).toString(); 
		final String format = ConfigurationManager.RDF_XML_ABBREV_FORMAT;
		IConfigurationManagerForIDE configMgr;

		
		configMgr = ConfigurationManagerForIdeFactory.getConfigurationManagerForIDE(modelFolderUri, format);
		IReasoner reasoner = configMgr.getReasoner();
	
		
		if (!reasoner.isInitialized()) {
			reasoner.setConfigurationManager(configMgr);
			//String modelName = configMgr.getPublicUriFromActualUrl(new SadlUtils().fileNameToFileUrl(modelFolderUri + File.separator + owlFileName));
			//model name something like http://aske.ge.com/metamodel
			//String mname = getModelName();
//			reasoner.initializeReasoner(modelFolderUri, getModelName(), format); 
			reasoner.initializeReasoner(getTheJenaModel(), getModelName(), null, null); 
			//reasoner.loadInstanceData(qhmodel);
			//System.out.print("reasoner is not initialized");
			//return null;
		}

		reasoner.loadInstanceData(queryModel);	//Need to load new metadata
		
//		String family = reasoner.getReasonerFamily();
		
//		String modelFile = "http://aske.ge.com/MetaData.owl";		
//		reasoner.loadInstanceData(modelFile);
		
//		if (family.equals("Jena-Based")) {
//			reasoner.loadInstanceData(qhmodel);	//Need to load new metadata
//			reasoner.loadInstanceData(getTheJenaModel());
//		}
//		else if (family.equals("Prolog-Based")) {
//			String modelFile = getModelFolderPath(resource) + File.separator + qhOwlFileName;
//			String baseModel = getModelFolderPath(resource) + File.separator + getModelName();
//			reasoner.loadRules(baseModel);
//			reasoner.loadRules(modelFile);
//		}
			
		
		String pquery = reasoner.prepareQuery(query);

		ResultSet res = reasoner.ask(pquery);
		return res;
	}

	private String runReasonerQueryJson(Resource resource, String query) throws SadlInferenceException, ConfigurationException, ReasonerNotFoundException, InvalidNameException, QueryParseException, QueryCancelledException {
		String modelFolderUri = getModelFolderPath(resource); 
		final String format = ConfigurationManager.RDF_XML_ABBREV_FORMAT;
		IConfigurationManagerForIDE configMgr;

		
		configMgr = ConfigurationManagerForIdeFactory.getConfigurationManagerForIDE(modelFolderUri, format);
		IReasoner reasoner = configMgr.getReasoner();
	
		
		if (!reasoner.isInitialized()) {
			reasoner.setConfigurationManager(configMgr);
			reasoner.initializeReasoner(getTheJenaModel(), getModelName(), null, null); 
		}

		reasoner.loadInstanceData(queryModel);	//Need to load new metadata
		
		String pquery = reasoner.prepareQuery(query);

		String resJson = reasoner.askJson(pquery);
		return resJson;
	}

	private void saveMetaDataFile(Resource resource, String queryModelURI, String queryModelFileName) {
		String qhOwlFileWithPath = new File(getModelFolderPath(resource)).getParent() + File.separator + CGMODELS_FOLDER + File.separator + queryModelFileName + ".owl";
		

		String qhGlobalPrefix = null;
		try {
			getConfigMgr(null).saveOwlFile(queryModel, queryModelURI, qhOwlFileWithPath);
			String fileUrl = (new UtilsForJena()).fileNameToFileUrl(qhOwlFileWithPath);
			getConfigMgr(null).addMapping(fileUrl, queryModelURI, qhGlobalPrefix, false, "DialogInference"); //Only if new file
		} catch (Exception e) {
			//  Auto-generated catch block
			e.printStackTrace();
		} 

	}


//	while( models.hasNext() ) {
//	soln = models.nextSolution() ;
//RDFNode m = soln.get("?Model") ; 
//RDFNode i = soln.get("?Input") ;
//String lbl = soln.get("?InputLabel").toString();
//RDFNode o = soln.get("?Output") ;
//RDFNode f = soln.get("?ModelForm") ;
//}


//	while( nodes.hasNext() ) {
//		soln = nodes.nextSolution() ;
//RDFNode n = soln.get("?Node") ; 
//RDFNode c = soln.get("?Child") ;
//RDFNode d = soln.get("?Distribution") ;
//}




	private void ingestSensitivityResults(Individual cgIns, Map<String, String> lbl2class, String dbnResultsJsonSensitivity, String prefix) {
		OntProperty sensprop = 	getTheJenaModel().getOntProperty(METAMODEL_SENS_PROP);
		OntProperty outputprop = 	getTheJenaModel().getOntProperty(METAMODEL_OUTPUT_PROP);
		OntProperty inputsensprop = 	getTheJenaModel().getOntProperty(METAMODEL_INPUTSENS_PROP);
		OntProperty inputprop = 	getTheJenaModel().getOntProperty(METAMODEL_INPUT_PROP);
		OntProperty inputsensvalprop = 	getTheJenaModel().getOntProperty(METAMODEL_SENSVALUE_PROP);

        JsonParser parser = new JsonParser();
        JsonElement jsonTree = parser.parse(dbnResultsJsonSensitivity);
        JsonObject jsonObject, jvalues, jsens;
        JsonArray jinputs, sensvals;
        Set<Entry<String, JsonElement>> sensRes;
        
        String outputlbl, outputType, inputType, v;
        
        Individual sensIns, inputSens;

        if (jsonTree.isJsonObject()) {
            jsonObject = jsonTree.getAsJsonObject();
            jsens = jsonObject.getAsJsonObject("results").getAsJsonObject("sens");
            jinputs = jsens.getAsJsonArray("inputs");

            sensRes = jsens.entrySet();
            
            for ( Entry<String, JsonElement> node : sensRes ) {
            	if (node.getKey().equals("inputs")) {
            		continue;
            	}

            	//sensIns = createIndividualOfClass(queryModel, prefix, node.toString(), METAMODEL_SENSITIVITY);
                //ingestKGTriple(cgIns, sensprop, sensIns);
            	
            	outputlbl = node.getKey(); // "a0"
            	outputType = lbl2class.get(outputlbl); //e.g. "http...#staticTemperature"
            	//op = queryModel.getResource(outputType); //
            	RDFNode otypeProp = getTheJenaModel().getProperty(outputType);
        		String rng = otypeProp.as(OntProperty.class).getRange().toString();
        		OntClass outputClass = getTheJenaModel().getOntClass(rng);

            	sensIns = createIndividualOfClass(queryModel, prefix, outputClass.getLocalName(), METAMODEL_SENSITIVITY);
                ingestKGTriple(cgIns, sensprop, sensIns);
        		
        		ingestKGTriple(sensIns, outputprop, outputClass);
            	
            	jvalues = (JsonObject)node.getValue();
            	sensvals = jvalues.getAsJsonArray("totalEffect") ;
            	
            	for (int i = 0; i<jinputs.size() ; i++) {
            		inputType = lbl2class.get(jinputs.get(i).getAsString());
            		//ip = queryModel.getResource(inputType);
            		RDFNode itypeProp = getTheJenaModel().getProperty(inputType);
            		rng = itypeProp.as(OntProperty.class).getRange().toString();
            		OntClass inputClass = getTheJenaModel().getOntClass(rng);
            		inputSens = createIndividualOfClass(queryModel, null, null, METAMODEL_INPUTSENSITIVITY);
            		v = sensvals.get(0).getAsJsonArray().get(i).getAsString();

            		ingestKGTriple(sensIns, inputsensprop, inputSens);
            		//ingestKGTriple(inputSens, inputprop, ip);
            		ingestKGTriple(inputSens, inputprop, inputClass);
            		queryModel.add(inputSens, inputsensvalprop, v); //sensval should be encoded as proper literal
            	}
            }
        }
	}



		/**
		 * 
		 * 
		 * @param cgIns
		 * @param dbnEqnMap  mapping from DBNs (kc: outputs) to equations
		 * @param dbnOutput  mapping from DBN to its output (kc: null)
		 * @param listOfEqns equations in the model
		 * @param class2lbl  
		 * @param lbl2value
		 * @param class2units 
		 * @param prefix
		 */
		private void createCGsubgraphs(Individual cgIns, Map<RDFNode, String[]> dbnEqnMap, Map<RDFNode, RDFNode> dbnOutput,
				String listOfEqns, Map<String, String> class2lbl, Map<String, String[]> lbl2value, Map<String, String> class2units, String prefix) //, Map<OntClass, Individual> outputInstance)
		{

		OntProperty subgraphprop = 	getTheJenaModel().getOntProperty(METAMODEL_SUBG_PROP);
		OntProperty cgraphprop = 	getTheJenaModel().getOntProperty(METAMODEL_CGRAPH_PROP);
		OntProperty hasEqnProp = 	getTheJenaModel().getOntProperty(METAMODEL_HASEQN_PROP);
		//OntProperty hasModelProp = 	getTheJenaModel().getOntProperty(METAMODEL_HASMODEL_PROP);
		OntProperty outputprop = 	getTheJenaModel().getOntProperty(METAMODEL_OUTPUT_PROP);
		
		
		Individual sgIns, dbnIns, outpIns;
		String rng;
		RDFNode otype, otypeProp;
		
		for( RDFNode dbn : dbnEqnMap.keySet() ) {
			sgIns = createIndividualOfClass(queryModel,null, null, METAMODEL_SUBGRAPH);
			ingestKGTriple(cgIns, subgraphprop, sgIns);
			//This is being created as an instance of a UQ. Needs to be changed.
			//dbnIns = createIndividualOfClass(queryModel,null, null, dbn.toString());
			dbnIns = createIndividualOfClass(queryModel,null, null, CGMODEL_CG_CLASS);
			ingestKGTriple(sgIns, cgraphprop, dbnIns);

			// Find the equation for this dbn (kchain: for this output)
			String[] modelEqns = listOfEqns.split(",");
			String[] deqns = dbnEqnMap.get(dbn); //eqns for dbn (kc: output)
			String eqn=null;
			for(int i=0; i<deqns.length; i++) {
				for(int j=0; j<modelEqns.length; j++) {
					String me = modelEqns[j];
					me = me.substring(1, me.length()-1);
					if( me.equals(deqns[i])) {
						eqn = me;
						break;
					}
				}
				if (eqn != null)
					break;
			}
			RDFNode e = queryModel.getResource(eqn); 
			ingestKGTriple(dbnIns, hasEqnProp, e);
			
			if (dbnOutput != null)	{		
				otype = dbnOutput.get(dbn); //this is a property now 
		
				otypeProp = getTheJenaModel().getProperty(dbnOutput.get(dbn).toString()); //e.g. :altitude
			
				rng = otypeProp.as(OntProperty.class).getRange().toString(); //e.g. :Altitude
			} else {
				otype = dbn;
				rng = dbn.toString();
			}

			
			outpIns = createIndividualOfClass(queryModel, null, null, rng); //e.g. instance of :Altitude
			ingestKGTriple(sgIns, outputprop, outpIns);
			if(class2units.containsKey(otype.toString())) {
				String unit = class2units.get(otype.toString());
				queryModel.add(outpIns, getTheJenaModel().getProperty(UNIT_PROP), unit);
			}
			String varLabel = class2lbl.get(otype.toString());
			String[] ms = lbl2value.get(varLabel);  //class2lbl.get(o.toString()));
			if (ms != null) {
				if (ms[0] != null) // DBN returns values for intermediate nodes, but KChain does not.
					queryModel.add(outpIns, getTheJenaModel().getProperty(VALUE_PROP), ms[0] );
				if (ms[1] != null) 
					queryModel.add(outpIns, getTheJenaModel().getProperty(STDDEV_PROP), ms[1] );
				if(ms[2] != null)
					queryModel.add(outpIns, getTheJenaModel().getProperty(VARERROR_PROP), ms[2] );
			}
		}
	}








	private Map<String, String[]> getLabelToMeanStdMapping(String dbnResultsJson) {
        Map<String,String[]> lbl2value = new HashMap<String, String[]>();
        JsonParser parser = new JsonParser();
        JsonElement jsonTree = parser.parse(dbnResultsJson);
        JsonObject jsonObject;
        JsonObject jres;
        Set<Entry<String, JsonElement>> keys;

        if (jsonTree.isJsonObject()) {
            jsonObject = jsonTree.getAsJsonObject();
            if (jsonObject.has("results")) {
                jres = (JsonObject) jsonObject.get("results");
                keys = jres.entrySet();
                
                for (Map.Entry<String, JsonElement> k: keys) {
//                	System.out.println(k.getKey() + "   " + jres.get(k.getKey()).toString());
                	JsonObject vpair = jres.getAsJsonObject(k.getKey());
                	String[] vpr = new String[3];
                	if (vpair.has("mean")) {
	                	vpr[0] = vpair.get("mean").toString();
                	}
                	if (vpair.has("std")) {
	                	vpr[1] = vpair.get("std").toString();
                	}	
                	if (vpair.has("error")) {
	                	vpr[2] = vpair.get("error").toString();
                	}	
                	lbl2value.put(k.getKey(), vpr);
                }	
            }
        }
        return lbl2value;
	}

	/**
	 * Extract lable to value mapping from kchain results.
	 * 
	 */
	private Map<String, String[]> getLabelToValueMapping(String dbnResultsJson) {
        Map<String,String[]> lbl2value = new HashMap<String, String[]>();
        JsonParser parser = new JsonParser();
        JsonElement jsonTree = parser.parse(dbnResultsJson);
        JsonObject jsonObject;
        JsonArray jres;
//        Set<Entry<String, JsonElement>> keys;

        if (jsonTree.isJsonObject()) {
            jsonObject = jsonTree.getAsJsonObject();
            if (jsonObject.has("outputVariables")) {
                jres = (JsonArray) jsonObject.get("outputVariables");
                //keys = jres.entrySet();
                
                for(int i=0; i<jres.size(); i++) {
                	JsonObject o = (JsonObject) jres.get(i);
                	String[] vpr = new String[3];
                	vpr[0] = o.get("value").getAsString();
                	lbl2value.put(o.get("name").getAsString(), vpr);
                	
                	
                }
                
//                for (Map.Entry<String, JsonElement> k: keys) {
////                	System.out.println(k.getKey() + "   " + jres.get(k.getKey()).toString());
//                	JsonObject vpair = jres.getAsJsonObject(k.getKey());
//                	String[] vpr = new String[3];
//                	if (vpair.has("mean")) {
//	                	vpr[0] = vpair.get("mean").toString();
//                	}
//                	if (vpair.has("std")) {
//	                	vpr[1] = vpair.get("std").toString();
//                	}	
//                	if (vpair.has("error")) {
//	                	vpr[2] = vpair.get("error").toString();
//                	}	
//                	lbl2value.put(k.getKey(), vpr);
//                }	
            }
        }
        return lbl2value;
	}
	

private Map<String, String> getLabelClassMapping(String dbnJson) {
    JsonParser parser = new JsonParser();
    JsonElement jsonTree = parser.parse(dbnJson);
    Map<String,String> lbl2class = new HashMap<String, String>();
    JsonObject jsonObject;
    JsonObject jres;
    Set<Entry<String, JsonElement>> keys;
    
    if (jsonTree.isJsonObject()) {
        jsonObject = jsonTree.getAsJsonObject();
        //JsonArray jsonRes = (JsonArray) jsonObject.get("results");
        
        jres = (JsonObject) jsonObject.get("mapping");
        keys = jres.entrySet();
        
        for (Map.Entry<String, JsonElement> k: keys) {
        	//System.out.println(k.getKey() + "   " + k.getValue());  //jres.get(k.getKey()).toString());
        	//String foo = k.getValue().getAsString();
        	lbl2class.put(k.getKey(), k.getValue().getAsString());
        }	
    }
    return lbl2class;
}


private Map<String, String> getClassLabelMappingFromModelsJson(String json) {
    JsonParser parser = new JsonParser();
    JsonElement jsonTree = parser.parse(json);
    Map<String,String> class2lbl = new HashMap<String, String>();
    JsonObject jsonObject;
    JsonObject jres;
    Set<Entry<String, JsonElement>> keys;
    
    if (jsonTree.isJsonObject()) {
        jsonObject = jsonTree.getAsJsonObject();
        //JsonArray jsonRes = (JsonArray) jsonObject.get("results");
        
        JsonArray jbindings = (JsonArray) jsonObject.getAsJsonObject("models").getAsJsonObject("results").get("bindings");
        
        for(int i=0; i < jbindings.size(); i++) {
        	JsonObject jo = (JsonObject)jbindings.get(i);
        	if (jo.has("Input") && jo.has("InputLabel")) {
        		class2lbl.put(jo.getAsJsonObject("Input").get("value").getAsString(), jo.getAsJsonObject("InputLabel").get("value").getAsString() );
        	}
        	if (jo.has("ImpInput") && jo.has("ImpInputAugType")) {
        		class2lbl.put(jo.getAsJsonObject("ImpInputAugType").get("value").getAsString(), jo.getAsJsonObject("ImpInput").get("value").getAsString() );
        	}
        	if (jo.has("Output") && jo.has("OutputLabel")) {
        		class2lbl.put(jo.getAsJsonObject("Output").get("value").getAsString(), jo.getAsJsonObject("OutputLabel").get("value").getAsString() );
        	}
        	if (jo.has("ImpOutput") && jo.has("ImpOutputAugType")) {
//        		String c = jo.getAsJsonObject("ImpOutputAugType").get("value").getAsString();
        		class2lbl.put(jo.getAsJsonObject("ImpOutputAugType").get("value").getAsString(), jo.getAsJsonObject("ImpOutput").get("value").getAsString() );
        	}
        	
        }
        
        //keys = jres.entrySet();
        
//        for (Map.Entry<String, JsonElement> k: keys) {
//        	//System.out.println(k.getKey() + "   " + k.getValue());  //jres.get(k.getKey()).toString());
//        	//String foo = k.getValue().getAsString();
//        	class2lbl.put(k.getValue().getAsString(), k.getKey());
//        }	
    }
    return class2lbl;	
	
}

private Map<String, String> getClassUnitsMappingFromModelsJson(String json) {
    JsonParser parser = new JsonParser();
    JsonElement jsonTree = parser.parse(json);
    Map<String,String> class2units = new HashMap<String, String>();
    JsonObject jsonObject;
    JsonObject jres;
    Set<Entry<String, JsonElement>> keys;
    
    if (jsonTree.isJsonObject()) {
        jsonObject = jsonTree.getAsJsonObject();
        
        JsonArray jbindings = (JsonArray) jsonObject.getAsJsonObject("nodes").getAsJsonObject("results").get("bindings");
        
        for(int i=0; i < jbindings.size(); i++) {
        	JsonObject jo = (JsonObject)jbindings.get(i);
        	if (jo.has("Node") && jo.has("NodeOutputUnits")) {
        		class2units.put(jo.getAsJsonObject("Node").get("value").getAsString(), jo.getAsJsonObject("NodeOutputUnits").get("value").getAsString() );
        	}
        }
    }
    return class2units;	
}



	private Map<String, String> getClassLabelMapping(String dbnJson) {
        JsonParser parser = new JsonParser();
        JsonElement jsonTree = parser.parse(dbnJson);
        Map<String,String> class2lbl = new HashMap<String, String>();
        JsonObject jsonObject;
        JsonObject jres;
        Set<Entry<String, JsonElement>> keys;
        
        if (jsonTree.isJsonObject()) {
            jsonObject = jsonTree.getAsJsonObject();
            //JsonArray jsonRes = (JsonArray) jsonObject.get("results");
            
            jres = (JsonObject) jsonObject.get("mapping");
            keys = jres.entrySet();
            
            for (Map.Entry<String, JsonElement> k: keys) {
            	//System.out.println(k.getKey() + "   " + k.getValue());  //jres.get(k.getKey()).toString());
            	//String foo = k.getValue().getAsString();
            	class2lbl.put(k.getValue().getAsString(), k.getKey());
            }	
        }
        return class2lbl;
	}

	
	
	
	private ResultSetRewindable queryKnowledgeGraph(String queryStr, Model model) {
		//System.out.println(queryStr);
		com.hp.hpl.jena.query.Query qm = QueryFactory.create(queryStr);
		QueryExecution qe = QueryExecutionFactory.create(qm, model); 
		//com.hp.hpl.jena.query.ResultSetRewindable 
		return com.hp.hpl.jena.query.ResultSetFactory.makeRewindable(qe.execSelect()) ;
	}


//	private String getEqnUrisFromResults(ResultSetRewindable eqnsResults) {
//		QuerySolution soln;
//		String listOfEqns = "";
//		eqnsResults.reset();
//		for ( ; eqnsResults.hasNext() ; )
//	    {
//	      soln = eqnsResults.nextSolution() ;
//	      RDFNode s = soln.get("?Eqns") ; 
//	      //RDFNode p = soln.get("?DBN") ;
//	      //Resource r = soln.getResource("VarR") ;
//	      //Literal l = soln.getLiteral("VarL") ; 
////	      System.out.println(s.toString()); // + "  " + p.toString() );
//	      listOfEqns += "<" + s.toString() +">,";
//	      //listOfEqnObjs.add(s);
//	    }
//		if(listOfEqns.length() <= 0)
//			return "";
//		else {
//			listOfEqns = listOfEqns.substring(0,listOfEqns.length()-1);
//			return listOfEqns;
//		}
//	}


	@SuppressWarnings("deprecation")
	private String executeDBN(String jsonTxt)  {
		DefaultHttpClient httpclient = new DefaultHttpClient();
		String dbnBaseUrl = getPreference(DialogPreferences.ANSWER_DBN_CG_SERVICE_BASE_URI.getId());
        String dbnUrl = dbnBaseUrl + "/process";
        HttpPost httppost = new HttpPost(dbnUrl);
//		HttpPost httppost = new HttpPost("http://alpha.ubl.research.ge.com:5000/process");
        //httppost = new HttpPost("http://vesuvius001.crd.ge.com:5000/process");
        httppost.setHeader("Accept", "*/*");
        httppost.setHeader("Content-type", "application/json");
        
        //String testJson = "{\"outputs\":[],\"techniqueName\":\"dbn\",\"mapping\":{\"ts0\":\"http://aske.ge.com/hypersonics#StaticTemperature\",\"altitude\":\"http://aske.ge.com/hypersonics#Altitude\",\"tt75\":\"http://aske.ge.com/hypersonics#TotalTemperature\",\"mach\":\"http://aske.ge.com/hypersonics#MachSpeed\",\"u0\":\"http://aske.ge.com/hypersonics#AirSpeed\",\"a0\":\"http://aske.ge.com/hypersonics#SpeedOfSound\"},\"inputs\":[],\"headerMappings\":{},\"additionalFilesIds\":{},\"dataSourcesInfo\":{},\"modelName\":\"defaultModel\",\"analyticSettings\":{\"ExpertKnowledge\":{},\"observationDataSources\":{},\"riskRollup\":{},\"maintenanceLimits\":[],\"ObservationData\":{},\"DBNSetup\":{\"PlotFlag\":false,\"TaskName\":\"Calibration\",\"TrackingTimeSteps\":1,\"ParticleFilterOptions\":{\"BackendFname\":\"/tmp/Results\",\"Backend\":\"RAM\",\"ResampleThreshold\":0.4,\"BackendKeepVectors\":true,\"BackendKeepScalars\":true,\"Parallel\":true,\"NodeNamesNotRecorded\":[],\"ParallelProcesses\":\"5\"},\"WorkDir\":\"/tmp\",\"NumberOfSamples\":500},\"Nodes\":{\"ts0\":{\"Type\":\"Deterministic\",\"DistributionParameters\":{},\"ModelName\":\"ts0\",\"Distribution\":\"\",\"Parents\":[\"altitude\"],\"Tag\":[],\"Children\":[\"a0\",\"tt75\"]},\"altitude\":{\"IsDistributionFixed\":false,\"Type\":\"Stochastic_Transient\",\"DistributionParameters\":{\"lower\":-460.0,\"upper\":200.0},\"Parents\":[],\"Distribution\":\"Uniform\",\"Tag\":[],\"Children\":[\"ts0\"],\"InitialChildren\":[],\"Range\":[-460.0,200.0]},\"tt75\":{\"IsDistributionFixed\":true,\"Type\":\"Deterministic\",\"DistributionParameters\":{},\"ModelName\":\"tt75\",\"Distribution\":\"Uniform\",\"Parents\":[\"mach\",\"ts0\"],\"Tag\":[],\"Children\":[],\"ObservationData\":[800]},\"mach\":{\"Type\":\"Deterministic\",\"DistributionParameters\":{},\"ModelName\":\"mach\",\"Distribution\":\"\",\"Parents\":[\"u0\",\"a0\"],\"Tag\":[],\"Children\":[\"tt75\"]},\"u0\":{\"IsDistributionFixed\":true,\"Type\":\"Stochastic_Transient\",\"DistributionParameters\":{\"lower\":-200.0,\"upper\":200.0},\"Parents\":[],\"Distribution\":\"Uniform\",\"Tag\":[],\"Children\":[\"mach\"],\"ObservationData\":[],\"InitialChildren\":[],\"Range\":[-200.0,200.0]},\"a0\":{\"Type\":\"Deterministic\",\"DistributionParameters\":{},\"ModelName\":\"a0\",\"Distribution\":\"\",\"Parents\":[\"ts0\"],\"Tag\":[],\"Children\":[\"mach\"]}},\"PriorData\":{},\"UT_node_init_data\":{\"UT_node_names\":[]},\"fullNetwork\":{},\"Models\":{\"ts0\":{\"FunctionName\":\"ts0\",\"Input\":[\"altitude\"],\"Type\":\"Equation\",\"Output\":[\"a0\",\"tt75\"],\"ModelForm\":\"518.6-3.56 * altitude /1000.0\"},\"tt75\":{\"FunctionName\":\"tt75\",\"Input\":[\"mach\",\"ts0\"],\"Type\":\"Equation\",\"Output\":[],\"ModelForm\":\"ts0*(1.0 + 0.5*(1.4-1.0)*mach*mach)\"},\"mach\":{\"FunctionName\":\"mach\",\"Input\":[\"u0\",\"a0\"],\"Type\":\"Equation\",\"Output\":[\"tt75\"],\"ModelForm\":\"u0/5280.0 * 3600.0 / a0\"},\"a0\":{\"FunctionName\":\"a0\",\"Input\":[\"ts0\"],\"Type\":\"Equation\",\"Output\":[\"mach\"],\"ModelForm\":\"(1.4*1718.0*ts0)**0.5\"}},\"StateVariableDefinition\":{},\"InspectionSchedule\":{}},\"taskName\":\"build\",\"dataSourceIds\":{},\"workDir\":\"/tmp\",\"dataSources\":{}}";

        //String testJson = "{ \"taskName\": \"build\", \"techniqueName\": \"dbn\", \"modelName\": \"Model_20190115153656\", \"analyticSettings\": { \"ObservationData\": {}, \"ExpertKnowledge\": {}, \"PriorData\": {}, \"StateVariableDefinition\": {}, \"Models\": { \"ps0\": { \"Input\": [ \"ts0\", \"altitude\" ], \"Type\": \"Equation\", \"FunctionName\": \"ps0\", \"ModelForm\": \"2116.0*(ts0/518.6)**5.256\", \"Output\": [ \"pt0\" ] }, \"a0\": { \"Input\": [ \"gama\", \"Rgas\", \"ts0\" ], \"Type\": \"Equation\", \"FunctionName\": \"a0\", \"ModelForm\": \"(gama*Rgas*ts0)**0.5\", \"Output\": [ \"mach\" ] }, \"mach\": { \"Input\": [ \"a0\", \"speed\" ], \"Type\": \"Equation\", \"FunctionName\": \"mach\", \"ModelForm\": \"(speed/5280.0*3600.0)/a0\", \"Output\": [ \"tt0\" ] }, \"tt0\": { \"Input\": [ \"ts0\", \"gama\", \"mach\" ], \"Type\": \"Equation\", \"FunctionName\": \"tt0\", \"ModelForm\": \"ts0*(1.0 + 0.5*(gama-1.0)*mach*mach)\", \"Output\": [ \"pt0\" ] }, \"pt0\": { \"Input\": [ \"tt0\", \"ps0\", \"ts0\", \"gama\" ], \"Type\": \"Equation\", \"FunctionName\": \"pt0\", \"ModelForm\": \"ps0*(tt0/ts0)**(gama/(gama-1.0))\", \"Output\": [] }, \"ts0\": { \"Input\": [ \"altitude\" ], \"Type\": \"Equation\", \"FunctionName\": \"ts0\", \"ModelForm\": \"518.6-3.56*altitude/1000.0\", \"Output\": [ \"ps0\", \"a0\", \"tt0\", \"pt0\" ] } }, \"Nodes\": { \"altitude\": { \"Type\": \"Stochastic_Transient\", \"Tag\": [], \"Distribution\": \"Uniform\", \"DistributionParameters\": { \"lower\": \"0\", \"upper\": \"100000\" }, \"InitialChildren\": [], \"Children\": [ \"ps0\", \"ts0\" ], \"ObservationData\":[10000.0], \"Parents\": [], \"IsDistributionFixed\": true, \"Range\": [ \"0\", \"100000\" ] }, \"ps0\": { \"Type\": \"Deterministic\", \"Tag\": [], \"Distribution\": \"\", \"DistributionParameters\": {}, \"ModelName\": \"ps0\", \"Parents\": [ \"ts0\", \"altitude\" ], \"Children\": [ \"pt0\" ] }, \"gama\": { \"Type\": \"Constant\", \"Tag\": [], \"Distribution\": \"\", \"DistributionParameters\": {}, \"Value\": [ \"1.4\" ], \"Parents\": [], \"Children\": [ \"a0\", \"tt0\", \"pt0\" ] }, \"Rgas\": { \"Type\": \"Constant\", \"Tag\": [], \"Distribution\": \"\", \"DistributionParameters\": {}, \"Value\": [ \"1718.0\" ], \"Parents\": [], \"Children\": [ \"a0\" ] }, \"a0\": { \"Type\": \"Deterministic\", \"Tag\": [], \"Distribution\": \"\", \"DistributionParameters\": {}, \"ModelName\": \"a0\", \"Parents\": [ \"gama\", \"Rgas\", \"ts0\" ], \"Children\": [ \"mach\" ] }, \"speed\": { \"Type\": \"Stochastic_Transient\", \"Tag\": [], \"Distribution\": \"Uniform\", \"DistributionParameters\": { \"lower\": \"0\", \"upper\": \"1000\" }, \"InitialChildren\": [], \"Children\": [ \"mach\" ], \"ObservationData\":[], \"Parents\": [], \"IsDistributionFixed\": true, \"Range\": [ \"0\", \"1000\" ] }, \"mach\": { \"Type\": \"Deterministic\", \"Tag\": [], \"Distribution\": \"\", \"DistributionParameters\": {}, \"ModelName\": \"mach\", \"Parents\": [ \"a0\", \"speed\" ], \"Children\": [ \"tt0\" ] }, \"tt0\": { \"Type\": \"Deterministic\", \"Tag\": [], \"Distribution\": \"\", \"DistributionParameters\": {}, \"ModelName\": \"tt0\", \"Parents\": [ \"ts0\", \"gama\", \"mach\" ], \"Children\": [ \"pt0\" ] }, \"pt0\": { \"Type\": \"Deterministic\", \"Tag\": [], \"Distribution\": \"\", \"DistributionParameters\": {}, \"ModelName\": \"pt0\", \"Parents\": [ \"tt0\", \"ps0\", \"ts0\", \"gama\" ], \"Children\": [] }, \"ts0\": { \"Type\": \"Deterministic\", \"Tag\": [], \"Distribution\": \"\", \"DistributionParameters\": {}, \"ModelName\": \"ts0\", \"Parents\": [ \"altitude\" ], \"Children\": [ \"ps0\", \"a0\", \"tt0\", \"pt0\" ] } }, \"DBNSetup\": { \"WorkDir\": \"/hostfiles\", \"ParticleFilterOptions\": { \"NodeNamesNotRecorded\": [], \"BackendKeepVectors\": true, \"BackendFname\": \"/hostfiles/Results\", \"BackendKeepScalars\": true, \"ParallelProcesses\": \"5\", \"ResampleThreshold\": 0.4, \"Parallel\": true, \"Backend\": \"RAM\" }, \"NumberOfSamples\": 500, \"PlotFlag\": false, \"TrackingTimeSteps\": \"1\", \"TaskName\": \"Prognosis\" }, \"UT_node_init_data\": { \"UT_node_names\": [] }, \"InspectionSchedule\": {}, \"riskRollup\": {}, \"maintenanceLimits\": [], \"observationDataSources\": {}, \"fullNetwork\": { \"nodes\": [ { \"id\": \"altitude\", \"data\": [ { \"id\": 0, \"label\": \"Type\", \"value\": \"Stochastic\", \"varName\": \"type\", \"validation\": \"\" }, { \"id\": 1, \"label\": \"Distribution\", \"value\": \"Uniform\", \"varName\": \"distribution\", \"validation\": \"\" }, { \"id\": 2, \"label\": \"Is distribution fixed?\", \"value\": \"Yes\", \"varName\": \"isDistributionFixed\", \"validation\": \"\" }, { \"id\": 3, \"label\": \"Lower\", \"value\": \"0\", \"varName\": \"lower\", \"validation\": \"^[0-9]+$\" }, { \"id\": 4, \"label\": \"Upper\", \"value\": \"100000\", \"varName\": \"upper\", \"validation\": \"^[0-9]+$\" }, { \"id\": 5, \"label\": \"Observation Data\", \"value\": { \"items\": [], \"columns\": [], \"filter\": { \"template\": [], \"data\": [] }, \"dataSources\": [], \"columnsCount\": 0 }, \"varName\": \"observationData\", \"config\": { \"dataSource\": \"dataSource\", \"numeric\": true }, \"validation\": \"\" }, { \"id\": 6, \"label\": \"Range\", \"value\": [ \"0\", \"100000\" ], \"varName\": \"range\", \"config\": { \"fixedLength\": 2 }, \"validation\": \"^[0-9]+$\" }, { \"id\": 7, \"label\": \"Tags\", \"value\": [], \"varName\": \"tags\", \"validation\": \"\" } ], \"inputs\": [ { \"id\": \"altitudeInput0\", \"label\": \"lower\", \"fixedLabel\": true, \"node\": null, \"nodeId\": \"altitude\", \"outputConnected\": null, \"outputIdConnected\": null, \"dataEditable\": true, \"filledData\": false }, { \"id\": \"altitudeInput1\", \"label\": \"upper\", \"fixedLabel\": true, \"node\": null, \"nodeId\": \"altitude\", \"outputConnected\": null, \"outputIdConnected\": null, \"dataEditable\": true, \"filledData\": false } ], \"outputs\": [ { \"id\": \"altitudeOutput0\", \"label\": \"output\", \"fixedLabel\": true, \"node\": null, \"nodeId\": \"altitude\", \"inputsConnected\": [], \"inputsIdConnected\": [ \"ps0.ps0Input1\", \"ts0.ts0Input0\" ] } ], \"nodeType\": { \"id\": \"stochastic-uniform\", \"name\": \"Stochastic - Uniform\", \"inputCount\": 2, \"outputCount\": 1, \"inputLabels\": [ \"lower\", \"upper\" ], \"outputLabels\": [ \"output\" ], \"formTemplate\": [ { \"index\": 0, \"description\": \"\", \"component\": \"textInput\", \"required\": true, \"editable\": false, \"cols\": 12, \"value\": \"Stochastic\", \"label\": \"Type\", \"varName\": \"type\", \"validation\": \"\", \"placeholder\": \"\", \"options\": [] }, { \"index\": 1, \"description\": \"\", \"component\": \"textInput\", \"required\": true, \"editable\": false, \"cols\": 12, \"value\": \"Uniform\", \"label\": \"Distribution\", \"varName\": \"distribution\", \"validation\": \"\", \"placeholder\": \"\", \"options\": [] }, { \"index\": 2, \"description\": \"\", \"component\": \"radio\", \"required\": true, \"editable\": true, \"cols\": 12, \"value\": \"Yes\", \"label\": \"Is distribution fixed?\", \"varName\": \"isDistributionFixed\", \"validation\": \"\", \"placeholder\": \"\", \"options\": [ \"Yes\", \"No\" ], \"finalValue\": { \"Yes\": true, \"No\": false } }, { \"index\": 3, \"description\": \"\", \"component\": \"textInput\", \"required\": true, \"editable\": true, \"cols\": 6, \"value\": \"\", \"label\": \"Lower\", \"varName\": \"lower\", \"validation\": \"^[0-9]+$\", \"placeholder\": \"\", \"options\": [] }, { \"index\": 4, \"description\": \"\", \"component\": \"textInput\", \"required\": true, \"editable\": true, \"cols\": 6, \"value\": \"\", \"label\": \"Upper\", \"varName\": \"upper\", \"validation\": \"^[0-9]+$\", \"placeholder\": \"\", \"options\": [] }, { \"index\": 5, \"description\": \"\", \"component\": \"tableInput\", \"required\": false, \"editable\": false, \"cols\": 12, \"value\": { \"items\": [], \"columns\": [] }, \"label\": \"Observation Data\", \"varName\": \"observationData\", \"validation\": \"\", \"placeholder\": \"\", \"options\": [], \"config\": { \"dataSource\": \"dataSource\", \"numeric\": true } }, { \"index\": 6, \"description\": \"\", \"component\": \"smallArrayInput\", \"required\": true, \"editable\": true, \"cols\": 6, \"value\": [ null, null ], \"label\": \"Range\", \"varName\": \"range\", \"config\": { \"fixedLength\": 2 }, \"validation\": \"^[0-9]+$\", \"placeholder\": \"\", \"options\": [] }, { \"index\": 7, \"description\": \"\", \"component\": \"dbnTagsInput\", \"required\": false, \"editable\": false, \"cols\": 12, \"value\": [], \"label\": \"Tags\", \"varName\": \"tags\", \"validation\": \"\", \"placeholder\": \"\", \"options\": [] } ], \"outputTemplate\": { \"Type\": \"@type\", \"Tag\": \"@tags\", \"Distribution\": \"@distribution\", \"DistributionParameters\": { \"lower\": \"@lower\", \"upper\": \"@upper\" }, \"InitialChildren\": [], \"Children\": [], \"Parents\": [], \"ObservationData\": \"@?observationData.items\", \"FullObservationData\": \"@?observationData.fullData\", \"IsDistributionFixed\": \"@isDistributionFixed\", \"Range\": \"@?range\" }, \"upgradeValues\": [ { \"varName\": \"observationData\", \"oldValueType\": \"array\", \"newValueTemplate\": { \"items\": \"@oldValue\", \"columns\": [] } } ] }, \"inputCount\": 2, \"inputCountFixed\": true, \"outputCount\": 1, \"outputCountFixed\": true, \"top\": \"150px\", \"left\": \"457px\" }, { \"id\": \"ps0\", \"data\": [ { \"id\": 0, \"label\": \"Type\", \"value\": \"Deterministic\", \"varName\": \"type\", \"validation\": \"\" }, { \"id\": 1, \"label\": \"Model Name\", \"value\": \"ps0\", \"varName\": \"modelName\", \"validation\": \"\" }, { \"id\": 2, \"label\": \"Model Type\", \"value\": \"Equation\", \"varName\": \"modelType\", \"validation\": \"\" }, { \"id\": 3, \"label\": \"Function Name\", \"value\": \"ps0\", \"varName\": \"functionName\", \"validation\": \"\" }, { \"id\": 4, \"label\": \"Model Form\", \"value\": \"2116.0*(ts0/518.6)**5.256\", \"varName\": \"modelForm\", \"validation\": \"\" }, { \"id\": 5, \"label\": \"Code\", \"value\": \"\", \"varName\": \"code\", \"config\": { \"mode\": \"python\", \"require\": [ \"ace/ext/language_tools\" ], \"advanced\": { \"enableSnippets\": true, \"enableBasicAutocompletion\": true, \"enableLiveAutocompletion\": true } }, \"validation\": \"\" }, { \"id\": 6, \"label\": \"Tags\", \"value\": [], \"varName\": \"tags\", \"validation\": \"\" } ], \"inputs\": [ { \"id\": \"ps0Input0\", \"label\": \"ps0Input0\", \"fixedLabel\": false, \"node\": null, \"nodeId\": \"ps0\", \"outputConnected\": null, \"outputIdConnected\": \"ts0.ts0Output0\", \"dataEditable\": false, \"filledData\": false }, { \"id\": \"ps0Input1\", \"label\": \"ps0Input1\", \"fixedLabel\": false, \"node\": null, \"nodeId\": \"ps0\", \"outputConnected\": null, \"outputIdConnected\": \"altitude.altitudeOutput0\", \"dataEditable\": false, \"filledData\": false } ], \"outputs\": [ { \"id\": \"ps0Output0\", \"label\": \"ps0Output0\", \"fixedLabel\": false, \"node\": null, \"nodeId\": \"ps0\", \"inputsConnected\": [], \"inputsIdConnected\": [ \"pt0.pt0Input1\" ] } ], \"nodeType\": { \"id\": \"deterministic\", \"name\": \"Deterministic\", \"formTemplate\": [ { \"index\": 0, \"description\": \"\", \"component\": \"textInput\", \"required\": true, \"editable\": false, \"cols\": 12, \"value\": \"Deterministic\", \"label\": \"Type\", \"varName\": \"type\", \"validation\": \"\", \"placeholder\": \"\", \"options\": [], \"id\": 0 }, { \"index\": 1, \"description\": \"\", \"component\": \"textInput\", \"required\": true, \"editable\": true, \"cols\": 6, \"value\": \"\", \"label\": \"Model Name\", \"varName\": \"modelName\", \"validation\": \"\", \"placeholder\": \"\", \"options\": [], \"id\": 1 }, { \"index\": 2, \"description\": \"\", \"component\": \"select\", \"required\": true, \"editable\": true, \"cols\": 6, \"value\": \"\", \"label\": \"Model Type\", \"varName\": \"modelType\", \"validation\": \"\", \"placeholder\": \"\", \"options\": [ \"Equation\", \"InitialState\", \"PythonFunction\" ], \"id\": 2 }, { \"index\": 3, \"description\": \"\", \"component\": \"textInput\", \"required\": true, \"editable\": true, \"cols\": 6, \"value\": \"\", \"label\": \"Function Name\", \"varName\": \"functionName\", \"validation\": \"\", \"placeholder\": \"\", \"options\": [], \"id\": 3 }, { \"index\": 4, \"description\": \"\", \"component\": \"textInput\", \"required\": true, \"editable\": true, \"cols\": 6, \"value\": \"\", \"label\": \"Model Form\", \"varName\": \"modelForm\", \"validation\": \"\", \"placeholder\": \"\", \"options\": [], \"id\": 4 }, { \"index\": 5, \"description\": \"\", \"component\": \"codeEditor\", \"required\": false, \"editable\": true, \"cols\": 12, \"value\": \"\", \"label\": \"Code\", \"varName\": \"code\", \"validation\": \"\", \"placeholder\": \"\", \"options\": [], \"config\": { \"mode\": \"python\", \"require\": [ \"ace/ext/language_tools\" ], \"advanced\": { \"enableSnippets\": true, \"enableBasicAutocompletion\": true, \"enableLiveAutocompletion\": true } }, \"id\": 5 }, { \"index\": 6, \"description\": \"\", \"component\": \"dbnTagsInput\", \"required\": false, \"editable\": false, \"cols\": 12, \"value\": [], \"label\": \"Tags\", \"varName\": \"tags\", \"validation\": \"\", \"placeholder\": \"\", \"options\": [], \"id\": 6 } ], \"outputTemplate\": { \"Type\": \"@type\", \"Tag\": \"@tags\", \"Distribution\": \"\", \"DistributionParameters\": {}, \"ModelName\": \"@modelName\", \"Parents\": [], \"Children\": [] } }, \"inputCount\": 2, \"outputCount\": 1, \"top\": \"325px\", \"left\": \"577px\" }, { \"id\": \"gama\", \"data\": [ { \"id\": 0, \"label\": \"Type\", \"value\": \"Constant\", \"varName\": \"type\", \"validation\": \"\" }, { \"id\": 1, \"label\": \"Value\", \"value\": [ \"1.4\" ], \"varName\": \"value\", \"config\": { \"minLength\": 1 }, \"validation\": \"\" }, { \"id\": 2, \"label\": \"Initial Children\", \"value\": [ null ], \"varName\": \"initialChildren\", \"config\": { \"minLength\": 1 }, \"validation\": \"^[0-9]+$\" }, { \"id\": 3, \"label\": \"Tags\", \"value\": [], \"varName\": \"tags\", \"validation\": \"\" } ], \"inputs\": [], \"outputs\": [ { \"id\": \"gamaOutput0\", \"label\": \"gamaOutput0\", \"fixedLabel\": false, \"node\": null, \"nodeId\": \"gama\", \"inputsConnected\": [], \"inputsIdConnected\": [ \"a0.a0Input0\", \"tt0.tt0Input1\", \"pt0.pt0Input3\" ] } ], \"nodeType\": { \"id\": \"constant\", \"name\": \"Constant\", \"class\": \"circle\", \"inputCount\": 0, \"outputCount\": 1, \"formTemplate\": [ { \"index\": 0, \"description\": \"\", \"component\": \"textInput\", \"required\": true, \"editable\": false, \"cols\": 12, \"value\": \"Constant\", \"label\": \"Type\", \"varName\": \"type\", \"validation\": \"\", \"placeholder\": \"\", \"options\": [] }, { \"index\": 1, \"description\": \"\", \"component\": \"smallArrayInput\", \"required\": true, \"editable\": true, \"cols\": 12, \"value\": [ null ], \"label\": \"Value\", \"varName\": \"value\", \"config\": { \"minLength\": 1 }, \"validation\": \"\", \"placeholder\": \"\", \"options\": [] }, { \"index\": 2, \"description\": \"\", \"component\": \"smallArrayInput\", \"required\": false, \"editable\": true, \"cols\": 12, \"value\": [ null ], \"label\": \"Initial Children\", \"varName\": \"initialChildren\", \"config\": { \"minLength\": 1 }, \"validation\": \"^[0-9]+$\", \"placeholder\": \"\", \"options\": [] }, { \"index\": 3, \"description\": \"\", \"component\": \"dbnTagsInput\", \"required\": false, \"editable\": false, \"cols\": 12, \"value\": [], \"label\": \"Tags\", \"varName\": \"tags\", \"validation\": \"\", \"placeholder\": \"\", \"options\": [] } ], \"outputTemplate\": { \"Type\": \"@type\", \"Tag\": \"@tags\", \"Distribution\": \"\", \"DistributionParameters\": {}, \"Value\": \"@value\", \"Parents\": [], \"Children\": [], \"InitialChildren\": \"@?initialChildren\" }, \"upgradeValues\": [ { \"varName\": \"value\", \"oldValueType\": \"primitive\", \"newValueTemplate\": [ \"@oldValue\" ] } ] }, \"inputCount\": 0, \"inputCountFixed\": true, \"outputCount\": 1, \"outputCountFixed\": true, \"top\": \"335px\", \"left\": \"474px\" }, { \"id\": \"Rgas\", \"data\": [ { \"id\": 0, \"label\": \"Type\", \"value\": \"Constant\", \"varName\": \"type\", \"validation\": \"\" }, { \"id\": 1, \"label\": \"Value\", \"value\": [ \"1718.0\" ], \"varName\": \"value\", \"config\": { \"minLength\": 1 }, \"validation\": \"\" }, { \"id\": 2, \"label\": \"Initial Children\", \"value\": [ null ], \"varName\": \"initialChildren\", \"config\": { \"minLength\": 1 }, \"validation\": \"^[0-9]+$\" }, { \"id\": 3, \"label\": \"Tags\", \"value\": [], \"varName\": \"tags\", \"validation\": \"\" } ], \"inputs\": [], \"outputs\": [ { \"id\": \"RgasOutput0\", \"label\": \"RgasOutput0\", \"fixedLabel\": false, \"node\": null, \"nodeId\": \"Rgas\", \"inputsConnected\": [], \"inputsIdConnected\": [ \"a0.a0Input1\" ] } ], \"nodeType\": { \"id\": \"constant\", \"name\": \"Constant\", \"class\": \"circle\", \"inputCount\": 0, \"outputCount\": 1, \"formTemplate\": [ { \"index\": 0, \"description\": \"\", \"component\": \"textInput\", \"required\": true, \"editable\": false, \"cols\": 12, \"value\": \"Constant\", \"label\": \"Type\", \"varName\": \"type\", \"validation\": \"\", \"placeholder\": \"\", \"options\": [] }, { \"index\": 1, \"description\": \"\", \"component\": \"smallArrayInput\", \"required\": true, \"editable\": true, \"cols\": 12, \"value\": [ null ], \"label\": \"Value\", \"varName\": \"value\", \"config\": { \"minLength\": 1 }, \"validation\": \"\", \"placeholder\": \"\", \"options\": [] }, { \"index\": 2, \"description\": \"\", \"component\": \"smallArrayInput\", \"required\": false, \"editable\": true, \"cols\": 12, \"value\": [ null ], \"label\": \"Initial Children\", \"varName\": \"initialChildren\", \"config\": { \"minLength\": 1 }, \"validation\": \"^[0-9]+$\", \"placeholder\": \"\", \"options\": [] }, { \"index\": 3, \"description\": \"\", \"component\": \"dbnTagsInput\", \"required\": false, \"editable\": false, \"cols\": 12, \"value\": [], \"label\": \"Tags\", \"varName\": \"tags\", \"validation\": \"\", \"placeholder\": \"\", \"options\": [] } ], \"outputTemplate\": { \"Type\": \"@type\", \"Tag\": \"@tags\", \"Distribution\": \"\", \"DistributionParameters\": {}, \"Value\": \"@value\", \"Parents\": [], \"Children\": [], \"InitialChildren\": \"@?initialChildren\" }, \"upgradeValues\": [ { \"varName\": \"value\", \"oldValueType\": \"primitive\", \"newValueTemplate\": [ \"@oldValue\" ] } ] }, \"inputCount\": 0, \"inputCountFixed\": true, \"outputCount\": 1, \"outputCountFixed\": true, \"top\": \"311px\", \"left\": \"161px\" }, { \"id\": \"a0\", \"data\": [ { \"id\": 0, \"label\": \"Type\", \"value\": \"Deterministic\", \"varName\": \"type\", \"validation\": \"\" }, { \"id\": 1, \"label\": \"Model Name\", \"value\": \"a0\", \"varName\": \"modelName\", \"validation\": \"\" }, { \"id\": 2, \"label\": \"Model Type\", \"value\": \"Equation\", \"varName\": \"modelType\", \"validation\": \"\" }, { \"id\": 3, \"label\": \"Function Name\", \"value\": \"a0\", \"varName\": \"functionName\", \"validation\": \"\" }, { \"id\": 4, \"label\": \"Model Form\", \"value\": \"(gama*Rgas*ts0)**0.5\", \"varName\": \"modelForm\", \"validation\": \"\" }, { \"id\": 5, \"label\": \"Code\", \"value\": \"\", \"varName\": \"code\", \"config\": { \"mode\": \"python\", \"require\": [ \"ace/ext/language_tools\" ], \"advanced\": { \"enableSnippets\": true, \"enableBasicAutocompletion\": true, \"enableLiveAutocompletion\": true } }, \"validation\": \"\" }, { \"id\": 6, \"label\": \"Tags\", \"value\": [], \"varName\": \"tags\", \"validation\": \"\" } ], \"inputs\": [ { \"id\": \"a0Input0\", \"label\": \"a0Input0\", \"fixedLabel\": false, \"node\": null, \"nodeId\": \"a0\", \"outputConnected\": null, \"outputIdConnected\": \"gama.gamaOutput0\", \"dataEditable\": false, \"filledData\": false }, { \"id\": \"a0Input1\", \"label\": \"a0Input1\", \"fixedLabel\": false, \"node\": null, \"nodeId\": \"a0\", \"outputConnected\": null, \"outputIdConnected\": \"Rgas.RgasOutput0\", \"dataEditable\": false, \"filledData\": false }, { \"id\": \"a0Input2\", \"label\": \"a0Input2\", \"fixedLabel\": false, \"node\": null, \"nodeId\": \"a0\", \"outputConnected\": null, \"outputIdConnected\": \"ts0.ts0Output0\", \"dataEditable\": false, \"filledData\": false } ], \"outputs\": [ { \"id\": \"a0Output0\", \"label\": \"a0Output0\", \"fixedLabel\": false, \"node\": null, \"nodeId\": \"a0\", \"inputsConnected\": [], \"inputsIdConnected\": [ \"mach.machInput0\" ] } ], \"nodeType\": { \"id\": \"deterministic\", \"name\": \"Deterministic\", \"formTemplate\": [ { \"index\": 0, \"description\": \"\", \"component\": \"textInput\", \"required\": true, \"editable\": false, \"cols\": 12, \"value\": \"Deterministic\", \"label\": \"Type\", \"varName\": \"type\", \"validation\": \"\", \"placeholder\": \"\", \"options\": [], \"id\": 0 }, { \"index\": 1, \"description\": \"\", \"component\": \"textInput\", \"required\": true, \"editable\": true, \"cols\": 6, \"value\": \"\", \"label\": \"Model Name\", \"varName\": \"modelName\", \"validation\": \"\", \"placeholder\": \"\", \"options\": [], \"id\": 1 }, { \"index\": 2, \"description\": \"\", \"component\": \"select\", \"required\": true, \"editable\": true, \"cols\": 6, \"value\": \"\", \"label\": \"Model Type\", \"varName\": \"modelType\", \"validation\": \"\", \"placeholder\": \"\", \"options\": [ \"Equation\", \"InitialState\", \"PythonFunction\" ], \"id\": 2 }, { \"index\": 3, \"description\": \"\", \"component\": \"textInput\", \"required\": true, \"editable\": true, \"cols\": 6, \"value\": \"\", \"label\": \"Function Name\", \"varName\": \"functionName\", \"validation\": \"\", \"placeholder\": \"\", \"options\": [], \"id\": 3 }, { \"index\": 4, \"description\": \"\", \"component\": \"textInput\", \"required\": true, \"editable\": true, \"cols\": 6, \"value\": \"\", \"label\": \"Model Form\", \"varName\": \"modelForm\", \"validation\": \"\", \"placeholder\": \"\", \"options\": [], \"id\": 4 }, { \"index\": 5, \"description\": \"\", \"component\": \"codeEditor\", \"required\": false, \"editable\": true, \"cols\": 12, \"value\": \"\", \"label\": \"Code\", \"varName\": \"code\", \"validation\": \"\", \"placeholder\": \"\", \"options\": [], \"config\": { \"mode\": \"python\", \"require\": [ \"ace/ext/language_tools\" ], \"advanced\": { \"enableSnippets\": true, \"enableBasicAutocompletion\": true, \"enableLiveAutocompletion\": true } }, \"id\": 5 }, { \"index\": 6, \"description\": \"\", \"component\": \"dbnTagsInput\", \"required\": false, \"editable\": false, \"cols\": 12, \"value\": [], \"label\": \"Tags\", \"varName\": \"tags\", \"validation\": \"\", \"placeholder\": \"\", \"options\": [], \"id\": 6 } ], \"outputTemplate\": { \"Type\": \"@type\", \"Tag\": \"@tags\", \"Distribution\": \"\", \"DistributionParameters\": {}, \"ModelName\": \"@modelName\", \"Parents\": [], \"Children\": [] } }, \"inputCount\": 3, \"outputCount\": 1, \"top\": \"446px\", \"left\": \"305px\" }, { \"id\": \"speed\", \"data\": [ { \"id\": 0, \"label\": \"Type\", \"value\": \"Stochastic\", \"varName\": \"type\", \"validation\": \"\" }, { \"id\": 1, \"label\": \"Distribution\", \"value\": \"Uniform\", \"varName\": \"distribution\", \"validation\": \"\" }, { \"id\": 2, \"label\": \"Is distribution fixed?\", \"value\": \"Yes\", \"varName\": \"isDistributionFixed\", \"validation\": \"\" }, { \"id\": 3, \"label\": \"Lower\", \"value\": \"0\", \"varName\": \"lower\", \"validation\": \"^[0-9]+$\" }, { \"id\": 4, \"label\": \"Upper\", \"value\": \"1000\", \"varName\": \"upper\", \"validation\": \"^[0-9]+$\" }, { \"id\": 5, \"label\": \"Observation Data\", \"value\": { \"items\": [], \"columns\": [], \"filter\": { \"template\": [], \"data\": [] }, \"dataSources\": [], \"columnsCount\": 0 }, \"varName\": \"observationData\", \"config\": { \"dataSource\": \"dataSource\", \"numeric\": true }, \"validation\": \"\" }, { \"id\": 6, \"label\": \"Range\", \"value\": [ \"0\", \"1000\" ], \"varName\": \"range\", \"config\": { \"fixedLength\": 2 }, \"validation\": \"^[0-9]+$\" }, { \"id\": 7, \"label\": \"Tags\", \"value\": [], \"varName\": \"tags\", \"validation\": \"\" } ], \"inputs\": [ { \"id\": \"speedInput0\", \"label\": \"lower\", \"fixedLabel\": true, \"node\": null, \"nodeId\": \"speed\", \"outputConnected\": null, \"outputIdConnected\": null, \"dataEditable\": true, \"filledData\": false }, { \"id\": \"speedInput1\", \"label\": \"upper\", \"fixedLabel\": true, \"node\": null, \"nodeId\": \"speed\", \"outputConnected\": null, \"outputIdConnected\": null, \"dataEditable\": true, \"filledData\": false } ], \"outputs\": [ { \"id\": \"speedOutput0\", \"label\": \"output\", \"fixedLabel\": true, \"node\": null, \"nodeId\": \"speed\", \"inputsConnected\": [], \"inputsIdConnected\": [ \"mach.machInput1\" ] } ], \"nodeType\": { \"id\": \"stochastic-uniform\", \"name\": \"Stochastic - Uniform\", \"inputCount\": 2, \"outputCount\": 1, \"inputLabels\": [ \"lower\", \"upper\" ], \"outputLabels\": [ \"output\" ], \"formTemplate\": [ { \"index\": 0, \"description\": \"\", \"component\": \"textInput\", \"required\": true, \"editable\": false, \"cols\": 12, \"value\": \"Stochastic\", \"label\": \"Type\", \"varName\": \"type\", \"validation\": \"\", \"placeholder\": \"\", \"options\": [] }, { \"index\": 1, \"description\": \"\", \"component\": \"textInput\", \"required\": true, \"editable\": false, \"cols\": 12, \"value\": \"Uniform\", \"label\": \"Distribution\", \"varName\": \"distribution\", \"validation\": \"\", \"placeholder\": \"\", \"options\": [] }, { \"index\": 2, \"description\": \"\", \"component\": \"radio\", \"required\": true, \"editable\": true, \"cols\": 12, \"value\": \"Yes\", \"label\": \"Is distribution fixed?\", \"varName\": \"isDistributionFixed\", \"validation\": \"\", \"placeholder\": \"\", \"options\": [ \"Yes\", \"No\" ], \"finalValue\": { \"Yes\": true, \"No\": false } }, { \"index\": 3, \"description\": \"\", \"component\": \"textInput\", \"required\": true, \"editable\": true, \"cols\": 6, \"value\": \"\", \"label\": \"Lower\", \"varName\": \"lower\", \"validation\": \"^[0-9]+$\", \"placeholder\": \"\", \"options\": [] }, { \"index\": 4, \"description\": \"\", \"component\": \"textInput\", \"required\": true, \"editable\": true, \"cols\": 6, \"value\": \"\", \"label\": \"Upper\", \"varName\": \"upper\", \"validation\": \"^[0-9]+$\", \"placeholder\": \"\", \"options\": [] }, { \"index\": 5, \"description\": \"\", \"component\": \"tableInput\", \"required\": false, \"editable\": false, \"cols\": 12, \"value\": { \"items\": [], \"columns\": [] }, \"label\": \"Observation Data\", \"varName\": \"observationData\", \"validation\": \"\", \"placeholder\": \"\", \"options\": [], \"config\": { \"dataSource\": \"dataSource\", \"numeric\": true } }, { \"index\": 6, \"description\": \"\", \"component\": \"smallArrayInput\", \"required\": true, \"editable\": true, \"cols\": 6, \"value\": [ null, null ], \"label\": \"Range\", \"varName\": \"range\", \"config\": { \"fixedLength\": 2 }, \"validation\": \"^[0-9]+$\", \"placeholder\": \"\", \"options\": [] }, { \"index\": 7, \"description\": \"\", \"component\": \"dbnTagsInput\", \"required\": false, \"editable\": false, \"cols\": 12, \"value\": [], \"label\": \"Tags\", \"varName\": \"tags\", \"validation\": \"\", \"placeholder\": \"\", \"options\": [] } ], \"outputTemplate\": { \"Type\": \"@type\", \"Tag\": \"@tags\", \"Distribution\": \"@distribution\", \"DistributionParameters\": { \"lower\": \"@lower\", \"upper\": \"@upper\" }, \"InitialChildren\": [], \"Children\": [], \"Parents\": [], \"ObservationData\": \"@?observationData.items\", \"FullObservationData\": \"@?observationData.fullData\", \"IsDistributionFixed\": \"@isDistributionFixed\", \"Range\": \"@?range\" }, \"upgradeValues\": [ { \"varName\": \"observationData\", \"oldValueType\": \"array\", \"newValueTemplate\": { \"items\": \"@oldValue\", \"columns\": [] } } ] }, \"inputCount\": 2, \"inputCountFixed\": true, \"outputCount\": 1, \"outputCountFixed\": true, \"top\": \"166px\", \"left\": \"740px\" }, { \"id\": \"mach\", \"data\": [ { \"id\": 0, \"label\": \"Type\", \"value\": \"Deterministic\", \"varName\": \"type\", \"validation\": \"\" }, { \"id\": 1, \"label\": \"Model Name\", \"value\": \"mach\", \"varName\": \"modelName\", \"validation\": \"\" }, { \"id\": 2, \"label\": \"Model Type\", \"value\": \"Equation\", \"varName\": \"modelType\", \"validation\": \"\" }, { \"id\": 3, \"label\": \"Function Name\", \"value\": \"mach\", \"varName\": \"functionName\", \"validation\": \"\" }, { \"id\": 4, \"label\": \"Model Form\", \"value\": \"(speed/5280.0*3600.0)/a0\", \"varName\": \"modelForm\", \"validation\": \"\" }, { \"id\": 5, \"label\": \"Code\", \"value\": \"\", \"varName\": \"code\", \"config\": { \"mode\": \"python\", \"require\": [ \"ace/ext/language_tools\" ], \"advanced\": { \"enableSnippets\": true, \"enableBasicAutocompletion\": true, \"enableLiveAutocompletion\": true } }, \"validation\": \"\" }, { \"id\": 6, \"label\": \"Tags\", \"value\": [], \"varName\": \"tags\", \"validation\": \"\" } ], \"inputs\": [ { \"id\": \"machInput0\", \"label\": \"machInput0\", \"fixedLabel\": false, \"node\": null, \"nodeId\": \"mach\", \"outputConnected\": null, \"outputIdConnected\": \"a0.a0Output0\", \"dataEditable\": false, \"filledData\": false }, { \"id\": \"machInput1\", \"label\": \"machInput1\", \"fixedLabel\": false, \"node\": null, \"nodeId\": \"mach\", \"outputConnected\": null, \"outputIdConnected\": \"speed.speedOutput0\", \"dataEditable\": false, \"filledData\": false } ], \"outputs\": [ { \"id\": \"machOutput0\", \"label\": \"machOutput0\", \"fixedLabel\": false, \"node\": null, \"nodeId\": \"mach\", \"inputsConnected\": [], \"inputsIdConnected\": [ \"tt0.tt0Input2\" ] } ], \"nodeType\": { \"id\": \"deterministic\", \"name\": \"Deterministic\", \"formTemplate\": [ { \"index\": 0, \"description\": \"\", \"component\": \"textInput\", \"required\": true, \"editable\": false, \"cols\": 12, \"value\": \"Deterministic\", \"label\": \"Type\", \"varName\": \"type\", \"validation\": \"\", \"placeholder\": \"\", \"options\": [], \"id\": 0 }, { \"index\": 1, \"description\": \"\", \"component\": \"textInput\", \"required\": true, \"editable\": true, \"cols\": 6, \"value\": \"\", \"label\": \"Model Name\", \"varName\": \"modelName\", \"validation\": \"\", \"placeholder\": \"\", \"options\": [], \"id\": 1 }, { \"index\": 2, \"description\": \"\", \"component\": \"select\", \"required\": true, \"editable\": true, \"cols\": 6, \"value\": \"\", \"label\": \"Model Type\", \"varName\": \"modelType\", \"validation\": \"\", \"placeholder\": \"\", \"options\": [ \"Equation\", \"InitialState\", \"PythonFunction\" ], \"id\": 2 }, { \"index\": 3, \"description\": \"\", \"component\": \"textInput\", \"required\": true, \"editable\": true, \"cols\": 6, \"value\": \"\", \"label\": \"Function Name\", \"varName\": \"functionName\", \"validation\": \"\", \"placeholder\": \"\", \"options\": [], \"id\": 3 }, { \"index\": 4, \"description\": \"\", \"component\": \"textInput\", \"required\": true, \"editable\": true, \"cols\": 6, \"value\": \"\", \"label\": \"Model Form\", \"varName\": \"modelForm\", \"validation\": \"\", \"placeholder\": \"\", \"options\": [], \"id\": 4 }, { \"index\": 5, \"description\": \"\", \"component\": \"codeEditor\", \"required\": false, \"editable\": true, \"cols\": 12, \"value\": \"\", \"label\": \"Code\", \"varName\": \"code\", \"validation\": \"\", \"placeholder\": \"\", \"options\": [], \"config\": { \"mode\": \"python\", \"require\": [ \"ace/ext/language_tools\" ], \"advanced\": { \"enableSnippets\": true, \"enableBasicAutocompletion\": true, \"enableLiveAutocompletion\": true } }, \"id\": 5 }, { \"index\": 6, \"description\": \"\", \"component\": \"dbnTagsInput\", \"required\": false, \"editable\": false, \"cols\": 12, \"value\": [], \"label\": \"Tags\", \"varName\": \"tags\", \"validation\": \"\", \"placeholder\": \"\", \"options\": [], \"id\": 6 } ], \"outputTemplate\": { \"Type\": \"@type\", \"Tag\": \"@tags\", \"Distribution\": \"\", \"DistributionParameters\": {}, \"ModelName\": \"@modelName\", \"Parents\": [], \"Children\": [] } }, \"inputCount\": 2, \"outputCount\": 1, \"top\": \"465px\", \"left\": \"801px\" }, { \"id\": \"tt0\", \"data\": [ { \"id\": 0, \"label\": \"Type\", \"value\": \"Deterministic\", \"varName\": \"type\", \"validation\": \"\" }, { \"id\": 1, \"label\": \"Model Name\", \"value\": \"tt0\", \"varName\": \"modelName\", \"validation\": \"\" }, { \"id\": 2, \"label\": \"Model Type\", \"value\": \"Equation\", \"varName\": \"modelType\", \"validation\": \"\" }, { \"id\": 3, \"label\": \"Function Name\", \"value\": \"tt0\", \"varName\": \"functionName\", \"validation\": \"\" }, { \"id\": 4, \"label\": \"Model Form\", \"value\": \"ts0*(1.0 + 0.5*(gama-1.0)*mach*mach)\", \"varName\": \"modelForm\", \"validation\": \"\" }, { \"id\": 5, \"label\": \"Code\", \"value\": \"\", \"varName\": \"code\", \"config\": { \"mode\": \"python\", \"require\": [ \"ace/ext/language_tools\" ], \"advanced\": { \"enableSnippets\": true, \"enableBasicAutocompletion\": true, \"enableLiveAutocompletion\": true } }, \"validation\": \"\" }, { \"id\": 6, \"label\": \"Tags\", \"value\": [], \"varName\": \"tags\", \"validation\": \"\" } ], \"inputs\": [ { \"id\": \"tt0Input0\", \"label\": \"tt0Input0\", \"fixedLabel\": false, \"node\": null, \"nodeId\": \"tt0\", \"outputConnected\": null, \"outputIdConnected\": \"ts0.ts0Output0\", \"dataEditable\": false, \"filledData\": false }, { \"id\": \"tt0Input1\", \"label\": \"tt0Input1\", \"fixedLabel\": false, \"node\": null, \"nodeId\": \"tt0\", \"outputConnected\": null, \"outputIdConnected\": \"gama.gamaOutput0\", \"dataEditable\": false, \"filledData\": false }, { \"id\": \"tt0Input2\", \"label\": \"tt0Input2\", \"fixedLabel\": false, \"node\": null, \"nodeId\": \"tt0\", \"outputConnected\": null, \"outputIdConnected\": \"mach.machOutput0\", \"dataEditable\": false, \"filledData\": false } ], \"outputs\": [ { \"id\": \"tt0Output0\", \"label\": \"tt0Output0\", \"fixedLabel\": false, \"node\": null, \"nodeId\": \"tt0\", \"inputsConnected\": [], \"inputsIdConnected\": [ \"pt0.pt0Input0\" ] } ], \"nodeType\": { \"id\": \"deterministic\", \"name\": \"Deterministic\", \"formTemplate\": [ { \"index\": 0, \"description\": \"\", \"component\": \"textInput\", \"required\": true, \"editable\": false, \"cols\": 12, \"value\": \"Deterministic\", \"label\": \"Type\", \"varName\": \"type\", \"validation\": \"\", \"placeholder\": \"\", \"options\": [], \"id\": 0 }, { \"index\": 1, \"description\": \"\", \"component\": \"textInput\", \"required\": true, \"editable\": true, \"cols\": 6, \"value\": \"\", \"label\": \"Model Name\", \"varName\": \"modelName\", \"validation\": \"\", \"placeholder\": \"\", \"options\": [], \"id\": 1 }, { \"index\": 2, \"description\": \"\", \"component\": \"select\", \"required\": true, \"editable\": true, \"cols\": 6, \"value\": \"\", \"label\": \"Model Type\", \"varName\": \"modelType\", \"validation\": \"\", \"placeholder\": \"\", \"options\": [ \"Equation\", \"InitialState\", \"PythonFunction\" ], \"id\": 2 }, { \"index\": 3, \"description\": \"\", \"component\": \"textInput\", \"required\": true, \"editable\": true, \"cols\": 6, \"value\": \"\", \"label\": \"Function Name\", \"varName\": \"functionName\", \"validation\": \"\", \"placeholder\": \"\", \"options\": [], \"id\": 3 }, { \"index\": 4, \"description\": \"\", \"component\": \"textInput\", \"required\": true, \"editable\": true, \"cols\": 6, \"value\": \"\", \"label\": \"Model Form\", \"varName\": \"modelForm\", \"validation\": \"\", \"placeholder\": \"\", \"options\": [], \"id\": 4 }, { \"index\": 5, \"description\": \"\", \"component\": \"codeEditor\", \"required\": false, \"editable\": true, \"cols\": 12, \"value\": \"\", \"label\": \"Code\", \"varName\": \"code\", \"validation\": \"\", \"placeholder\": \"\", \"options\": [], \"config\": { \"mode\": \"python\", \"require\": [ \"ace/ext/language_tools\" ], \"advanced\": { \"enableSnippets\": true, \"enableBasicAutocompletion\": true, \"enableLiveAutocompletion\": true } }, \"id\": 5 }, { \"index\": 6, \"description\": \"\", \"component\": \"dbnTagsInput\", \"required\": false, \"editable\": false, \"cols\": 12, \"value\": [], \"label\": \"Tags\", \"varName\": \"tags\", \"validation\": \"\", \"placeholder\": \"\", \"options\": [], \"id\": 6 } ], \"outputTemplate\": { \"Type\": \"@type\", \"Tag\": \"@tags\", \"Distribution\": \"\", \"DistributionParameters\": {}, \"ModelName\": \"@modelName\", \"Parents\": [], \"Children\": [] } }, \"inputCount\": 3, \"outputCount\": 1, \"top\": \"600px\", \"left\": \"404px\" }, { \"id\": \"pt0\", \"data\": [ { \"id\": 0, \"label\": \"Type\", \"value\": \"Deterministic\", \"varName\": \"type\", \"validation\": \"\" }, { \"id\": 1, \"label\": \"Model Name\", \"value\": \"pt0\", \"varName\": \"modelName\", \"validation\": \"\" }, { \"id\": 2, \"label\": \"Model Type\", \"value\": \"Equation\", \"varName\": \"modelType\", \"validation\": \"\" }, { \"id\": 3, \"label\": \"Function Name\", \"value\": \"pt0\", \"varName\": \"functionName\", \"validation\": \"\" }, { \"id\": 4, \"label\": \"Model Form\", \"value\": \"ps0*(tt0/ts0)**(gama/(gama-1.0))\", \"varName\": \"modelForm\", \"validation\": \"\" }, { \"id\": 5, \"label\": \"Code\", \"value\": \"\", \"varName\": \"code\", \"config\": { \"mode\": \"python\", \"require\": [ \"ace/ext/language_tools\" ], \"advanced\": { \"enableSnippets\": true, \"enableBasicAutocompletion\": true, \"enableLiveAutocompletion\": true } }, \"validation\": \"\" }, { \"id\": 6, \"label\": \"Tags\", \"value\": [], \"varName\": \"tags\", \"validation\": \"\" } ], \"inputs\": [ { \"id\": \"pt0Input0\", \"label\": \"pt0Input0\", \"fixedLabel\": false, \"node\": null, \"nodeId\": \"pt0\", \"outputConnected\": null, \"outputIdConnected\": \"tt0.tt0Output0\", \"dataEditable\": false, \"filledData\": false }, { \"id\": \"pt0Input1\", \"label\": \"pt0Input1\", \"fixedLabel\": false, \"node\": null, \"nodeId\": \"pt0\", \"outputConnected\": null, \"outputIdConnected\": \"ps0.ps0Output0\", \"dataEditable\": false, \"filledData\": false }, { \"id\": \"pt0Input2\", \"label\": \"pt0Input2\", \"fixedLabel\": false, \"node\": null, \"nodeId\": \"pt0\", \"outputConnected\": null, \"outputIdConnected\": \"ts0.ts0Output0\", \"dataEditable\": false, \"filledData\": false }, { \"id\": \"pt0Input3\", \"label\": \"pt0Input3\", \"fixedLabel\": false, \"node\": null, \"nodeId\": \"pt0\", \"outputConnected\": null, \"outputIdConnected\": \"gama.gamaOutput0\", \"dataEditable\": false, \"filledData\": false } ], \"outputs\": [ { \"id\": \"pt0Output0\", \"label\": \"pt0Output0\", \"fixedLabel\": false, \"node\": null, \"nodeId\": \"pt0\", \"inputsConnected\": [], \"inputsIdConnected\": [] } ], \"nodeType\": { \"id\": \"deterministic\", \"name\": \"Deterministic\", \"formTemplate\": [ { \"index\": 0, \"description\": \"\", \"component\": \"textInput\", \"required\": true, \"editable\": false, \"cols\": 12, \"value\": \"Deterministic\", \"label\": \"Type\", \"varName\": \"type\", \"validation\": \"\", \"placeholder\": \"\", \"options\": [], \"id\": 0 }, { \"index\": 1, \"description\": \"\", \"component\": \"textInput\", \"required\": true, \"editable\": true, \"cols\": 6, \"value\": \"\", \"label\": \"Model Name\", \"varName\": \"modelName\", \"validation\": \"\", \"placeholder\": \"\", \"options\": [], \"id\": 1 }, { \"index\": 2, \"description\": \"\", \"component\": \"select\", \"required\": true, \"editable\": true, \"cols\": 6, \"value\": \"\", \"label\": \"Model Type\", \"varName\": \"modelType\", \"validation\": \"\", \"placeholder\": \"\", \"options\": [ \"Equation\", \"InitialState\", \"PythonFunction\" ], \"id\": 2 }, { \"index\": 3, \"description\": \"\", \"component\": \"textInput\", \"required\": true, \"editable\": true, \"cols\": 6, \"value\": \"\", \"label\": \"Function Name\", \"varName\": \"functionName\", \"validation\": \"\", \"placeholder\": \"\", \"options\": [], \"id\": 3 }, { \"index\": 4, \"description\": \"\", \"component\": \"textInput\", \"required\": true, \"editable\": true, \"cols\": 6, \"value\": \"\", \"label\": \"Model Form\", \"varName\": \"modelForm\", \"validation\": \"\", \"placeholder\": \"\", \"options\": [], \"id\": 4 }, { \"index\": 5, \"description\": \"\", \"component\": \"codeEditor\", \"required\": false, \"editable\": true, \"cols\": 12, \"value\": \"\", \"label\": \"Code\", \"varName\": \"code\", \"validation\": \"\", \"placeholder\": \"\", \"options\": [], \"config\": { \"mode\": \"python\", \"require\": [ \"ace/ext/language_tools\" ], \"advanced\": { \"enableSnippets\": true, \"enableBasicAutocompletion\": true, \"enableLiveAutocompletion\": true } }, \"id\": 5 }, { \"index\": 6, \"description\": \"\", \"component\": \"dbnTagsInput\", \"required\": false, \"editable\": false, \"cols\": 12, \"value\": [], \"label\": \"Tags\", \"varName\": \"tags\", \"validation\": \"\", \"placeholder\": \"\", \"options\": [], \"id\": 6 } ], \"outputTemplate\": { \"Type\": \"@type\", \"Tag\": \"@tags\", \"Distribution\": \"\", \"DistributionParameters\": {}, \"ModelName\": \"@modelName\", \"Parents\": [], \"Children\": [] } }, \"inputCount\": 4, \"outputCount\": 1, \"top\": \"648px\", \"left\": \"630px\" }, { \"id\": \"ts0\", \"data\": [ { \"id\": 0, \"label\": \"Type\", \"value\": \"Deterministic\", \"varName\": \"type\", \"validation\": \"\" }, { \"id\": 1, \"label\": \"Model Name\", \"value\": \"ts0\", \"varName\": \"modelName\", \"validation\": \"\" }, { \"id\": 2, \"label\": \"Model Type\", \"value\": \"Equation\", \"varName\": \"modelType\", \"validation\": \"\" }, { \"id\": 3, \"label\": \"Function Name\", \"value\": \"ts0\", \"varName\": \"functionName\", \"validation\": \"\" }, { \"id\": 4, \"label\": \"Model Form\", \"value\": \"518.6-3.56*altitude/1000.0\", \"varName\": \"modelForm\", \"validation\": \"\" }, { \"id\": 5, \"label\": \"Code\", \"value\": \"\", \"varName\": \"code\", \"config\": { \"mode\": \"python\", \"require\": [ \"ace/ext/language_tools\" ], \"advanced\": { \"enableSnippets\": true, \"enableBasicAutocompletion\": true, \"enableLiveAutocompletion\": true } }, \"validation\": \"\" }, { \"id\": 6, \"label\": \"Tags\", \"value\": [], \"varName\": \"tags\", \"validation\": \"\" } ], \"inputs\": [ { \"id\": \"ts0Input0\", \"label\": \"ts0Input0\", \"fixedLabel\": false, \"node\": null, \"nodeId\": \"ts0\", \"outputConnected\": null, \"outputIdConnected\": \"altitude.altitudeOutput0\", \"dataEditable\": false, \"filledData\": false } ], \"outputs\": [ { \"id\": \"ts0Output0\", \"label\": \"ts0Output0\", \"fixedLabel\": false, \"node\": null, \"nodeId\": \"ts0\", \"inputsConnected\": [], \"inputsIdConnected\": [ \"ps0.ps0Input0\", \"a0.a0Input2\", \"tt0.tt0Input0\", \"pt0.pt0Input2\" ] } ], \"nodeType\": { \"id\": \"deterministic\", \"name\": \"Deterministic\", \"formTemplate\": [ { \"index\": 0, \"description\": \"\", \"component\": \"textInput\", \"required\": true, \"editable\": false, \"cols\": 12, \"value\": \"Deterministic\", \"label\": \"Type\", \"varName\": \"type\", \"validation\": \"\", \"placeholder\": \"\", \"options\": [], \"id\": 0 }, { \"index\": 1, \"description\": \"\", \"component\": \"textInput\", \"required\": true, \"editable\": true, \"cols\": 6, \"value\": \"\", \"label\": \"Model Name\", \"varName\": \"modelName\", \"validation\": \"\", \"placeholder\": \"\", \"options\": [], \"id\": 1 }, { \"index\": 2, \"description\": \"\", \"component\": \"select\", \"required\": true, \"editable\": true, \"cols\": 6, \"value\": \"\", \"label\": \"Model Type\", \"varName\": \"modelType\", \"validation\": \"\", \"placeholder\": \"\", \"options\": [ \"Equation\", \"InitialState\", \"PythonFunction\" ], \"id\": 2 }, { \"index\": 3, \"description\": \"\", \"component\": \"textInput\", \"required\": true, \"editable\": true, \"cols\": 6, \"value\": \"\", \"label\": \"Function Name\", \"varName\": \"functionName\", \"validation\": \"\", \"placeholder\": \"\", \"options\": [], \"id\": 3 }, { \"index\": 4, \"description\": \"\", \"component\": \"textInput\", \"required\": true, \"editable\": true, \"cols\": 6, \"value\": \"\", \"label\": \"Model Form\", \"varName\": \"modelForm\", \"validation\": \"\", \"placeholder\": \"\", \"options\": [], \"id\": 4 }, { \"index\": 5, \"description\": \"\", \"component\": \"codeEditor\", \"required\": false, \"editable\": true, \"cols\": 12, \"value\": \"\", \"label\": \"Code\", \"varName\": \"code\", \"validation\": \"\", \"placeholder\": \"\", \"options\": [], \"config\": { \"mode\": \"python\", \"require\": [ \"ace/ext/language_tools\" ], \"advanced\": { \"enableSnippets\": true, \"enableBasicAutocompletion\": true, \"enableLiveAutocompletion\": true } }, \"id\": 5 }, { \"index\": 6, \"description\": \"\", \"component\": \"dbnTagsInput\", \"required\": false, \"editable\": false, \"cols\": 12, \"value\": [], \"label\": \"Tags\", \"varName\": \"tags\", \"validation\": \"\", \"placeholder\": \"\", \"options\": [], \"id\": 6 } ], \"outputTemplate\": { \"Type\": \"@type\", \"Tag\": \"@tags\", \"Distribution\": \"\", \"DistributionParameters\": {}, \"ModelName\": \"@modelName\", \"Parents\": [], \"Children\": [] } }, \"inputCount\": 1, \"outputCount\": 1, \"top\": \"242px\", \"left\": \"293px\" } ] } }, \"dataSources\": {}, \"dataSourcesIds\": {}, \"additionalFilesIds\": {}, \"dataSourcesInfo\": {}, \"inputs\": [], \"outputs\": [], \"headerMappings\": {}, \"workDir\": \"/tmp/\" }";
        //String testJson = "\"{ \\\"taskName\\\": \\\"build\\\", \\\"techniqueName\\\": \\\"dbn\\\", \\\"modelName\\\": \\\"Model_20190115153656\\\", \\\"analyticSettings\\\": { \\\"ObservationData\\\": {}, \\\"ExpertKnowledge\\\": {}, \\\"PriorData\\\": {}, \\\"StateVariableDefinition\\\": {}, \\\"Models\\\": { \\\"ps0\\\": { \\\"Input\\\": [ \\\"ts0\\\", \\\"altitude\\\" ], \\\"Type\\\": \\\"Equation\\\", \\\"FunctionName\\\": \\\"ps0\\\", \\\"ModelForm\\\": \\\"2116.0*(ts0/518.6)**5.256\\\", \\\"Output\\\": [ \\\"pt0\\\" ] }, \\\"a0\\\": { \\\"Input\\\": [ \\\"gama\\\", \\\"Rgas\\\", \\\"ts0\\\" ], \\\"Type\\\": \\\"Equation\\\", \\\"FunctionName\\\": \\\"a0\\\", \\\"ModelForm\\\": \\\"(gama*Rgas*ts0)**0.5\\\", \\\"Output\\\": [ \\\"mach\\\" ] }, \\\"mach\\\": { \\\"Input\\\": [ \\\"a0\\\", \\\"speed\\\" ], \\\"Type\\\": \\\"Equation\\\", \\\"FunctionName\\\": \\\"mach\\\", \\\"ModelForm\\\": \\\"(speed/5280.0*3600.0)/a0\\\", \\\"Output\\\": [ \\\"tt0\\\" ] }, \\\"tt0\\\": { \\\"Input\\\": [ \\\"ts0\\\", \\\"gama\\\", \\\"mach\\\" ], \\\"Type\\\": \\\"Equation\\\", \\\"FunctionName\\\": \\\"tt0\\\", \\\"ModelForm\\\": \\\"ts0*(1.0 + 0.5*(gama-1.0)*mach*mach)\\\", \\\"Output\\\": [ \\\"pt0\\\" ] }, \\\"pt0\\\": { \\\"Input\\\": [ \\\"tt0\\\", \\\"ps0\\\", \\\"ts0\\\", \\\"gama\\\" ], \\\"Type\\\": \\\"Equation\\\", \\\"FunctionName\\\": \\\"pt0\\\", \\\"ModelForm\\\": \\\"ps0*(tt0/ts0)**(gama/(gama-1.0))\\\", \\\"Output\\\": [] }, \\\"ts0\\\": { \\\"Input\\\": [ \\\"altitude\\\" ], \\\"Type\\\": \\\"Equation\\\", \\\"FunctionName\\\": \\\"ts0\\\", \\\"ModelForm\\\": \\\"518.6-3.56*altitude/1000.0\\\", \\\"Output\\\": [ \\\"ps0\\\", \\\"a0\\\", \\\"tt0\\\", \\\"pt0\\\" ] } }, \\\"Nodes\\\": { \\\"altitude\\\": { \\\"Type\\\": \\\"Stochastic_Transient\\\", \\\"Tag\\\": [], \\\"Distribution\\\": \\\"Uniform\\\", \\\"DistributionParameters\\\": { \\\"lower\\\": \\\"0\\\", \\\"upper\\\": \\\"100000\\\" }, \\\"InitialChildren\\\": [], \\\"Children\\\": [ \\\"ps0\\\", \\\"ts0\\\" ], \\\"ObservationData\\\":[10000.0], \\\"Parents\\\": [], \\\"IsDistributionFixed\\\": true, \\\"Range\\\": [ \\\"0\\\", \\\"100000\\\" ] }, \\\"ps0\\\": { \\\"Type\\\": \\\"Deterministic\\\", \\\"Tag\\\": [], \\\"Distribution\\\": \\\"\\\", \\\"DistributionParameters\\\": {}, \\\"ModelName\\\": \\\"ps0\\\", \\\"Parents\\\": [ \\\"ts0\\\", \\\"altitude\\\" ], \\\"Children\\\": [ \\\"pt0\\\" ] }, \\\"gama\\\": { \\\"Type\\\": \\\"Constant\\\", \\\"Tag\\\": [], \\\"Distribution\\\": \\\"\\\", \\\"DistributionParameters\\\": {}, \\\"Value\\\": [ \\\"1.4\\\" ], \\\"Parents\\\": [], \\\"Children\\\": [ \\\"a0\\\", \\\"tt0\\\", \\\"pt0\\\" ] }, \\\"Rgas\\\": { \\\"Type\\\": \\\"Constant\\\", \\\"Tag\\\": [], \\\"Distribution\\\": \\\"\\\", \\\"DistributionParameters\\\": {}, \\\"Value\\\": [ \\\"1718.0\\\" ], \\\"Parents\\\": [], \\\"Children\\\": [ \\\"a0\\\" ] }, \\\"a0\\\": { \\\"Type\\\": \\\"Deterministic\\\", \\\"Tag\\\": [], \\\"Distribution\\\": \\\"\\\", \\\"DistributionParameters\\\": {}, \\\"ModelName\\\": \\\"a0\\\", \\\"Parents\\\": [ \\\"gama\\\", \\\"Rgas\\\", \\\"ts0\\\" ], \\\"Children\\\": [ \\\"mach\\\" ] }, \\\"speed\\\": { \\\"Type\\\": \\\"Stochastic_Transient\\\", \\\"Tag\\\": [], \\\"Distribution\\\": \\\"Uniform\\\", \\\"DistributionParameters\\\": { \\\"lower\\\": \\\"0\\\", \\\"upper\\\": \\\"1000\\\" }, \\\"InitialChildren\\\": [], \\\"Children\\\": [ \\\"mach\\\" ], \\\"ObservationData\\\":[], \\\"Parents\\\": [], \\\"IsDistributionFixed\\\": true, \\\"Range\\\": [ \\\"0\\\", \\\"1000\\\" ] }, \\\"mach\\\": { \\\"Type\\\": \\\"Deterministic\\\", \\\"Tag\\\": [], \\\"Distribution\\\": \\\"\\\", \\\"DistributionParameters\\\": {}, \\\"ModelName\\\": \\\"mach\\\", \\\"Parents\\\": [ \\\"a0\\\", \\\"speed\\\" ], \\\"Children\\\": [ \\\"tt0\\\" ] }, \\\"tt0\\\": { \\\"Type\\\": \\\"Deterministic\\\", \\\"Tag\\\": [], \\\"Distribution\\\": \\\"\\\", \\\"DistributionParameters\\\": {}, \\\"ModelName\\\": \\\"tt0\\\", \\\"Parents\\\": [ \\\"ts0\\\", \\\"gama\\\", \\\"mach\\\" ], \\\"Children\\\": [ \\\"pt0\\\" ] }, \\\"pt0\\\": { \\\"Type\\\": \\\"Deterministic\\\", \\\"Tag\\\": [], \\\"Distribution\\\": \\\"\\\", \\\"DistributionParameters\\\": {}, \\\"ModelName\\\": \\\"pt0\\\", \\\"Parents\\\": [ \\\"tt0\\\", \\\"ps0\\\", \\\"ts0\\\", \\\"gama\\\" ], \\\"Children\\\": [] }, \\\"ts0\\\": { \\\"Type\\\": \\\"Deterministic\\\", \\\"Tag\\\": [], \\\"Distribution\\\": \\\"\\\", \\\"DistributionParameters\\\": {}, \\\"ModelName\\\": \\\"ts0\\\", \\\"Parents\\\": [ \\\"altitude\\\" ], \\\"Children\\\": [ \\\"ps0\\\", \\\"a0\\\", \\\"tt0\\\", \\\"pt0\\\" ] } }, \\\"DBNSetup\\\": { \\\"WorkDir\\\": \\\"C:/Users/200019210/Documents/2019/Projects/ASKE-TA2/Initial-DBN-try-freestream/\\\", \\\"ParticleFilterOptions\\\": { \\\"NodeNamesNotRecorded\\\": [], \\\"BackendKeepVectors\\\": true, \\\"BackendFname\\\": \\\"C:/Users/200019210/Documents/2019/Projects/ASKE-TA2/Initial-DBN-try-freestream/Results\\\", \\\"BackendKeepScalars\\\": true, \\\"ParallelProcesses\\\": \\\"5\\\", \\\"ResampleThreshold\\\": 0.4, \\\"Parallel\\\": true, \\\"Backend\\\": \\\"RAM\\\" }, \\\"NumberOfSamples\\\": 500, \\\"PlotFlag\\\": false, \\\"TrackingTimeSteps\\\": \\\"1\\\", \\\"TaskName\\\": \\\"Prognosis\\\" }, \\\"UT_node_init_data\\\": { \\\"UT_node_names\\\": [] }, \\\"InspectionSchedule\\\": {}, \\\"riskRollup\\\": {}, \\\"maintenanceLimits\\\": [], \\\"observationDataSources\\\": {}, \\\"fullNetwork\\\": { \\\"nodes\\\": [ { \\\"id\\\": \\\"altitude\\\", \\\"data\\\": [ { \\\"id\\\": 0, \\\"label\\\": \\\"Type\\\", \\\"value\\\": \\\"Stochastic\\\", \\\"varName\\\": \\\"type\\\", \\\"validation\\\": \\\"\\\" }, { \\\"id\\\": 1, \\\"label\\\": \\\"Distribution\\\", \\\"value\\\": \\\"Uniform\\\", \\\"varName\\\": \\\"distribution\\\", \\\"validation\\\": \\\"\\\" }, { \\\"id\\\": 2, \\\"label\\\": \\\"Is distribution fixed?\\\", \\\"value\\\": \\\"Yes\\\", \\\"varName\\\": \\\"isDistributionFixed\\\", \\\"validation\\\": \\\"\\\" }, { \\\"id\\\": 3, \\\"label\\\": \\\"Lower\\\", \\\"value\\\": \\\"0\\\", \\\"varName\\\": \\\"lower\\\", \\\"validation\\\": \\\"^[0-9]+$\\\" }, { \\\"id\\\": 4, \\\"label\\\": \\\"Upper\\\", \\\"value\\\": \\\"100000\\\", \\\"varName\\\": \\\"upper\\\", \\\"validation\\\": \\\"^[0-9]+$\\\" }, { \\\"id\\\": 5, \\\"label\\\": \\\"Observation Data\\\", \\\"value\\\": { \\\"items\\\": [], \\\"columns\\\": [], \\\"filter\\\": { \\\"template\\\": [], \\\"data\\\": [] }, \\\"dataSources\\\": [], \\\"columnsCount\\\": 0 }, \\\"varName\\\": \\\"observationData\\\", \\\"config\\\": { \\\"dataSource\\\": \\\"dataSource\\\", \\\"numeric\\\": true }, \\\"validation\\\": \\\"\\\" }, { \\\"id\\\": 6, \\\"label\\\": \\\"Range\\\", \\\"value\\\": [ \\\"0\\\", \\\"100000\\\" ], \\\"varName\\\": \\\"range\\\", \\\"config\\\": { \\\"fixedLength\\\": 2 }, \\\"validation\\\": \\\"^[0-9]+$\\\" }, { \\\"id\\\": 7, \\\"label\\\": \\\"Tags\\\", \\\"value\\\": [], \\\"varName\\\": \\\"tags\\\", \\\"validation\\\": \\\"\\\" } ], \\\"inputs\\\": [ { \\\"id\\\": \\\"altitudeInput0\\\", \\\"label\\\": \\\"lower\\\", \\\"fixedLabel\\\": true, \\\"node\\\": null, \\\"nodeId\\\": \\\"altitude\\\", \\\"outputConnected\\\": null, \\\"outputIdConnected\\\": null, \\\"dataEditable\\\": true, \\\"filledData\\\": false }, { \\\"id\\\": \\\"altitudeInput1\\\", \\\"label\\\": \\\"upper\\\", \\\"fixedLabel\\\": true, \\\"node\\\": null, \\\"nodeId\\\": \\\"altitude\\\", \\\"outputConnected\\\": null, \\\"outputIdConnected\\\": null, \\\"dataEditable\\\": true, \\\"filledData\\\": false } ], \\\"outputs\\\": [ { \\\"id\\\": \\\"altitudeOutput0\\\", \\\"label\\\": \\\"output\\\", \\\"fixedLabel\\\": true, \\\"node\\\": null, \\\"nodeId\\\": \\\"altitude\\\", \\\"inputsConnected\\\": [], \\\"inputsIdConnected\\\": [ \\\"ps0.ps0Input1\\\", \\\"ts0.ts0Input0\\\" ] } ], \\\"nodeType\\\": { \\\"id\\\": \\\"stochastic-uniform\\\", \\\"name\\\": \\\"Stochastic - Uniform\\\", \\\"inputCount\\\": 2, \\\"outputCount\\\": 1, \\\"inputLabels\\\": [ \\\"lower\\\", \\\"upper\\\" ], \\\"outputLabels\\\": [ \\\"output\\\" ], \\\"formTemplate\\\": [ { \\\"index\\\": 0, \\\"description\\\": \\\"\\\", \\\"component\\\": \\\"textInput\\\", \\\"required\\\": true, \\\"editable\\\": false, \\\"cols\\\": 12, \\\"value\\\": \\\"Stochastic\\\", \\\"label\\\": \\\"Type\\\", \\\"varName\\\": \\\"type\\\", \\\"validation\\\": \\\"\\\", \\\"placeholder\\\": \\\"\\\", \\\"options\\\": [] }, { \\\"index\\\": 1, \\\"description\\\": \\\"\\\", \\\"component\\\": \\\"textInput\\\", \\\"required\\\": true, \\\"editable\\\": false, \\\"cols\\\": 12, \\\"value\\\": \\\"Uniform\\\", \\\"label\\\": \\\"Distribution\\\", \\\"varName\\\": \\\"distribution\\\", \\\"validation\\\": \\\"\\\", \\\"placeholder\\\": \\\"\\\", \\\"options\\\": [] }, { \\\"index\\\": 2, \\\"description\\\": \\\"\\\", \\\"component\\\": \\\"radio\\\", \\\"required\\\": true, \\\"editable\\\": true, \\\"cols\\\": 12, \\\"value\\\": \\\"Yes\\\", \\\"label\\\": \\\"Is distribution fixed?\\\", \\\"varName\\\": \\\"isDistributionFixed\\\", \\\"validation\\\": \\\"\\\", \\\"placeholder\\\": \\\"\\\", \\\"options\\\": [ \\\"Yes\\\", \\\"No\\\" ], \\\"finalValue\\\": { \\\"Yes\\\": true, \\\"No\\\": false } }, { \\\"index\\\": 3, \\\"description\\\": \\\"\\\", \\\"component\\\": \\\"textInput\\\", \\\"required\\\": true, \\\"editable\\\": true, \\\"cols\\\": 6, \\\"value\\\": \\\"\\\", \\\"label\\\": \\\"Lower\\\", \\\"varName\\\": \\\"lower\\\", \\\"validation\\\": \\\"^[0-9]+$\\\", \\\"placeholder\\\": \\\"\\\", \\\"options\\\": [] }, { \\\"index\\\": 4, \\\"description\\\": \\\"\\\", \\\"component\\\": \\\"textInput\\\", \\\"required\\\": true, \\\"editable\\\": true, \\\"cols\\\": 6, \\\"value\\\": \\\"\\\", \\\"label\\\": \\\"Upper\\\", \\\"varName\\\": \\\"upper\\\", \\\"validation\\\": \\\"^[0-9]+$\\\", \\\"placeholder\\\": \\\"\\\", \\\"options\\\": [] }, { \\\"index\\\": 5, \\\"description\\\": \\\"\\\", \\\"component\\\": \\\"tableInput\\\", \\\"required\\\": false, \\\"editable\\\": false, \\\"cols\\\": 12, \\\"value\\\": { \\\"items\\\": [], \\\"columns\\\": [] }, \\\"label\\\": \\\"Observation Data\\\", \\\"varName\\\": \\\"observationData\\\", \\\"validation\\\": \\\"\\\", \\\"placeholder\\\": \\\"\\\", \\\"options\\\": [], \\\"config\\\": { \\\"dataSource\\\": \\\"dataSource\\\", \\\"numeric\\\": true } }, { \\\"index\\\": 6, \\\"description\\\": \\\"\\\", \\\"component\\\": \\\"smallArrayInput\\\", \\\"required\\\": true, \\\"editable\\\": true, \\\"cols\\\": 6, \\\"value\\\": [ null, null ], \\\"label\\\": \\\"Range\\\", \\\"varName\\\": \\\"range\\\", \\\"config\\\": { \\\"fixedLength\\\": 2 }, \\\"validation\\\": \\\"^[0-9]+$\\\", \\\"placeholder\\\": \\\"\\\", \\\"options\\\": [] }, { \\\"index\\\": 7, \\\"description\\\": \\\"\\\", \\\"component\\\": \\\"dbnTagsInput\\\", \\\"required\\\": false, \\\"editable\\\": false, \\\"cols\\\": 12, \\\"value\\\": [], \\\"label\\\": \\\"Tags\\\", \\\"varName\\\": \\\"tags\\\", \\\"validation\\\": \\\"\\\", \\\"placeholder\\\": \\\"\\\", \\\"options\\\": [] } ], \\\"outputTemplate\\\": { \\\"Type\\\": \\\"@type\\\", \\\"Tag\\\": \\\"@tags\\\", \\\"Distribution\\\": \\\"@distribution\\\", \\\"DistributionParameters\\\": { \\\"lower\\\": \\\"@lower\\\", \\\"upper\\\": \\\"@upper\\\" }, \\\"InitialChildren\\\": [], \\\"Children\\\": [], \\\"Parents\\\": [], \\\"ObservationData\\\": \\\"@?observationData.items\\\", \\\"FullObservationData\\\": \\\"@?observationData.fullData\\\", \\\"IsDistributionFixed\\\": \\\"@isDistributionFixed\\\", \\\"Range\\\": \\\"@?range\\\" }, \\\"upgradeValues\\\": [ { \\\"varName\\\": \\\"observationData\\\", \\\"oldValueType\\\": \\\"array\\\", \\\"newValueTemplate\\\": { \\\"items\\\": \\\"@oldValue\\\", \\\"columns\\\": [] } } ] }, \\\"inputCount\\\": 2, \\\"inputCountFixed\\\": true, \\\"outputCount\\\": 1, \\\"outputCountFixed\\\": true, \\\"top\\\": \\\"150px\\\", \\\"left\\\": \\\"457px\\\" }, { \\\"id\\\": \\\"ps0\\\", \\\"data\\\": [ { \\\"id\\\": 0, \\\"label\\\": \\\"Type\\\", \\\"value\\\": \\\"Deterministic\\\", \\\"varName\\\": \\\"type\\\", \\\"validation\\\": \\\"\\\" }, { \\\"id\\\": 1, \\\"label\\\": \\\"Model Name\\\", \\\"value\\\": \\\"ps0\\\", \\\"varName\\\": \\\"modelName\\\", \\\"validation\\\": \\\"\\\" }, { \\\"id\\\": 2, \\\"label\\\": \\\"Model Type\\\", \\\"value\\\": \\\"Equation\\\", \\\"varName\\\": \\\"modelType\\\", \\\"validation\\\": \\\"\\\" }, { \\\"id\\\": 3, \\\"label\\\": \\\"Function Name\\\", \\\"value\\\": \\\"ps0\\\", \\\"varName\\\": \\\"functionName\\\", \\\"validation\\\": \\\"\\\" }, { \\\"id\\\": 4, \\\"label\\\": \\\"Model Form\\\", \\\"value\\\": \\\"2116.0*(ts0/518.6)**5.256\\\", \\\"varName\\\": \\\"modelForm\\\", \\\"validation\\\": \\\"\\\" }, { \\\"id\\\": 5, \\\"label\\\": \\\"Code\\\", \\\"value\\\": \\\"\\\", \\\"varName\\\": \\\"code\\\", \\\"config\\\": { \\\"mode\\\": \\\"python\\\", \\\"require\\\": [ \\\"ace/ext/language_tools\\\" ], \\\"advanced\\\": { \\\"enableSnippets\\\": true, \\\"enableBasicAutocompletion\\\": true, \\\"enableLiveAutocompletion\\\": true } }, \\\"validation\\\": \\\"\\\" }, { \\\"id\\\": 6, \\\"label\\\": \\\"Tags\\\", \\\"value\\\": [], \\\"varName\\\": \\\"tags\\\", \\\"validation\\\": \\\"\\\" } ], \\\"inputs\\\": [ { \\\"id\\\": \\\"ps0Input0\\\", \\\"label\\\": \\\"ps0Input0\\\", \\\"fixedLabel\\\": false, \\\"node\\\": null, \\\"nodeId\\\": \\\"ps0\\\", \\\"outputConnected\\\": null, \\\"outputIdConnected\\\": \\\"ts0.ts0Output0\\\", \\\"dataEditable\\\": false, \\\"filledData\\\": false }, { \\\"id\\\": \\\"ps0Input1\\\", \\\"label\\\": \\\"ps0Input1\\\", \\\"fixedLabel\\\": false, \\\"node\\\": null, \\\"nodeId\\\": \\\"ps0\\\", \\\"outputConnected\\\": null, \\\"outputIdConnected\\\": \\\"altitude.altitudeOutput0\\\", \\\"dataEditable\\\": false, \\\"filledData\\\": false } ], \\\"outputs\\\": [ { \\\"id\\\": \\\"ps0Output0\\\", \\\"label\\\": \\\"ps0Output0\\\", \\\"fixedLabel\\\": false, \\\"node\\\": null, \\\"nodeId\\\": \\\"ps0\\\", \\\"inputsConnected\\\": [], \\\"inputsIdConnected\\\": [ \\\"pt0.pt0Input1\\\" ] } ], \\\"nodeType\\\": { \\\"id\\\": \\\"deterministic\\\", \\\"name\\\": \\\"Deterministic\\\", \\\"formTemplate\\\": [ { \\\"index\\\": 0, \\\"description\\\": \\\"\\\", \\\"component\\\": \\\"textInput\\\", \\\"required\\\": true, \\\"editable\\\": false, \\\"cols\\\": 12, \\\"value\\\": \\\"Deterministic\\\", \\\"label\\\": \\\"Type\\\", \\\"varName\\\": \\\"type\\\", \\\"validation\\\": \\\"\\\", \\\"placeholder\\\": \\\"\\\", \\\"options\\\": [], \\\"id\\\": 0 }, { \\\"index\\\": 1, \\\"description\\\": \\\"\\\", \\\"component\\\": \\\"textInput\\\", \\\"required\\\": true, \\\"editable\\\": true, \\\"cols\\\": 6, \\\"value\\\": \\\"\\\", \\\"label\\\": \\\"Model Name\\\", \\\"varName\\\": \\\"modelName\\\", \\\"validation\\\": \\\"\\\", \\\"placeholder\\\": \\\"\\\", \\\"options\\\": [], \\\"id\\\": 1 }, { \\\"index\\\": 2, \\\"description\\\": \\\"\\\", \\\"component\\\": \\\"select\\\", \\\"required\\\": true, \\\"editable\\\": true, \\\"cols\\\": 6, \\\"value\\\": \\\"\\\", \\\"label\\\": \\\"Model Type\\\", \\\"varName\\\": \\\"modelType\\\", \\\"validation\\\": \\\"\\\", \\\"placeholder\\\": \\\"\\\", \\\"options\\\": [ \\\"Equation\\\", \\\"InitialState\\\", \\\"PythonFunction\\\" ], \\\"id\\\": 2 }, { \\\"index\\\": 3, \\\"description\\\": \\\"\\\", \\\"component\\\": \\\"textInput\\\", \\\"required\\\": true, \\\"editable\\\": true, \\\"cols\\\": 6, \\\"value\\\": \\\"\\\", \\\"label\\\": \\\"Function Name\\\", \\\"varName\\\": \\\"functionName\\\", \\\"validation\\\": \\\"\\\", \\\"placeholder\\\": \\\"\\\", \\\"options\\\": [], \\\"id\\\": 3 }, { \\\"index\\\": 4, \\\"description\\\": \\\"\\\", \\\"component\\\": \\\"textInput\\\", \\\"required\\\": true, \\\"editable\\\": true, \\\"cols\\\": 6, \\\"value\\\": \\\"\\\", \\\"label\\\": \\\"Model Form\\\", \\\"varName\\\": \\\"modelForm\\\", \\\"validation\\\": \\\"\\\", \\\"placeholder\\\": \\\"\\\", \\\"options\\\": [], \\\"id\\\": 4 }, { \\\"index\\\": 5, \\\"description\\\": \\\"\\\", \\\"component\\\": \\\"codeEditor\\\", \\\"required\\\": false, \\\"editable\\\": true, \\\"cols\\\": 12, \\\"value\\\": \\\"\\\", \\\"label\\\": \\\"Code\\\", \\\"varName\\\": \\\"code\\\", \\\"validation\\\": \\\"\\\", \\\"placeholder\\\": \\\"\\\", \\\"options\\\": [], \\\"config\\\": { \\\"mode\\\": \\\"python\\\", \\\"require\\\": [ \\\"ace/ext/language_tools\\\" ], \\\"advanced\\\": { \\\"enableSnippets\\\": true, \\\"enableBasicAutocompletion\\\": true, \\\"enableLiveAutocompletion\\\": true } }, \\\"id\\\": 5 }, { \\\"index\\\": 6, \\\"description\\\": \\\"\\\", \\\"component\\\": \\\"dbnTagsInput\\\", \\\"required\\\": false, \\\"editable\\\": false, \\\"cols\\\": 12, \\\"value\\\": [], \\\"label\\\": \\\"Tags\\\", \\\"varName\\\": \\\"tags\\\", \\\"validation\\\": \\\"\\\", \\\"placeholder\\\": \\\"\\\", \\\"options\\\": [], \\\"id\\\": 6 } ], \\\"outputTemplate\\\": { \\\"Type\\\": \\\"@type\\\", \\\"Tag\\\": \\\"@tags\\\", \\\"Distribution\\\": \\\"\\\", \\\"DistributionParameters\\\": {}, \\\"ModelName\\\": \\\"@modelName\\\", \\\"Parents\\\": [], \\\"Children\\\": [] } }, \\\"inputCount\\\": 2, \\\"outputCount\\\": 1, \\\"top\\\": \\\"325px\\\", \\\"left\\\": \\\"577px\\\" }, { \\\"id\\\": \\\"gama\\\", \\\"data\\\": [ { \\\"id\\\": 0, \\\"label\\\": \\\"Type\\\", \\\"value\\\": \\\"Constant\\\", \\\"varName\\\": \\\"type\\\", \\\"validation\\\": \\\"\\\" }, { \\\"id\\\": 1, \\\"label\\\": \\\"Value\\\", \\\"value\\\": [ \\\"1.4\\\" ], \\\"varName\\\": \\\"value\\\", \\\"config\\\": { \\\"minLength\\\": 1 }, \\\"validation\\\": \\\"\\\" }, { \\\"id\\\": 2, \\\"label\\\": \\\"Initial Children\\\", \\\"value\\\": [ null ], \\\"varName\\\": \\\"initialChildren\\\", \\\"config\\\": { \\\"minLength\\\": 1 }, \\\"validation\\\": \\\"^[0-9]+$\\\" }, { \\\"id\\\": 3, \\\"label\\\": \\\"Tags\\\", \\\"value\\\": [], \\\"varName\\\": \\\"tags\\\", \\\"validation\\\": \\\"\\\" } ], \\\"inputs\\\": [], \\\"outputs\\\": [ { \\\"id\\\": \\\"gamaOutput0\\\", \\\"label\\\": \\\"gamaOutput0\\\", \\\"fixedLabel\\\": false, \\\"node\\\": null, \\\"nodeId\\\": \\\"gama\\\", \\\"inputsConnected\\\": [], \\\"inputsIdConnected\\\": [ \\\"a0.a0Input0\\\", \\\"tt0.tt0Input1\\\", \\\"pt0.pt0Input3\\\" ] } ], \\\"nodeType\\\": { \\\"id\\\": \\\"constant\\\", \\\"name\\\": \\\"Constant\\\", \\\"class\\\": \\\"circle\\\", \\\"inputCount\\\": 0, \\\"outputCount\\\": 1, \\\"formTemplate\\\": [ { \\\"index\\\": 0, \\\"description\\\": \\\"\\\", \\\"component\\\": \\\"textInput\\\", \\\"required\\\": true, \\\"editable\\\": false, \\\"cols\\\": 12, \\\"value\\\": \\\"Constant\\\", \\\"label\\\": \\\"Type\\\", \\\"varName\\\": \\\"type\\\", \\\"validation\\\": \\\"\\\", \\\"placeholder\\\": \\\"\\\", \\\"options\\\": [] }, { \\\"index\\\": 1, \\\"description\\\": \\\"\\\", \\\"component\\\": \\\"smallArrayInput\\\", \\\"required\\\": true, \\\"editable\\\": true, \\\"cols\\\": 12, \\\"value\\\": [ null ], \\\"label\\\": \\\"Value\\\", \\\"varName\\\": \\\"value\\\", \\\"config\\\": { \\\"minLength\\\": 1 }, \\\"validation\\\": \\\"\\\", \\\"placeholder\\\": \\\"\\\", \\\"options\\\": [] }, { \\\"index\\\": 2, \\\"description\\\": \\\"\\\", \\\"component\\\": \\\"smallArrayInput\\\", \\\"required\\\": false, \\\"editable\\\": true, \\\"cols\\\": 12, \\\"value\\\": [ null ], \\\"label\\\": \\\"Initial Children\\\", \\\"varName\\\": \\\"initialChildren\\\", \\\"config\\\": { \\\"minLength\\\": 1 }, \\\"validation\\\": \\\"^[0-9]+$\\\", \\\"placeholder\\\": \\\"\\\", \\\"options\\\": [] }, { \\\"index\\\": 3, \\\"description\\\": \\\"\\\", \\\"component\\\": \\\"dbnTagsInput\\\", \\\"required\\\": false, \\\"editable\\\": false, \\\"cols\\\": 12, \\\"value\\\": [], \\\"label\\\": \\\"Tags\\\", \\\"varName\\\": \\\"tags\\\", \\\"validation\\\": \\\"\\\", \\\"placeholder\\\": \\\"\\\", \\\"options\\\": [] } ], \\\"outputTemplate\\\": { \\\"Type\\\": \\\"@type\\\", \\\"Tag\\\": \\\"@tags\\\", \\\"Distribution\\\": \\\"\\\", \\\"DistributionParameters\\\": {}, \\\"Value\\\": \\\"@value\\\", \\\"Parents\\\": [], \\\"Children\\\": [], \\\"InitialChildren\\\": \\\"@?initialChildren\\\" }, \\\"upgradeValues\\\": [ { \\\"varName\\\": \\\"value\\\", \\\"oldValueType\\\": \\\"primitive\\\", \\\"newValueTemplate\\\": [ \\\"@oldValue\\\" ] } ] }, \\\"inputCount\\\": 0, \\\"inputCountFixed\\\": true, \\\"outputCount\\\": 1, \\\"outputCountFixed\\\": true, \\\"top\\\": \\\"335px\\\", \\\"left\\\": \\\"474px\\\" }, { \\\"id\\\": \\\"Rgas\\\", \\\"data\\\": [ { \\\"id\\\": 0, \\\"label\\\": \\\"Type\\\", \\\"value\\\": \\\"Constant\\\", \\\"varName\\\": \\\"type\\\", \\\"validation\\\": \\\"\\\" }, { \\\"id\\\": 1, \\\"label\\\": \\\"Value\\\", \\\"value\\\": [ \\\"1718.0\\\" ], \\\"varName\\\": \\\"value\\\", \\\"config\\\": { \\\"minLength\\\": 1 }, \\\"validation\\\": \\\"\\\" }, { \\\"id\\\": 2, \\\"label\\\": \\\"Initial Children\\\", \\\"value\\\": [ null ], \\\"varName\\\": \\\"initialChildren\\\", \\\"config\\\": { \\\"minLength\\\": 1 }, \\\"validation\\\": \\\"^[0-9]+$\\\" }, { \\\"id\\\": 3, \\\"label\\\": \\\"Tags\\\", \\\"value\\\": [], \\\"varName\\\": \\\"tags\\\", \\\"validation\\\": \\\"\\\" } ], \\\"inputs\\\": [], \\\"outputs\\\": [ { \\\"id\\\": \\\"RgasOutput0\\\", \\\"label\\\": \\\"RgasOutput0\\\", \\\"fixedLabel\\\": false, \\\"node\\\": null, \\\"nodeId\\\": \\\"Rgas\\\", \\\"inputsConnected\\\": [], \\\"inputsIdConnected\\\": [ \\\"a0.a0Input1\\\" ] } ], \\\"nodeType\\\": { \\\"id\\\": \\\"constant\\\", \\\"name\\\": \\\"Constant\\\", \\\"class\\\": \\\"circle\\\", \\\"inputCount\\\": 0, \\\"outputCount\\\": 1, \\\"formTemplate\\\": [ { \\\"index\\\": 0, \\\"description\\\": \\\"\\\", \\\"component\\\": \\\"textInput\\\", \\\"required\\\": true, \\\"editable\\\": false, \\\"cols\\\": 12, \\\"value\\\": \\\"Constant\\\", \\\"label\\\": \\\"Type\\\", \\\"varName\\\": \\\"type\\\", \\\"validation\\\": \\\"\\\", \\\"placeholder\\\": \\\"\\\", \\\"options\\\": [] }, { \\\"index\\\": 1, \\\"description\\\": \\\"\\\", \\\"component\\\": \\\"smallArrayInput\\\", \\\"required\\\": true, \\\"editable\\\": true, \\\"cols\\\": 12, \\\"value\\\": [ null ], \\\"label\\\": \\\"Value\\\", \\\"varName\\\": \\\"value\\\", \\\"config\\\": { \\\"minLength\\\": 1 }, \\\"validation\\\": \\\"\\\", \\\"placeholder\\\": \\\"\\\", \\\"options\\\": [] }, { \\\"index\\\": 2, \\\"description\\\": \\\"\\\", \\\"component\\\": \\\"smallArrayInput\\\", \\\"required\\\": false, \\\"editable\\\": true, \\\"cols\\\": 12, \\\"value\\\": [ null ], \\\"label\\\": \\\"Initial Children\\\", \\\"varName\\\": \\\"initialChildren\\\", \\\"config\\\": { \\\"minLength\\\": 1 }, \\\"validation\\\": \\\"^[0-9]+$\\\", \\\"placeholder\\\": \\\"\\\", \\\"options\\\": [] }, { \\\"index\\\": 3, \\\"description\\\": \\\"\\\", \\\"component\\\": \\\"dbnTagsInput\\\", \\\"required\\\": false, \\\"editable\\\": false, \\\"cols\\\": 12, \\\"value\\\": [], \\\"label\\\": \\\"Tags\\\", \\\"varName\\\": \\\"tags\\\", \\\"validation\\\": \\\"\\\", \\\"placeholder\\\": \\\"\\\", \\\"options\\\": [] } ], \\\"outputTemplate\\\": { \\\"Type\\\": \\\"@type\\\", \\\"Tag\\\": \\\"@tags\\\", \\\"Distribution\\\": \\\"\\\", \\\"DistributionParameters\\\": {}, \\\"Value\\\": \\\"@value\\\", \\\"Parents\\\": [], \\\"Children\\\": [], \\\"InitialChildren\\\": \\\"@?initialChildren\\\" }, \\\"upgradeValues\\\": [ { \\\"varName\\\": \\\"value\\\", \\\"oldValueType\\\": \\\"primitive\\\", \\\"newValueTemplate\\\": [ \\\"@oldValue\\\" ] } ] }, \\\"inputCount\\\": 0, \\\"inputCountFixed\\\": true, \\\"outputCount\\\": 1, \\\"outputCountFixed\\\": true, \\\"top\\\": \\\"311px\\\", \\\"left\\\": \\\"161px\\\" }, { \\\"id\\\": \\\"a0\\\", \\\"data\\\": [ { \\\"id\\\": 0, \\\"label\\\": \\\"Type\\\", \\\"value\\\": \\\"Deterministic\\\", \\\"varName\\\": \\\"type\\\", \\\"validation\\\": \\\"\\\" }, { \\\"id\\\": 1, \\\"label\\\": \\\"Model Name\\\", \\\"value\\\": \\\"a0\\\", \\\"varName\\\": \\\"modelName\\\", \\\"validation\\\": \\\"\\\" }, { \\\"id\\\": 2, \\\"label\\\": \\\"Model Type\\\", \\\"value\\\": \\\"Equation\\\", \\\"varName\\\": \\\"modelType\\\", \\\"validation\\\": \\\"\\\" }, { \\\"id\\\": 3, \\\"label\\\": \\\"Function Name\\\", \\\"value\\\": \\\"a0\\\", \\\"varName\\\": \\\"functionName\\\", \\\"validation\\\": \\\"\\\" }, { \\\"id\\\": 4, \\\"label\\\": \\\"Model Form\\\", \\\"value\\\": \\\"(gama*Rgas*ts0)**0.5\\\", \\\"varName\\\": \\\"modelForm\\\", \\\"validation\\\": \\\"\\\" }, { \\\"id\\\": 5, \\\"label\\\": \\\"Code\\\", \\\"value\\\": \\\"\\\", \\\"varName\\\": \\\"code\\\", \\\"config\\\": { \\\"mode\\\": \\\"python\\\", \\\"require\\\": [ \\\"ace/ext/language_tools\\\" ], \\\"advanced\\\": { \\\"enableSnippets\\\": true, \\\"enableBasicAutocompletion\\\": true, \\\"enableLiveAutocompletion\\\": true } }, \\\"validation\\\": \\\"\\\" }, { \\\"id\\\": 6, \\\"label\\\": \\\"Tags\\\", \\\"value\\\": [], \\\"varName\\\": \\\"tags\\\", \\\"validation\\\": \\\"\\\" } ], \\\"inputs\\\": [ { \\\"id\\\": \\\"a0Input0\\\", \\\"label\\\": \\\"a0Input0\\\", \\\"fixedLabel\\\": false, \\\"node\\\": null, \\\"nodeId\\\": \\\"a0\\\", \\\"outputConnected\\\": null, \\\"outputIdConnected\\\": \\\"gama.gamaOutput0\\\", \\\"dataEditable\\\": false, \\\"filledData\\\": false }, { \\\"id\\\": \\\"a0Input1\\\", \\\"label\\\": \\\"a0Input1\\\", \\\"fixedLabel\\\": false, \\\"node\\\": null, \\\"nodeId\\\": \\\"a0\\\", \\\"outputConnected\\\": null, \\\"outputIdConnected\\\": \\\"Rgas.RgasOutput0\\\", \\\"dataEditable\\\": false, \\\"filledData\\\": false }, { \\\"id\\\": \\\"a0Input2\\\", \\\"label\\\": \\\"a0Input2\\\", \\\"fixedLabel\\\": false, \\\"node\\\": null, \\\"nodeId\\\": \\\"a0\\\", \\\"outputConnected\\\": null, \\\"outputIdConnected\\\": \\\"ts0.ts0Output0\\\", \\\"dataEditable\\\": false, \\\"filledData\\\": false } ], \\\"outputs\\\": [ { \\\"id\\\": \\\"a0Output0\\\", \\\"label\\\": \\\"a0Output0\\\", \\\"fixedLabel\\\": false, \\\"node\\\": null, \\\"nodeId\\\": \\\"a0\\\", \\\"inputsConnected\\\": [], \\\"inputsIdConnected\\\": [ \\\"mach.machInput0\\\" ] } ], \\\"nodeType\\\": { \\\"id\\\": \\\"deterministic\\\", \\\"name\\\": \\\"Deterministic\\\", \\\"formTemplate\\\": [ { \\\"index\\\": 0, \\\"description\\\": \\\"\\\", \\\"component\\\": \\\"textInput\\\", \\\"required\\\": true, \\\"editable\\\": false, \\\"cols\\\": 12, \\\"value\\\": \\\"Deterministic\\\", \\\"label\\\": \\\"Type\\\", \\\"varName\\\": \\\"type\\\", \\\"validation\\\": \\\"\\\", \\\"placeholder\\\": \\\"\\\", \\\"options\\\": [], \\\"id\\\": 0 }, { \\\"index\\\": 1, \\\"description\\\": \\\"\\\", \\\"component\\\": \\\"textInput\\\", \\\"required\\\": true, \\\"editable\\\": true, \\\"cols\\\": 6, \\\"value\\\": \\\"\\\", \\\"label\\\": \\\"Model Name\\\", \\\"varName\\\": \\\"modelName\\\", \\\"validation\\\": \\\"\\\", \\\"placeholder\\\": \\\"\\\", \\\"options\\\": [], \\\"id\\\": 1 }, { \\\"index\\\": 2, \\\"description\\\": \\\"\\\", \\\"component\\\": \\\"select\\\", \\\"required\\\": true, \\\"editable\\\": true, \\\"cols\\\": 6, \\\"value\\\": \\\"\\\", \\\"label\\\": \\\"Model Type\\\", \\\"varName\\\": \\\"modelType\\\", \\\"validation\\\": \\\"\\\", \\\"placeholder\\\": \\\"\\\", \\\"options\\\": [ \\\"Equation\\\", \\\"InitialState\\\", \\\"PythonFunction\\\" ], \\\"id\\\": 2 }, { \\\"index\\\": 3, \\\"description\\\": \\\"\\\", \\\"component\\\": \\\"textInput\\\", \\\"required\\\": true, \\\"editable\\\": true, \\\"cols\\\": 6, \\\"value\\\": \\\"\\\", \\\"label\\\": \\\"Function Name\\\", \\\"varName\\\": \\\"functionName\\\", \\\"validation\\\": \\\"\\\", \\\"placeholder\\\": \\\"\\\", \\\"options\\\": [], \\\"id\\\": 3 }, { \\\"index\\\": 4, \\\"description\\\": \\\"\\\", \\\"component\\\": \\\"textInput\\\", \\\"required\\\": true, \\\"editable\\\": true, \\\"cols\\\": 6, \\\"value\\\": \\\"\\\", \\\"label\\\": \\\"Model Form\\\", \\\"varName\\\": \\\"modelForm\\\", \\\"validation\\\": \\\"\\\", \\\"placeholder\\\": \\\"\\\", \\\"options\\\": [], \\\"id\\\": 4 }, { \\\"index\\\": 5, \\\"description\\\": \\\"\\\", \\\"component\\\": \\\"codeEditor\\\", \\\"required\\\": false, \\\"editable\\\": true, \\\"cols\\\": 12, \\\"value\\\": \\\"\\\", \\\"label\\\": \\\"Code\\\", \\\"varName\\\": \\\"code\\\", \\\"validation\\\": \\\"\\\", \\\"placeholder\\\": \\\"\\\", \\\"options\\\": [], \\\"config\\\": { \\\"mode\\\": \\\"python\\\", \\\"require\\\": [ \\\"ace/ext/language_tools\\\" ], \\\"advanced\\\": { \\\"enableSnippets\\\": true, \\\"enableBasicAutocompletion\\\": true, \\\"enableLiveAutocompletion\\\": true } }, \\\"id\\\": 5 }, { \\\"index\\\": 6, \\\"description\\\": \\\"\\\", \\\"component\\\": \\\"dbnTagsInput\\\", \\\"required\\\": false, \\\"editable\\\": false, \\\"cols\\\": 12, \\\"value\\\": [], \\\"label\\\": \\\"Tags\\\", \\\"varName\\\": \\\"tags\\\", \\\"validation\\\": \\\"\\\", \\\"placeholder\\\": \\\"\\\", \\\"options\\\": [], \\\"id\\\": 6 } ], \\\"outputTemplate\\\": { \\\"Type\\\": \\\"@type\\\", \\\"Tag\\\": \\\"@tags\\\", \\\"Distribution\\\": \\\"\\\", \\\"DistributionParameters\\\": {}, \\\"ModelName\\\": \\\"@modelName\\\", \\\"Parents\\\": [], \\\"Children\\\": [] } }, \\\"inputCount\\\": 3, \\\"outputCount\\\": 1, \\\"top\\\": \\\"446px\\\", \\\"left\\\": \\\"305px\\\" }, { \\\"id\\\": \\\"speed\\\", \\\"data\\\": [ { \\\"id\\\": 0, \\\"label\\\": \\\"Type\\\", \\\"value\\\": \\\"Stochastic\\\", \\\"varName\\\": \\\"type\\\", \\\"validation\\\": \\\"\\\" }, { \\\"id\\\": 1, \\\"label\\\": \\\"Distribution\\\", \\\"value\\\": \\\"Uniform\\\", \\\"varName\\\": \\\"distribution\\\", \\\"validation\\\": \\\"\\\" }, { \\\"id\\\": 2, \\\"label\\\": \\\"Is distribution fixed?\\\", \\\"value\\\": \\\"Yes\\\", \\\"varName\\\": \\\"isDistributionFixed\\\", \\\"validation\\\": \\\"\\\" }, { \\\"id\\\": 3, \\\"label\\\": \\\"Lower\\\", \\\"value\\\": \\\"0\\\", \\\"varName\\\": \\\"lower\\\", \\\"validation\\\": \\\"^[0-9]+$\\\" }, { \\\"id\\\": 4, \\\"label\\\": \\\"Upper\\\", \\\"value\\\": \\\"1000\\\", \\\"varName\\\": \\\"upper\\\", \\\"validation\\\": \\\"^[0-9]+$\\\" }, { \\\"id\\\": 5, \\\"label\\\": \\\"Observation Data\\\", \\\"value\\\": { \\\"items\\\": [], \\\"columns\\\": [], \\\"filter\\\": { \\\"template\\\": [], \\\"data\\\": [] }, \\\"dataSources\\\": [], \\\"columnsCount\\\": 0 }, \\\"varName\\\": \\\"observationData\\\", \\\"config\\\": { \\\"dataSource\\\": \\\"dataSource\\\", \\\"numeric\\\": true }, \\\"validation\\\": \\\"\\\" }, { \\\"id\\\": 6, \\\"label\\\": \\\"Range\\\", \\\"value\\\": [ \\\"0\\\", \\\"1000\\\" ], \\\"varName\\\": \\\"range\\\", \\\"config\\\": { \\\"fixedLength\\\": 2 }, \\\"validation\\\": \\\"^[0-9]+$\\\" }, { \\\"id\\\": 7, \\\"label\\\": \\\"Tags\\\", \\\"value\\\": [], \\\"varName\\\": \\\"tags\\\", \\\"validation\\\": \\\"\\\" } ], \\\"inputs\\\": [ { \\\"id\\\": \\\"speedInput0\\\", \\\"label\\\": \\\"lower\\\", \\\"fixedLabel\\\": true, \\\"node\\\": null, \\\"nodeId\\\": \\\"speed\\\", \\\"outputConnected\\\": null, \\\"outputIdConnected\\\": null, \\\"dataEditable\\\": true, \\\"filledData\\\": false }, { \\\"id\\\": \\\"speedInput1\\\", \\\"label\\\": \\\"upper\\\", \\\"fixedLabel\\\": true, \\\"node\\\": null, \\\"nodeId\\\": \\\"speed\\\", \\\"outputConnected\\\": null, \\\"outputIdConnected\\\": null, \\\"dataEditable\\\": true, \\\"filledData\\\": false } ], \\\"outputs\\\": [ { \\\"id\\\": \\\"speedOutput0\\\", \\\"label\\\": \\\"output\\\", \\\"fixedLabel\\\": true, \\\"node\\\": null, \\\"nodeId\\\": \\\"speed\\\", \\\"inputsConnected\\\": [], \\\"inputsIdConnected\\\": [ \\\"mach.machInput1\\\" ] } ], \\\"nodeType\\\": { \\\"id\\\": \\\"stochastic-uniform\\\", \\\"name\\\": \\\"Stochastic - Uniform\\\", \\\"inputCount\\\": 2, \\\"outputCount\\\": 1, \\\"inputLabels\\\": [ \\\"lower\\\", \\\"upper\\\" ], \\\"outputLabels\\\": [ \\\"output\\\" ], \\\"formTemplate\\\": [ { \\\"index\\\": 0, \\\"description\\\": \\\"\\\", \\\"component\\\": \\\"textInput\\\", \\\"required\\\": true, \\\"editable\\\": false, \\\"cols\\\": 12, \\\"value\\\": \\\"Stochastic\\\", \\\"label\\\": \\\"Type\\\", \\\"varName\\\": \\\"type\\\", \\\"validation\\\": \\\"\\\", \\\"placeholder\\\": \\\"\\\", \\\"options\\\": [] }, { \\\"index\\\": 1, \\\"description\\\": \\\"\\\", \\\"component\\\": \\\"textInput\\\", \\\"required\\\": true, \\\"editable\\\": false, \\\"cols\\\": 12, \\\"value\\\": \\\"Uniform\\\", \\\"label\\\": \\\"Distribution\\\", \\\"varName\\\": \\\"distribution\\\", \\\"validation\\\": \\\"\\\", \\\"placeholder\\\": \\\"\\\", \\\"options\\\": [] }, { \\\"index\\\": 2, \\\"description\\\": \\\"\\\", \\\"component\\\": \\\"radio\\\", \\\"required\\\": true, \\\"editable\\\": true, \\\"cols\\\": 12, \\\"value\\\": \\\"Yes\\\", \\\"label\\\": \\\"Is distribution fixed?\\\", \\\"varName\\\": \\\"isDistributionFixed\\\", \\\"validation\\\": \\\"\\\", \\\"placeholder\\\": \\\"\\\", \\\"options\\\": [ \\\"Yes\\\", \\\"No\\\" ], \\\"finalValue\\\": { \\\"Yes\\\": true, \\\"No\\\": false } }, { \\\"index\\\": 3, \\\"description\\\": \\\"\\\", \\\"component\\\": \\\"textInput\\\", \\\"required\\\": true, \\\"editable\\\": true, \\\"cols\\\": 6, \\\"value\\\": \\\"\\\", \\\"label\\\": \\\"Lower\\\", \\\"varName\\\": \\\"lower\\\", \\\"validation\\\": \\\"^[0-9]+$\\\", \\\"placeholder\\\": \\\"\\\", \\\"options\\\": [] }, { \\\"index\\\": 4, \\\"description\\\": \\\"\\\", \\\"component\\\": \\\"textInput\\\", \\\"required\\\": true, \\\"editable\\\": true, \\\"cols\\\": 6, \\\"value\\\": \\\"\\\", \\\"label\\\": \\\"Upper\\\", \\\"varName\\\": \\\"upper\\\", \\\"validation\\\": \\\"^[0-9]+$\\\", \\\"placeholder\\\": \\\"\\\", \\\"options\\\": [] }, { \\\"index\\\": 5, \\\"description\\\": \\\"\\\", \\\"component\\\": \\\"tableInput\\\", \\\"required\\\": false, \\\"editable\\\": false, \\\"cols\\\": 12, \\\"value\\\": { \\\"items\\\": [], \\\"columns\\\": [] }, \\\"label\\\": \\\"Observation Data\\\", \\\"varName\\\": \\\"observationData\\\", \\\"validation\\\": \\\"\\\", \\\"placeholder\\\": \\\"\\\", \\\"options\\\": [], \\\"config\\\": { \\\"dataSource\\\": \\\"dataSource\\\", \\\"numeric\\\": true } }, { \\\"index\\\": 6, \\\"description\\\": \\\"\\\", \\\"component\\\": \\\"smallArrayInput\\\", \\\"required\\\": true, \\\"editable\\\": true, \\\"cols\\\": 6, \\\"value\\\": [ null, null ], \\\"label\\\": \\\"Range\\\", \\\"varName\\\": \\\"range\\\", \\\"config\\\": { \\\"fixedLength\\\": 2 }, \\\"validation\\\": \\\"^[0-9]+$\\\", \\\"placeholder\\\": \\\"\\\", \\\"options\\\": [] }, { \\\"index\\\": 7, \\\"description\\\": \\\"\\\", \\\"component\\\": \\\"dbnTagsInput\\\", \\\"required\\\": false, \\\"editable\\\": false, \\\"cols\\\": 12, \\\"value\\\": [], \\\"label\\\": \\\"Tags\\\", \\\"varName\\\": \\\"tags\\\", \\\"validation\\\": \\\"\\\", \\\"placeholder\\\": \\\"\\\", \\\"options\\\": [] } ], \\\"outputTemplate\\\": { \\\"Type\\\": \\\"@type\\\", \\\"Tag\\\": \\\"@tags\\\", \\\"Distribution\\\": \\\"@distribution\\\", \\\"DistributionParameters\\\": { \\\"lower\\\": \\\"@lower\\\", \\\"upper\\\": \\\"@upper\\\" }, \\\"InitialChildren\\\": [], \\\"Children\\\": [], \\\"Parents\\\": [], \\\"ObservationData\\\": \\\"@?observationData.items\\\", \\\"FullObservationData\\\": \\\"@?observationData.fullData\\\", \\\"IsDistributionFixed\\\": \\\"@isDistributionFixed\\\", \\\"Range\\\": \\\"@?range\\\" }, \\\"upgradeValues\\\": [ { \\\"varName\\\": \\\"observationData\\\", \\\"oldValueType\\\": \\\"array\\\", \\\"newValueTemplate\\\": { \\\"items\\\": \\\"@oldValue\\\", \\\"columns\\\": [] } } ] }, \\\"inputCount\\\": 2, \\\"inputCountFixed\\\": true, \\\"outputCount\\\": 1, \\\"outputCountFixed\\\": true, \\\"top\\\": \\\"166px\\\", \\\"left\\\": \\\"740px\\\" }, { \\\"id\\\": \\\"mach\\\", \\\"data\\\": [ { \\\"id\\\": 0, \\\"label\\\": \\\"Type\\\", \\\"value\\\": \\\"Deterministic\\\", \\\"varName\\\": \\\"type\\\", \\\"validation\\\": \\\"\\\" }, { \\\"id\\\": 1, \\\"label\\\": \\\"Model Name\\\", \\\"value\\\": \\\"mach\\\", \\\"varName\\\": \\\"modelName\\\", \\\"validation\\\": \\\"\\\" }, { \\\"id\\\": 2, \\\"label\\\": \\\"Model Type\\\", \\\"value\\\": \\\"Equation\\\", \\\"varName\\\": \\\"modelType\\\", \\\"validation\\\": \\\"\\\" }, { \\\"id\\\": 3, \\\"label\\\": \\\"Function Name\\\", \\\"value\\\": \\\"mach\\\", \\\"varName\\\": \\\"functionName\\\", \\\"validation\\\": \\\"\\\" }, { \\\"id\\\": 4, \\\"label\\\": \\\"Model Form\\\", \\\"value\\\": \\\"(speed/5280.0*3600.0)/a0\\\", \\\"varName\\\": \\\"modelForm\\\", \\\"validation\\\": \\\"\\\" }, { \\\"id\\\": 5, \\\"label\\\": \\\"Code\\\", \\\"value\\\": \\\"\\\", \\\"varName\\\": \\\"code\\\", \\\"config\\\": { \\\"mode\\\": \\\"python\\\", \\\"require\\\": [ \\\"ace/ext/language_tools\\\" ], \\\"advanced\\\": { \\\"enableSnippets\\\": true, \\\"enableBasicAutocompletion\\\": true, \\\"enableLiveAutocompletion\\\": true } }, \\\"validation\\\": \\\"\\\" }, { \\\"id\\\": 6, \\\"label\\\": \\\"Tags\\\", \\\"value\\\": [], \\\"varName\\\": \\\"tags\\\", \\\"validation\\\": \\\"\\\" } ], \\\"inputs\\\": [ { \\\"id\\\": \\\"machInput0\\\", \\\"label\\\": \\\"machInput0\\\", \\\"fixedLabel\\\": false, \\\"node\\\": null, \\\"nodeId\\\": \\\"mach\\\", \\\"outputConnected\\\": null, \\\"outputIdConnected\\\": \\\"a0.a0Output0\\\", \\\"dataEditable\\\": false, \\\"filledData\\\": false }, { \\\"id\\\": \\\"machInput1\\\", \\\"label\\\": \\\"machInput1\\\", \\\"fixedLabel\\\": false, \\\"node\\\": null, \\\"nodeId\\\": \\\"mach\\\", \\\"outputConnected\\\": null, \\\"outputIdConnected\\\": \\\"speed.speedOutput0\\\", \\\"dataEditable\\\": false, \\\"filledData\\\": false } ], \\\"outputs\\\": [ { \\\"id\\\": \\\"machOutput0\\\", \\\"label\\\": \\\"machOutput0\\\", \\\"fixedLabel\\\": false, \\\"node\\\": null, \\\"nodeId\\\": \\\"mach\\\", \\\"inputsConnected\\\": [], \\\"inputsIdConnected\\\": [ \\\"tt0.tt0Input2\\\" ] } ], \\\"nodeType\\\": { \\\"id\\\": \\\"deterministic\\\", \\\"name\\\": \\\"Deterministic\\\", \\\"formTemplate\\\": [ { \\\"index\\\": 0, \\\"description\\\": \\\"\\\", \\\"component\\\": \\\"textInput\\\", \\\"required\\\": true, \\\"editable\\\": false, \\\"cols\\\": 12, \\\"value\\\": \\\"Deterministic\\\", \\\"label\\\": \\\"Type\\\", \\\"varName\\\": \\\"type\\\", \\\"validation\\\": \\\"\\\", \\\"placeholder\\\": \\\"\\\", \\\"options\\\": [], \\\"id\\\": 0 }, { \\\"index\\\": 1, \\\"description\\\": \\\"\\\", \\\"component\\\": \\\"textInput\\\", \\\"required\\\": true, \\\"editable\\\": true, \\\"cols\\\": 6, \\\"value\\\": \\\"\\\", \\\"label\\\": \\\"Model Name\\\", \\\"varName\\\": \\\"modelName\\\", \\\"validation\\\": \\\"\\\", \\\"placeholder\\\": \\\"\\\", \\\"options\\\": [], \\\"id\\\": 1 }, { \\\"index\\\": 2, \\\"description\\\": \\\"\\\", \\\"component\\\": \\\"select\\\", \\\"required\\\": true, \\\"editable\\\": true, \\\"cols\\\": 6, \\\"value\\\": \\\"\\\", \\\"label\\\": \\\"Model Type\\\", \\\"varName\\\": \\\"modelType\\\", \\\"validation\\\": \\\"\\\", \\\"placeholder\\\": \\\"\\\", \\\"options\\\": [ \\\"Equation\\\", \\\"InitialState\\\", \\\"PythonFunction\\\" ], \\\"id\\\": 2 }, { \\\"index\\\": 3, \\\"description\\\": \\\"\\\", \\\"component\\\": \\\"textInput\\\", \\\"required\\\": true, \\\"editable\\\": true, \\\"cols\\\": 6, \\\"value\\\": \\\"\\\", \\\"label\\\": \\\"Function Name\\\", \\\"varName\\\": \\\"functionName\\\", \\\"validation\\\": \\\"\\\", \\\"placeholder\\\": \\\"\\\", \\\"options\\\": [], \\\"id\\\": 3 }, { \\\"index\\\": 4, \\\"description\\\": \\\"\\\", \\\"component\\\": \\\"textInput\\\", \\\"required\\\": true, \\\"editable\\\": true, \\\"cols\\\": 6, \\\"value\\\": \\\"\\\", \\\"label\\\": \\\"Model Form\\\", \\\"varName\\\": \\\"modelForm\\\", \\\"validation\\\": \\\"\\\", \\\"placeholder\\\": \\\"\\\", \\\"options\\\": [], \\\"id\\\": 4 }, { \\\"index\\\": 5, \\\"description\\\": \\\"\\\", \\\"component\\\": \\\"codeEditor\\\", \\\"required\\\": false, \\\"editable\\\": true, \\\"cols\\\": 12, \\\"value\\\": \\\"\\\", \\\"label\\\": \\\"Code\\\", \\\"varName\\\": \\\"code\\\", \\\"validation\\\": \\\"\\\", \\\"placeholder\\\": \\\"\\\", \\\"options\\\": [], \\\"config\\\": { \\\"mode\\\": \\\"python\\\", \\\"require\\\": [ \\\"ace/ext/language_tools\\\" ], \\\"advanced\\\": { \\\"enableSnippets\\\": true, \\\"enableBasicAutocompletion\\\": true, \\\"enableLiveAutocompletion\\\": true } }, \\\"id\\\": 5 }, { \\\"index\\\": 6, \\\"description\\\": \\\"\\\", \\\"component\\\": \\\"dbnTagsInput\\\", \\\"required\\\": false, \\\"editable\\\": false, \\\"cols\\\": 12, \\\"value\\\": [], \\\"label\\\": \\\"Tags\\\", \\\"varName\\\": \\\"tags\\\", \\\"validation\\\": \\\"\\\", \\\"placeholder\\\": \\\"\\\", \\\"options\\\": [], \\\"id\\\": 6 } ], \\\"outputTemplate\\\": { \\\"Type\\\": \\\"@type\\\", \\\"Tag\\\": \\\"@tags\\\", \\\"Distribution\\\": \\\"\\\", \\\"DistributionParameters\\\": {}, \\\"ModelName\\\": \\\"@modelName\\\", \\\"Parents\\\": [], \\\"Children\\\": [] } }, \\\"inputCount\\\": 2, \\\"outputCount\\\": 1, \\\"top\\\": \\\"465px\\\", \\\"left\\\": \\\"801px\\\" }, { \\\"id\\\": \\\"tt0\\\", \\\"data\\\": [ { \\\"id\\\": 0, \\\"label\\\": \\\"Type\\\", \\\"value\\\": \\\"Deterministic\\\", \\\"varName\\\": \\\"type\\\", \\\"validation\\\": \\\"\\\" }, { \\\"id\\\": 1, \\\"label\\\": \\\"Model Name\\\", \\\"value\\\": \\\"tt0\\\", \\\"varName\\\": \\\"modelName\\\", \\\"validation\\\": \\\"\\\" }, { \\\"id\\\": 2, \\\"label\\\": \\\"Model Type\\\", \\\"value\\\": \\\"Equation\\\", \\\"varName\\\": \\\"modelType\\\", \\\"validation\\\": \\\"\\\" }, { \\\"id\\\": 3, \\\"label\\\": \\\"Function Name\\\", \\\"value\\\": \\\"tt0\\\", \\\"varName\\\": \\\"functionName\\\", \\\"validation\\\": \\\"\\\" }, { \\\"id\\\": 4, \\\"label\\\": \\\"Model Form\\\", \\\"value\\\": \\\"ts0*(1.0 + 0.5*(gama-1.0)*mach*mach)\\\", \\\"varName\\\": \\\"modelForm\\\", \\\"validation\\\": \\\"\\\" }, { \\\"id\\\": 5, \\\"label\\\": \\\"Code\\\", \\\"value\\\": \\\"\\\", \\\"varName\\\": \\\"code\\\", \\\"config\\\": { \\\"mode\\\": \\\"python\\\", \\\"require\\\": [ \\\"ace/ext/language_tools\\\" ], \\\"advanced\\\": { \\\"enableSnippets\\\": true, \\\"enableBasicAutocompletion\\\": true, \\\"enableLiveAutocompletion\\\": true } }, \\\"validation\\\": \\\"\\\" }, { \\\"id\\\": 6, \\\"label\\\": \\\"Tags\\\", \\\"value\\\": [], \\\"varName\\\": \\\"tags\\\", \\\"validation\\\": \\\"\\\" } ], \\\"inputs\\\": [ { \\\"id\\\": \\\"tt0Input0\\\", \\\"label\\\": \\\"tt0Input0\\\", \\\"fixedLabel\\\": false, \\\"node\\\": null, \\\"nodeId\\\": \\\"tt0\\\", \\\"outputConnected\\\": null, \\\"outputIdConnected\\\": \\\"ts0.ts0Output0\\\", \\\"dataEditable\\\": false, \\\"filledData\\\": false }, { \\\"id\\\": \\\"tt0Input1\\\", \\\"label\\\": \\\"tt0Input1\\\", \\\"fixedLabel\\\": false, \\\"node\\\": null, \\\"nodeId\\\": \\\"tt0\\\", \\\"outputConnected\\\": null, \\\"outputIdConnected\\\": \\\"gama.gamaOutput0\\\", \\\"dataEditable\\\": false, \\\"filledData\\\": false }, { \\\"id\\\": \\\"tt0Input2\\\", \\\"label\\\": \\\"tt0Input2\\\", \\\"fixedLabel\\\": false, \\\"node\\\": null, \\\"nodeId\\\": \\\"tt0\\\", \\\"outputConnected\\\": null, \\\"outputIdConnected\\\": \\\"mach.machOutput0\\\", \\\"dataEditable\\\": false, \\\"filledData\\\": false } ], \\\"outputs\\\": [ { \\\"id\\\": \\\"tt0Output0\\\", \\\"label\\\": \\\"tt0Output0\\\", \\\"fixedLabel\\\": false, \\\"node\\\": null, \\\"nodeId\\\": \\\"tt0\\\", \\\"inputsConnected\\\": [], \\\"inputsIdConnected\\\": [ \\\"pt0.pt0Input0\\\" ] } ], \\\"nodeType\\\": { \\\"id\\\": \\\"deterministic\\\", \\\"name\\\": \\\"Deterministic\\\", \\\"formTemplate\\\": [ { \\\"index\\\": 0, \\\"description\\\": \\\"\\\", \\\"component\\\": \\\"textInput\\\", \\\"required\\\": true, \\\"editable\\\": false, \\\"cols\\\": 12, \\\"value\\\": \\\"Deterministic\\\", \\\"label\\\": \\\"Type\\\", \\\"varName\\\": \\\"type\\\", \\\"validation\\\": \\\"\\\", \\\"placeholder\\\": \\\"\\\", \\\"options\\\": [], \\\"id\\\": 0 }, { \\\"index\\\": 1, \\\"description\\\": \\\"\\\", \\\"component\\\": \\\"textInput\\\", \\\"required\\\": true, \\\"editable\\\": true, \\\"cols\\\": 6, \\\"value\\\": \\\"\\\", \\\"label\\\": \\\"Model Name\\\", \\\"varName\\\": \\\"modelName\\\", \\\"validation\\\": \\\"\\\", \\\"placeholder\\\": \\\"\\\", \\\"options\\\": [], \\\"id\\\": 1 }, { \\\"index\\\": 2, \\\"description\\\": \\\"\\\", \\\"component\\\": \\\"select\\\", \\\"required\\\": true, \\\"editable\\\": true, \\\"cols\\\": 6, \\\"value\\\": \\\"\\\", \\\"label\\\": \\\"Model Type\\\", \\\"varName\\\": \\\"modelType\\\", \\\"validation\\\": \\\"\\\", \\\"placeholder\\\": \\\"\\\", \\\"options\\\": [ \\\"Equation\\\", \\\"InitialState\\\", \\\"PythonFunction\\\" ], \\\"id\\\": 2 }, { \\\"index\\\": 3, \\\"description\\\": \\\"\\\", \\\"component\\\": \\\"textInput\\\", \\\"required\\\": true, \\\"editable\\\": true, \\\"cols\\\": 6, \\\"value\\\": \\\"\\\", \\\"label\\\": \\\"Function Name\\\", \\\"varName\\\": \\\"functionName\\\", \\\"validation\\\": \\\"\\\", \\\"placeholder\\\": \\\"\\\", \\\"options\\\": [], \\\"id\\\": 3 }, { \\\"index\\\": 4, \\\"description\\\": \\\"\\\", \\\"component\\\": \\\"textInput\\\", \\\"required\\\": true, \\\"editable\\\": true, \\\"cols\\\": 6, \\\"value\\\": \\\"\\\", \\\"label\\\": \\\"Model Form\\\", \\\"varName\\\": \\\"modelForm\\\", \\\"validation\\\": \\\"\\\", \\\"placeholder\\\": \\\"\\\", \\\"options\\\": [], \\\"id\\\": 4 }, { \\\"index\\\": 5, \\\"description\\\": \\\"\\\", \\\"component\\\": \\\"codeEditor\\\", \\\"required\\\": false, \\\"editable\\\": true, \\\"cols\\\": 12, \\\"value\\\": \\\"\\\", \\\"label\\\": \\\"Code\\\", \\\"varName\\\": \\\"code\\\", \\\"validation\\\": \\\"\\\", \\\"placeholder\\\": \\\"\\\", \\\"options\\\": [], \\\"config\\\": { \\\"mode\\\": \\\"python\\\", \\\"require\\\": [ \\\"ace/ext/language_tools\\\" ], \\\"advanced\\\": { \\\"enableSnippets\\\": true, \\\"enableBasicAutocompletion\\\": true, \\\"enableLiveAutocompletion\\\": true } }, \\\"id\\\": 5 }, { \\\"index\\\": 6, \\\"description\\\": \\\"\\\", \\\"component\\\": \\\"dbnTagsInput\\\", \\\"required\\\": false, \\\"editable\\\": false, \\\"cols\\\": 12, \\\"value\\\": [], \\\"label\\\": \\\"Tags\\\", \\\"varName\\\": \\\"tags\\\", \\\"validation\\\": \\\"\\\", \\\"placeholder\\\": \\\"\\\", \\\"options\\\": [], \\\"id\\\": 6 } ], \\\"outputTemplate\\\": { \\\"Type\\\": \\\"@type\\\", \\\"Tag\\\": \\\"@tags\\\", \\\"Distribution\\\": \\\"\\\", \\\"DistributionParameters\\\": {}, \\\"ModelName\\\": \\\"@modelName\\\", \\\"Parents\\\": [], \\\"Children\\\": [] } }, \\\"inputCount\\\": 3, \\\"outputCount\\\": 1, \\\"top\\\": \\\"600px\\\", \\\"left\\\": \\\"404px\\\" }, { \\\"id\\\": \\\"pt0\\\", \\\"data\\\": [ { \\\"id\\\": 0, \\\"label\\\": \\\"Type\\\", \\\"value\\\": \\\"Deterministic\\\", \\\"varName\\\": \\\"type\\\", \\\"validation\\\": \\\"\\\" }, { \\\"id\\\": 1, \\\"label\\\": \\\"Model Name\\\", \\\"value\\\": \\\"pt0\\\", \\\"varName\\\": \\\"modelName\\\", \\\"validation\\\": \\\"\\\" }, { \\\"id\\\": 2, \\\"label\\\": \\\"Model Type\\\", \\\"value\\\": \\\"Equation\\\", \\\"varName\\\": \\\"modelType\\\", \\\"validation\\\": \\\"\\\" }, { \\\"id\\\": 3, \\\"label\\\": \\\"Function Name\\\", \\\"value\\\": \\\"pt0\\\", \\\"varName\\\": \\\"functionName\\\", \\\"validation\\\": \\\"\\\" }, { \\\"id\\\": 4, \\\"label\\\": \\\"Model Form\\\", \\\"value\\\": \\\"ps0*(tt0/ts0)**(gama/(gama-1.0))\\\", \\\"varName\\\": \\\"modelForm\\\", \\\"validation\\\": \\\"\\\" }, { \\\"id\\\": 5, \\\"label\\\": \\\"Code\\\", \\\"value\\\": \\\"\\\", \\\"varName\\\": \\\"code\\\", \\\"config\\\": { \\\"mode\\\": \\\"python\\\", \\\"require\\\": [ \\\"ace/ext/language_tools\\\" ], \\\"advanced\\\": { \\\"enableSnippets\\\": true, \\\"enableBasicAutocompletion\\\": true, \\\"enableLiveAutocompletion\\\": true } }, \\\"validation\\\": \\\"\\\" }, { \\\"id\\\": 6, \\\"label\\\": \\\"Tags\\\", \\\"value\\\": [], \\\"varName\\\": \\\"tags\\\", \\\"validation\\\": \\\"\\\" } ], \\\"inputs\\\": [ { \\\"id\\\": \\\"pt0Input0\\\", \\\"label\\\": \\\"pt0Input0\\\", \\\"fixedLabel\\\": false, \\\"node\\\": null, \\\"nodeId\\\": \\\"pt0\\\", \\\"outputConnected\\\": null, \\\"outputIdConnected\\\": \\\"tt0.tt0Output0\\\", \\\"dataEditable\\\": false, \\\"filledData\\\": false }, { \\\"id\\\": \\\"pt0Input1\\\", \\\"label\\\": \\\"pt0Input1\\\", \\\"fixedLabel\\\": false, \\\"node\\\": null, \\\"nodeId\\\": \\\"pt0\\\", \\\"outputConnected\\\": null, \\\"outputIdConnected\\\": \\\"ps0.ps0Output0\\\", \\\"dataEditable\\\": false, \\\"filledData\\\": false }, { \\\"id\\\": \\\"pt0Input2\\\", \\\"label\\\": \\\"pt0Input2\\\", \\\"fixedLabel\\\": false, \\\"node\\\": null, \\\"nodeId\\\": \\\"pt0\\\", \\\"outputConnected\\\": null, \\\"outputIdConnected\\\": \\\"ts0.ts0Output0\\\", \\\"dataEditable\\\": false, \\\"filledData\\\": false }, { \\\"id\\\": \\\"pt0Input3\\\", \\\"label\\\": \\\"pt0Input3\\\", \\\"fixedLabel\\\": false, \\\"node\\\": null, \\\"nodeId\\\": \\\"pt0\\\", \\\"outputConnected\\\": null, \\\"outputIdConnected\\\": \\\"gama.gamaOutput0\\\", \\\"dataEditable\\\": false, \\\"filledData\\\": false } ], \\\"outputs\\\": [ { \\\"id\\\": \\\"pt0Output0\\\", \\\"label\\\": \\\"pt0Output0\\\", \\\"fixedLabel\\\": false, \\\"node\\\": null, \\\"nodeId\\\": \\\"pt0\\\", \\\"inputsConnected\\\": [], \\\"inputsIdConnected\\\": [] } ], \\\"nodeType\\\": { \\\"id\\\": \\\"deterministic\\\", \\\"name\\\": \\\"Deterministic\\\", \\\"formTemplate\\\": [ { \\\"index\\\": 0, \\\"description\\\": \\\"\\\", \\\"component\\\": \\\"textInput\\\", \\\"required\\\": true, \\\"editable\\\": false, \\\"cols\\\": 12, \\\"value\\\": \\\"Deterministic\\\", \\\"label\\\": \\\"Type\\\", \\\"varName\\\": \\\"type\\\", \\\"validation\\\": \\\"\\\", \\\"placeholder\\\": \\\"\\\", \\\"options\\\": [], \\\"id\\\": 0 }, { \\\"index\\\": 1, \\\"description\\\": \\\"\\\", \\\"component\\\": \\\"textInput\\\", \\\"required\\\": true, \\\"editable\\\": true, \\\"cols\\\": 6, \\\"value\\\": \\\"\\\", \\\"label\\\": \\\"Model Name\\\", \\\"varName\\\": \\\"modelName\\\", \\\"validation\\\": \\\"\\\", \\\"placeholder\\\": \\\"\\\", \\\"options\\\": [], \\\"id\\\": 1 }, { \\\"index\\\": 2, \\\"description\\\": \\\"\\\", \\\"component\\\": \\\"select\\\", \\\"required\\\": true, \\\"editable\\\": true, \\\"cols\\\": 6, \\\"value\\\": \\\"\\\", \\\"label\\\": \\\"Model Type\\\", \\\"varName\\\": \\\"modelType\\\", \\\"validation\\\": \\\"\\\", \\\"placeholder\\\": \\\"\\\", \\\"options\\\": [ \\\"Equation\\\", \\\"InitialState\\\", \\\"PythonFunction\\\" ], \\\"id\\\": 2 }, { \\\"index\\\": 3, \\\"description\\\": \\\"\\\", \\\"component\\\": \\\"textInput\\\", \\\"required\\\": true, \\\"editable\\\": true, \\\"cols\\\": 6, \\\"value\\\": \\\"\\\", \\\"label\\\": \\\"Function Name\\\", \\\"varName\\\": \\\"functionName\\\", \\\"validation\\\": \\\"\\\", \\\"placeholder\\\": \\\"\\\", \\\"options\\\": [], \\\"id\\\": 3 }, { \\\"index\\\": 4, \\\"description\\\": \\\"\\\", \\\"component\\\": \\\"textInput\\\", \\\"required\\\": true, \\\"editable\\\": true, \\\"cols\\\": 6, \\\"value\\\": \\\"\\\", \\\"label\\\": \\\"Model Form\\\", \\\"varName\\\": \\\"modelForm\\\", \\\"validation\\\": \\\"\\\", \\\"placeholder\\\": \\\"\\\", \\\"options\\\": [], \\\"id\\\": 4 }, { \\\"index\\\": 5, \\\"description\\\": \\\"\\\", \\\"component\\\": \\\"codeEditor\\\", \\\"required\\\": false, \\\"editable\\\": true, \\\"cols\\\": 12, \\\"value\\\": \\\"\\\", \\\"label\\\": \\\"Code\\\", \\\"varName\\\": \\\"code\\\", \\\"validation\\\": \\\"\\\", \\\"placeholder\\\": \\\"\\\", \\\"options\\\": [], \\\"config\\\": { \\\"mode\\\": \\\"python\\\", \\\"require\\\": [ \\\"ace/ext/language_tools\\\" ], \\\"advanced\\\": { \\\"enableSnippets\\\": true, \\\"enableBasicAutocompletion\\\": true, \\\"enableLiveAutocompletion\\\": true } }, \\\"id\\\": 5 }, { \\\"index\\\": 6, \\\"description\\\": \\\"\\\", \\\"component\\\": \\\"dbnTagsInput\\\", \\\"required\\\": false, \\\"editable\\\": false, \\\"cols\\\": 12, \\\"value\\\": [], \\\"label\\\": \\\"Tags\\\", \\\"varName\\\": \\\"tags\\\", \\\"validation\\\": \\\"\\\", \\\"placeholder\\\": \\\"\\\", \\\"options\\\": [], \\\"id\\\": 6 } ], \\\"outputTemplate\\\": { \\\"Type\\\": \\\"@type\\\", \\\"Tag\\\": \\\"@tags\\\", \\\"Distribution\\\": \\\"\\\", \\\"DistributionParameters\\\": {}, \\\"ModelName\\\": \\\"@modelName\\\", \\\"Parents\\\": [], \\\"Children\\\": [] } }, \\\"inputCount\\\": 4, \\\"outputCount\\\": 1, \\\"top\\\": \\\"648px\\\", \\\"left\\\": \\\"630px\\\" }, { \\\"id\\\": \\\"ts0\\\", \\\"data\\\": [ { \\\"id\\\": 0, \\\"label\\\": \\\"Type\\\", \\\"value\\\": \\\"Deterministic\\\", \\\"varName\\\": \\\"type\\\", \\\"validation\\\": \\\"\\\" }, { \\\"id\\\": 1, \\\"label\\\": \\\"Model Name\\\", \\\"value\\\": \\\"ts0\\\", \\\"varName\\\": \\\"modelName\\\", \\\"validation\\\": \\\"\\\" }, { \\\"id\\\": 2, \\\"label\\\": \\\"Model Type\\\", \\\"value\\\": \\\"Equation\\\", \\\"varName\\\": \\\"modelType\\\", \\\"validation\\\": \\\"\\\" }, { \\\"id\\\": 3, \\\"label\\\": \\\"Function Name\\\", \\\"value\\\": \\\"ts0\\\", \\\"varName\\\": \\\"functionName\\\", \\\"validation\\\": \\\"\\\" }, { \\\"id\\\": 4, \\\"label\\\": \\\"Model Form\\\", \\\"value\\\": \\\"518.6-3.56*altitude/1000.0\\\", \\\"varName\\\": \\\"modelForm\\\", \\\"validation\\\": \\\"\\\" }, { \\\"id\\\": 5, \\\"label\\\": \\\"Code\\\", \\\"value\\\": \\\"\\\", \\\"varName\\\": \\\"code\\\", \\\"config\\\": { \\\"mode\\\": \\\"python\\\", \\\"require\\\": [ \\\"ace/ext/language_tools\\\" ], \\\"advanced\\\": { \\\"enableSnippets\\\": true, \\\"enableBasicAutocompletion\\\": true, \\\"enableLiveAutocompletion\\\": true } }, \\\"validation\\\": \\\"\\\" }, { \\\"id\\\": 6, \\\"label\\\": \\\"Tags\\\", \\\"value\\\": [], \\\"varName\\\": \\\"tags\\\", \\\"validation\\\": \\\"\\\" } ], \\\"inputs\\\": [ { \\\"id\\\": \\\"ts0Input0\\\", \\\"label\\\": \\\"ts0Input0\\\", \\\"fixedLabel\\\": false, \\\"node\\\": null, \\\"nodeId\\\": \\\"ts0\\\", \\\"outputConnected\\\": null, \\\"outputIdConnected\\\": \\\"altitude.altitudeOutput0\\\", \\\"dataEditable\\\": false, \\\"filledData\\\": false } ], \\\"outputs\\\": [ { \\\"id\\\": \\\"ts0Output0\\\", \\\"label\\\": \\\"ts0Output0\\\", \\\"fixedLabel\\\": false, \\\"node\\\": null, \\\"nodeId\\\": \\\"ts0\\\", \\\"inputsConnected\\\": [], \\\"inputsIdConnected\\\": [ \\\"ps0.ps0Input0\\\", \\\"a0.a0Input2\\\", \\\"tt0.tt0Input0\\\", \\\"pt0.pt0Input2\\\" ] } ], \\\"nodeType\\\": { \\\"id\\\": \\\"deterministic\\\", \\\"name\\\": \\\"Deterministic\\\", \\\"formTemplate\\\": [ { \\\"index\\\": 0, \\\"description\\\": \\\"\\\", \\\"component\\\": \\\"textInput\\\", \\\"required\\\": true, \\\"editable\\\": false, \\\"cols\\\": 12, \\\"value\\\": \\\"Deterministic\\\", \\\"label\\\": \\\"Type\\\", \\\"varName\\\": \\\"type\\\", \\\"validation\\\": \\\"\\\", \\\"placeholder\\\": \\\"\\\", \\\"options\\\": [], \\\"id\\\": 0 }, { \\\"index\\\": 1, \\\"description\\\": \\\"\\\", \\\"component\\\": \\\"textInput\\\", \\\"required\\\": true, \\\"editable\\\": true, \\\"cols\\\": 6, \\\"value\\\": \\\"\\\", \\\"label\\\": \\\"Model Name\\\", \\\"varName\\\": \\\"modelName\\\", \\\"validation\\\": \\\"\\\", \\\"placeholder\\\": \\\"\\\", \\\"options\\\": [], \\\"id\\\": 1 }, { \\\"index\\\": 2, \\\"description\\\": \\\"\\\", \\\"component\\\": \\\"select\\\", \\\"required\\\": true, \\\"editable\\\": true, \\\"cols\\\": 6, \\\"value\\\": \\\"\\\", \\\"label\\\": \\\"Model Type\\\", \\\"varName\\\": \\\"modelType\\\", \\\"validation\\\": \\\"\\\", \\\"placeholder\\\": \\\"\\\", \\\"options\\\": [ \\\"Equation\\\", \\\"InitialState\\\", \\\"PythonFunction\\\" ], \\\"id\\\": 2 }, { \\\"index\\\": 3, \\\"description\\\": \\\"\\\", \\\"component\\\": \\\"textInput\\\", \\\"required\\\": true, \\\"editable\\\": true, \\\"cols\\\": 6, \\\"value\\\": \\\"\\\", \\\"label\\\": \\\"Function Name\\\", \\\"varName\\\": \\\"functionName\\\", \\\"validation\\\": \\\"\\\", \\\"placeholder\\\": \\\"\\\", \\\"options\\\": [], \\\"id\\\": 3 }, { \\\"index\\\": 4, \\\"description\\\": \\\"\\\", \\\"component\\\": \\\"textInput\\\", \\\"required\\\": true, \\\"editable\\\": true, \\\"cols\\\": 6, \\\"value\\\": \\\"\\\", \\\"label\\\": \\\"Model Form\\\", \\\"varName\\\": \\\"modelForm\\\", \\\"validation\\\": \\\"\\\", \\\"placeholder\\\": \\\"\\\", \\\"options\\\": [], \\\"id\\\": 4 }, { \\\"index\\\": 5, \\\"description\\\": \\\"\\\", \\\"component\\\": \\\"codeEditor\\\", \\\"required\\\": false, \\\"editable\\\": true, \\\"cols\\\": 12, \\\"value\\\": \\\"\\\", \\\"label\\\": \\\"Code\\\", \\\"varName\\\": \\\"code\\\", \\\"validation\\\": \\\"\\\", \\\"placeholder\\\": \\\"\\\", \\\"options\\\": [], \\\"config\\\": { \\\"mode\\\": \\\"python\\\", \\\"require\\\": [ \\\"ace/ext/language_tools\\\" ], \\\"advanced\\\": { \\\"enableSnippets\\\": true, \\\"enableBasicAutocompletion\\\": true, \\\"enableLiveAutocompletion\\\": true } }, \\\"id\\\": 5 }, { \\\"index\\\": 6, \\\"description\\\": \\\"\\\", \\\"component\\\": \\\"dbnTagsInput\\\", \\\"required\\\": false, \\\"editable\\\": false, \\\"cols\\\": 12, \\\"value\\\": [], \\\"label\\\": \\\"Tags\\\", \\\"varName\\\": \\\"tags\\\", \\\"validation\\\": \\\"\\\", \\\"placeholder\\\": \\\"\\\", \\\"options\\\": [], \\\"id\\\": 6 } ], \\\"outputTemplate\\\": { \\\"Type\\\": \\\"@type\\\", \\\"Tag\\\": \\\"@tags\\\", \\\"Distribution\\\": \\\"\\\", \\\"DistributionParameters\\\": {}, \\\"ModelName\\\": \\\"@modelName\\\", \\\"Parents\\\": [], \\\"Children\\\": [] } }, \\\"inputCount\\\": 1, \\\"outputCount\\\": 1, \\\"top\\\": \\\"242px\\\", \\\"left\\\": \\\"293px\\\" } ] } }, \\\"dataSources\\\": {}, \\\"dataSourcesIds\\\": {}, \\\"additionalFilesIds\\\": {}, \\\"dataSourcesInfo\\\": {}, \\\"inputs\\\": [], \\\"outputs\\\": [], \\\"headerMappings\\\": {}, \\\"workDir\\\": \\\"/tmp/\\\" }\"";
        //System.out.println("\"" + responseTxt.replace("\"", "\\\"") + "\"");
//        System.out.println("\"" + testJson.replace("\"", "\\\"") + "\"");
        try {
			httppost.setEntity(new StringEntity("\"" + jsonTxt.replace("\"", "\\\"") + "\""));
//        httppost.setEntity(new StringEntity("\"" + testJson.replace("\"", "\\\"") + "\""));
			CloseableHttpResponse response = httpclient.execute(httppost);
	        HttpEntity respEntity = response.getEntity();
	        String responseTxt = EntityUtils.toString(respEntity, "UTF-8");
	        if (debugMode) {System.out.println(responseTxt);}
	        httpclient.close();
	        return responseTxt;
		} catch (IOException e) {
			//e.printStackTrace();
			System.err.println("DBN execution service request failed.");
	        httpclient.close();
			return "";
		}
	}


	@SuppressWarnings("deprecation")
	private String generateDBNjson(String jsonTxt) {
		DefaultHttpClient httpclient = new DefaultHttpClient();
//		HttpPost httppost = new HttpPost("http://vesuvius063.crd.ge.com:46000/dbn/jsonGenerator");
//		HttpPost httppost = new HttpPost("http://mazama6.crd.ge.com:46000/dbn/jsonGenerator");
		String dbnBaseUrl = getPreference(DialogPreferences.DBN_INPUT_JSON_GENERATION_SERVICE_BASE_URI.getId());
        String jsonGenUrl = dbnBaseUrl + "/dbn/jsonGenerator";
        HttpPost httppost = new HttpPost(jsonGenUrl);
        httppost.setHeader("Accept", "application/json");
        httppost.setHeader("Content-type", "application/json");
        
        try {
	        httppost.setEntity(new StringEntity(jsonTxt));
	        CloseableHttpResponse response = httpclient.execute(httppost);
	        HttpEntity respEntity = response.getEntity();
	        String responseTxt = EntityUtils.toString(respEntity, "UTF-8");
	        if (debugMode) {System.out.println(responseTxt);}
	        httpclient.close();
	        return responseTxt;
        } catch (IOException e) {
			e.printStackTrace();
			System.err.println("DBN json generation service request failed.");
	        httpclient.close();
			return "";
		}
	}


    private String kgResultsToJson(String nodesAndModelsJSONString, String mode, String obsData) throws IOException  {
    	CloseableHttpClient httpclient = HttpClientBuilder.create().build();
//    HttpPost httppost = new HttpPost("http://vesuvius063.crd.ge.com:46000/dbn/SADLResultSetToJson");
//    HttpPost httppost = new HttpPost("http://mazama6.crd.ge.com:46000/dbn/SADLResultSetToJson");
        String dbnBaseUrl = getPreference(DialogPreferences.DBN_INPUT_JSON_GENERATION_SERVICE_BASE_URI.getId());
        String jsonGenUrl = dbnBaseUrl + "/dbn/SADLResultSetJsonToTableJson";
        HttpPost httppost = new HttpPost(jsonGenUrl);
        httppost.setHeader("Accept", "application/json");
        httppost.setHeader("Content-type", "application/json");

//       List<NameValuePair> arguments = new ArrayList<>(2);
//arguments.add(new BasicNameValuePair("nodes", nodesCSVString));
//arguments.add(new BasicNameValuePair("models", modelsCSVString));
//arguments.add(new BasicNameValuePair("mode", mode));
//arguments.add(new BasicNameValuePair("data", obsData));

        try {
	        httppost.setEntity(new StringEntity(nodesAndModelsJSONString));
	        CloseableHttpResponse response = httpclient.execute(httppost);
	        HttpEntity respEntity = response.getEntity();
	        String responseTxt = EntityUtils.toString(respEntity, "UTF-8");
	        httpclient.close();
	        return responseTxt;
        } catch (IOException e) {
             e.printStackTrace();
             System.err.println("KG results to json translate service request failed.");
             httpclient.close();
             return "";
        }
    }

	private String strUriList(List<RDFNode> nodeList) {
		String uriStr = "";
		for ( RDFNode o : nodeList ) {
			uriStr += "<" + o.toString() + ">,";
		}
		uriStr = uriStr.substring(0,uriStr.length()-1);
		return uriStr;
	}


	private Individual createIndividualOfClass(OntModel model, String prefix, String nameprefix, String classUriStr) {
		OntClass ontClass = getTheJenaModel().getOntClass(classUriStr);
		Individual ind;
		if (prefix == null) {
			ind = model.createIndividual(ontClass); //make it a blank node
		}
		else {
			ind = model.createIndividual(prefix + ontClass.getLocalName()+ "_" + nameprefix + System.currentTimeMillis(), ontClass);
		}
		return ind;
	}

	private boolean commonSubject(TripleElement[] triples) {
		Node lastSubject = null;
		for (TripleElement tr : triples) {
			Node thisSubject = tr.getSubject();
			if (lastSubject != null && !lastSubject.equals(thisSubject)) {
				return false;
			}
			lastSubject = thisSubject;
		}
		return true;
	}
	
	private String convertResultSetToString(com.hp.hpl.jena.query.ResultSetRewindable results) {
		ByteArrayOutputStream baos = new ByteArrayOutputStream();
		//com.hp.hpl.jena.query.ResultSetFormatter.outputAsCSV(baos, results);
		com.hp.hpl.jena.query.ResultSetFormatter.outputAsJSON(baos, results);
		return new String(baos.toByteArray(), Charset.defaultCharset()).replace(System.getProperty("line.separator"), "\n");		
	}

	
	private String getDataForHypothesisTesting(Resource resource, String docUri) throws FileNotFoundException {//String dataFile, 
		String dataContent = "";
		BufferedReader br = null;
		
		String queryStr = DOCLOCATIONQUERY.replaceAll("DOCINSTANCE", docUri);
		
		ResultSetRewindable fileRes = queryKnowledgeGraph(queryStr, getTheJenaModel());
		if (fileRes.size() < 1) {
			//dbnResults = null;
			throw new FileNotFoundException("Failed to find location of file " + docUri);
			//continue;
			//return null;
		}
		QuerySolution fsol = fileRes.nextSolution();
		String fileName = fsol.get("?file").toString().split("//")[1] ;
		
		//String dataFile = new File(getModelFolderPath(resource)).getParent() + File.separator + "Data" + File.separator + "hypothesis.csv";
		String dataFile = new File(getModelFolderPath(resource)).getParent() + File.separator + fileName;
		
		try {
			br = new BufferedReader(new FileReader(dataFile));
			String line;
			try {
				while ((line = br.readLine()) != null) {
					dataContent += line + "\n"; 
				}
			} catch (IOException e) {
				e.printStackTrace();
			}
		} catch (FileNotFoundException e) {
			e.printStackTrace();
        } finally {
            if (br != null) {
                try {
                    br.close();
                } catch (IOException e) {
                    e.printStackTrace();
                }
            }
        }
		return dataContent;
	}

	private boolean useKChain() {
		String useKCStr = getPreference(DialogPreferences.USE_ANSWER_KCHAIN_CG_SERVICE.getId());
		boolean useKC = useKCStr != null ? Boolean.parseBoolean(useKCStr) : false;
		return useKC;
	}

	private boolean useDbn() {
		String useDbnStr = getPreference(DialogPreferences.USE_DBN_CG_SERVICE.getId());
		boolean useDbn = useDbnStr != null ? Boolean.parseBoolean(useDbnStr) : false;
		return useDbn;
	}

	

	
	
	/** 
	 * Gets a file from resourceDir
	 * @param fileName
	 * @return
	 */
	public String getFileContents(String fileName) throws Exception {
	    String pathStr; // =  fileName;
	    pathStr = "resources/" + fileName;
 
//	    Systme.out.println()
	    System.out.println("Reading file: " + pathStr);
		File f = new File(pathStr);
		InputStream in = null;

		if ( f.exists() ) {
			in = new FileInputStream(f);
		}else{
			System.out.println("File does not exist, trying to load as resource from classpath ...");
			in = this.getClass().getResourceAsStream(pathStr);
		}

		BufferedReader reader = new BufferedReader(new InputStreamReader(in));
		
		String         line = null;
		StringBuilder  stringBuilder = new StringBuilder();
		String         ls = System.getProperty("line.separator");

		try {
		    while((line = reader.readLine()) != null) {
		        stringBuilder.append(line);
		        stringBuilder.append(ls);
		    }
		
		    return stringBuilder.toString();
		} finally {
		    reader.close();
		}
	}

	private static String getOSIdent() {
		return System.getProperty("os.name").toLowerCase();
		
	}
	
	public static boolean isWindows() {

		return (getOSIdent().indexOf("win") >= 0);

	}

	public static boolean isMac() {

		return (getOSIdent().indexOf("mac") >= 0);

	}

	public static boolean isUnix() {

		return (getOSIdent().indexOf("nix") >= 0 || getOSIdent().indexOf("nux") >= 0 || getOSIdent().indexOf("aix") > 0 );
		
	}
	
}<|MERGE_RESOLUTION|>--- conflicted
+++ resolved
@@ -964,11 +964,7 @@
 	
 //	@Override
 //	public Object[] insertTriplesAndQuery(Resource resource, List<TripleElement[]> triples) throws SadlInferenceException {
-<<<<<<< HEAD
-	public Object[] insertTriplesAndQuery(Resource resource, List<TripleElement[]> triples) throws SadlInferenceException {
-=======
 	public Object[] insertTriplesAndQuery(Resource resource, List<Rule> rules, List<TripleElement[]> triples) throws SadlInferenceException, DialogInferenceException {
->>>>>>> 2c8d8f14
  		List<Object[]> combinedResults = new ArrayList<Object[]>(triples.size());
  		Object[] results = null;
 //	    JsonArray sensitivityJsonList = new JsonArray();
@@ -1292,12 +1288,12 @@
 //			boolean useKC, String queryModelFileName, String queryModelURI, String queryModelPrefix,
 //			String queryInstanceName, String queryOwlFileWithPath) throws SadlInferenceException {
 
-<<<<<<< HEAD
+//<<<<<<< HEAD
 	private Object[] processSingleWhatWhenQuery(Resource resource, TripleElement[] triples, String kgsDirectory, int numOfQueries, int queryNum, Map<String, Map<String, List<String>>> insightsMap) throws SadlInferenceException {
-=======
-	private Object[] processSingleWhatWhenQuery(Resource resource, TripleElement[] triples, String kgsDirectory, JsonArray sensitivityJsonList) 
-			throws SadlInferenceException, DialogInferenceException {
->>>>>>> 2c8d8f14
+//=======
+//	private Object[] processSingleWhatWhenQuery(Resource resource, TripleElement[] triples, String kgsDirectory, JsonArray sensitivityJsonList) 
+//			throws SadlInferenceException, DialogInferenceException {
+//>>>>>>> 2c8d8f1421eb7017e0ed4d61ecbde8d027c8480e
 
 		Object[] dbnResults = null;
 		Object[] kcResults = null;
@@ -1390,18 +1386,8 @@
 			//saveMetaDataFile(resource,queryModelURI, queryModelFileName);
 	
 		
-<<<<<<< HEAD
-		} catch (Exception e) {
-=======
-			
-			results = getCombinedResultSet(dbnResults, kcResults);
-			
-		} 
-		catch (NoModelFoundForTargetException e) {
-			throw e;
 		}
 		catch (Exception e) {
->>>>>>> 2c8d8f14
 			e.printStackTrace();
 //			results = null;
 		}
@@ -1456,16 +1442,11 @@
 //	eqnsResults = retrieveCG(resource, inputsList, outputsList);
 	eqnsResults1 = retrieveCG1(resource, inputsList, outputsList);
 	if (eqnsResults1 == null) {
-		throw new NoModelFoundForTargetException("No model found for " + outputsList.get(0).toString() + ".", outputsList.get(0));
-		//Node targetNode = null;
+//		throw new NoModelFoundForTargetException("No model found for " + outputsList.get(0).toString() + ".", outputsList.get(0));
+//		Node targetNode = null;
 	}
 	long endTime = System.currentTimeMillis();
 	System.out.println((endTime - startTime)/1000.0 + " secs");
-	
-	if (eqnsResults1 == null) {
-		Node targetNode = null;
-		throw new NoModelFoundForTargetException("No model found for target node " + targetNode.toString() + ".", targetNode);
-	}
 	
 	//dbnEqns = createDbnEqnMap(eqnsResults);
 //	dbnEqnMap = createOutputEqnMap(eqnsResults1);
