/********************************************************************** 
 * Note: This license has also been called the "New BSD License" or 
 * "Modified BSD License". See also the 2-clause BSD License.
 *
 * Copyright � 2018-2019 - General Electric Company, All Rights Reserved
 * 
 * Projects: ANSWER and KApEESH, developed with the support of the Defense 
 * Advanced Research Projects Agency (DARPA) under Agreement  No.  
 * HR00111990006 and Agreement No. HR00111990007, respectively. 
 *
 * Redistribution and use in source and binary forms, with or without 
 * modification, are permitted provided that the following conditions are met:
 * 1. Redistributions of source code must retain the above copyright notice, 
 *    this list of conditions and the following disclaimer.
 *
 * 2. Redistributions in binary form must reproduce the above copyright notice, 
 *    this list of conditions and the following disclaimer in the documentation 
 *    and/or other materials provided with the distribution.
 *
 * 3. Neither the name of the copyright holder nor the names of its 
 *    contributors may be used to endorse or promote products derived 
 *    from this software without specific prior written permission.
 *
 * THIS SOFTWARE IS PROVIDED BY THE COPYRIGHT HOLDERS AND CONTRIBUTORS "AS IS" 
 * AND ANY EXPRESS OR IMPLIED WARRANTIES, INCLUDING, BUT NOT LIMITED TO, THE 
 * IMPLIED WARRANTIES OF MERCHANTABILITY AND FITNESS FOR A PARTICULAR PURPOSE 
 * ARE DISCLAIMED. IN NO EVENT SHALL THE COPYRIGHT HOLDER OR CONTRIBUTORS BE 
 * LIABLE FOR ANY DIRECT, INDIRECT, INCIDENTAL, SPECIAL, EXEMPLARY, OR 
 * CONSEQUENTIAL DAMAGES (INCLUDING, BUT NOT LIMITED TO, PROCUREMENT OF 
 * SUBSTITUTE GOODS OR SERVICES; LOSS OF USE, DATA, OR PROFITS; OR BUSINESS 
 * INTERRUPTION) HOWEVER CAUSED AND ON ANY THEORY OF LIABILITY, WHETHER IN 
 * CONTRACT, STRICT LIABILITY, OR TORT (INCLUDING NEGLIGENCE OR OTHERWISE) 
 * ARISING IN ANY WAY OUT OF THE USE OF THIS SOFTWARE, EVEN IF ADVISED OF 
 * THE POSSIBILITY OF SUCH DAMAGE.
 *
 ***********************************************************************/
package com.ge.research.sadl.darpa.aske.inference;

import java.io.BufferedReader;
import java.io.ByteArrayOutputStream;
import java.io.File;
import java.io.FileNotFoundException;
import java.io.FileReader;
import java.io.FilenameFilter;
import java.io.IOException;
import java.nio.charset.Charset;
import java.util.ArrayList;
import java.util.HashMap;
import java.util.HashSet;
import java.util.List;
import java.util.Map;
import java.util.Map.Entry;
import java.util.Set;

import org.apache.http.HttpEntity;
import org.apache.http.NameValuePair;
import org.apache.http.client.entity.UrlEncodedFormEntity;
import org.apache.http.client.methods.CloseableHttpResponse;
import org.apache.http.client.methods.HttpPost;
import org.apache.http.entity.StringEntity;
import org.apache.http.impl.client.DefaultHttpClient;
import org.apache.http.message.BasicNameValuePair;
import org.apache.http.util.EntityUtils;
import org.eclipse.emf.ecore.resource.Resource;

import com.ge.research.sadl.builder.ConfigurationManagerForIDE;
import com.ge.research.sadl.builder.ConfigurationManagerForIdeFactory;
import com.ge.research.sadl.builder.IConfigurationManagerForIDE;
import com.ge.research.sadl.darpa.aske.preferences.DialogPreferences;
import com.ge.research.sadl.jena.JenaBasedSadlInferenceProcessor;
import com.ge.research.sadl.jena.UtilsForJena;
import com.ge.research.sadl.model.gp.Literal;
import com.ge.research.sadl.model.gp.NamedNode;
import com.ge.research.sadl.model.gp.Node;
import com.ge.research.sadl.model.gp.TripleElement;
import com.ge.research.sadl.processing.OntModelProvider;
import com.ge.research.sadl.processing.SadlInferenceException;
import com.ge.research.sadl.reasoner.ConfigurationException;
import com.ge.research.sadl.reasoner.ConfigurationManager;
import com.ge.research.sadl.reasoner.IReasoner;
import com.ge.research.sadl.reasoner.ResultSet;
import com.ge.research.sadl.reasoner.TranslationException;
import com.ge.research.sadl.reasoner.utils.SadlUtils;
import com.google.gson.JsonArray;
import com.google.gson.JsonElement;
import com.google.gson.JsonObject;
import com.google.gson.JsonParser;
import com.hp.hpl.jena.ontology.Individual;
import com.hp.hpl.jena.ontology.OntClass;
import com.hp.hpl.jena.ontology.OntModel;
import com.hp.hpl.jena.ontology.OntModelSpec;
import com.hp.hpl.jena.ontology.OntProperty;
import com.hp.hpl.jena.ontology.OntResource;
import com.hp.hpl.jena.query.QueryExecution;
import com.hp.hpl.jena.query.QueryExecutionFactory;
import com.hp.hpl.jena.query.QueryFactory;
import com.hp.hpl.jena.query.QuerySolution;
import com.hp.hpl.jena.query.ResultSetRewindable;
import com.hp.hpl.jena.rdf.model.Model;
import com.hp.hpl.jena.rdf.model.ModelFactory;
import com.hp.hpl.jena.rdf.model.Property;
import com.hp.hpl.jena.rdf.model.RDFNode;
import com.hp.hpl.jena.update.UpdateAction;

public class JenaBasedDialogInferenceProcessor extends JenaBasedSadlInferenceProcessor {

	private OntModel qhmodel;

	private Map<String, String> preferenceMap;
	
	public static final String queryHistoryKey = "MetaData";
	public static final String qhModelName = "http://aske.ge.com/MetaData";
	public static final String qhOwlFileName = "MetaData.owl";


	public static final String METAMODEL_PREFIX = "http://aske.ge.com/metamodel#";
	public static final String METAMODEL_QUERY_CLASS = METAMODEL_PREFIX + "CGQuery";
	public static final String METAMODEL_INPUT_PROP = METAMODEL_PREFIX + "input";
	public static final String METAMODEL_OUTPUT_PROP = METAMODEL_PREFIX + "output";
	public static final String METAMODEL_CCG = METAMODEL_PREFIX + "CCG";
	public static final String METAMODEL_SUBGRAPH = METAMODEL_PREFIX + "SubGraph";
	public static final String METAMODEL_SUBG_PROP = METAMODEL_PREFIX + "subgraph";
	public static final String METAMODEL_CGRAPH_PROP = METAMODEL_PREFIX + "cgraph";
	public static final String METAMODEL_EXEC_PROP = METAMODEL_PREFIX + "execution";
	public static final String METAMODEL_COMPGRAPH_PROP = METAMODEL_PREFIX + "compGraph";
	public static final String METAMODEL_HASEQN_PROP = "http://aske.ge.com/compgraphmodel#hasEquation";
	public static final String METAMODEL_QUERYTYPE_PROP = METAMODEL_PREFIX + "queryType";
	public static final String METAMODEL_PROGNOSTIC = METAMODEL_PREFIX + "prognostic";
	public static final String METAMODEL_CALIBRATION = METAMODEL_PREFIX + "calibration";
	public static final String METAMODEL_CGEXEC_CLASS = METAMODEL_PREFIX + "CGExecution";
	public static final String METAMODEL_STARTTIME_PROP = METAMODEL_PREFIX + "startTime";
	public static final String VALUE_PROP = "http://sadl.org/sadlimplicitmodel#value";
	public static final String UNIT_PROP = "http://sadl.org/sadlimplicitmodel#unit";
	public static final String STDDEV_PROP = "http://sadl.org/sadlimplicitmodel#stddev";
	public static final String VARERROR_PROP = "http://sadl.org/sadlimplicitmodel#varError";
	public static final String MODELERROR_PROP = METAMODEL_PREFIX + "modelError";
	public static final String METAMODEL_SENS_PROP = METAMODEL_PREFIX + "sensitivity";
	public static final String METAMODEL_INPUTSENS_PROP = METAMODEL_PREFIX + "inputSensitivity";
	public static final String METAMODEL_SENSVALUE_PROP = METAMODEL_PREFIX + "sensitivityValue";
	public static final String METAMODEL_SENSITIVITY = METAMODEL_PREFIX + "Sensitivity";
	public static final String METAMODEL_INPUTSENSITIVITY = METAMODEL_PREFIX + "InputSensitivity";

	
	public static final String DEPENDENCY_GRAPH_INSERT = "prefix cg:<http://aske.ge.com/compgraphmodel#>\n" + 
			"prefix imp:<http://sadl.org/sadlimplicitmodel#>\n" +
			"prefix sci:<http://aske.ge.com/sciknow#>\n" +
			"prefix rdfs:<http://www.w3.org/2000/01/rdf-schema#>\n" +
			"prefix rdf:<http://www.w3.org/1999/02/22-rdf-syntax-ns#>\n" +
			"insert {?EqCh cg:parent ?EqPa}\n" + 
			"where {\n" +
			"  ?EqCh a imp:Equation.\n" + 
			" ?EqCh imp:arguments ?AL2.\n" + 
			" ?AL2 rdf:rest*/rdf:first ?AO2.\n" + 
			" ?AO2 imp:augmentedType ?Type2.\n" + 
			" ?Type2 imp:constraints ?CL2.\n" + 
			" ?CL2 rdf:rest*/rdf:first ?C2.\n" + 
			" ?C2 imp:gpPredicate ?P.\n" + 
			" filter (?P != <http://www.w3.org/1999/02/22-rdf-syntax-ns#type>)\n" + 
			"\n" + 
			" ?EqPa a imp:Equation.\n" + 
			" ?EqPa imp:returnTypes ?AL1.\n" + 
			" ?AL1 rdf:rest*/rdf:first ?AO1.\n" + 
			" ?AO1 imp:augmentedType ?Type1.\n" + 
			" ?Type1 imp:constraints ?CL1.\n" + 
			" ?CL1 rdf:rest*/rdf:first ?C1.\n" + 
			" ?C1 imp:gpPredicate ?P.\n" + 
			" \n" + 
			" filter( ?EqPa != ?EqCh) " + 
			"}";
	
	public static final String CHECK_DEPENDENCY = "select distinct ?EqCh ?EqPa where { ?EqCh <http://aske.ge.com/compgraphmodel#parent> ?EqPa}";
	
	public static final String BUILD_COMP_GRAPH = "prefix hyper:<http://aske.ge.com/hypersonicsV2#>\n" + 
			"prefix imp:<http://sadl.org/sadlimplicitmodel#> \n" + 
			"prefix owl:<http://www.w3.org/2002/07/owl#> \n" + 
			"prefix rdfs:<http://www.w3.org/2000/01/rdf-schema#>\n" + 
			"prefix rdf:<http://www.w3.org/1999/02/22-rdf-syntax-ns#>prefix sci:<http://aske.ge.com/sciknow#>\n" + 
			"prefix cg:<http://aske.ge.com/compgraphmodel#>\n" + 
			"\n" + 
			"select distinct ?DBN ?Out ?Eq where { \n" + 
			"  {select distinct ?Eq where { \n" + 
			"     ?EqOut a imp:Equation. \n" + 
			"     ?EqOut imp:returnTypes ?EO1. \n" + 
			"     ?EO1 rdf:rest*/rdf:first ?EO2.\n" + 
			"     ?EO2 imp:augmentedType ?EO3. \n" + 
			"     ?EO3 imp:constraints ?EO4.\n" + 
			"     ?EO4 rdf:rest*/rdf:first ?EO5.\n" + 
			"     ?EO5 imp:gpPredicate ?Op.\n" + 
			"     filter (?Op in ( LISTOFOUTPUTS )).\n" + 
			"\n" + 
			"     ?EqOut cg:parent* ?EqIn. \n" + 
			"     ?EqIn imp:arguments ?EI1.\n" + 
			"     ?EI1 rdf:rest*/rdf:first ?EI2.\n" + 
			"     ?EI2 imp:augmentedType ?EI3. \n" + 
			"     ?EI3 imp:constraints ?EI4.\n" + 
			"     ?EI4 rdf:rest*/rdf:first ?EI5.\n" + 
			"     ?EI5 imp:gpPredicate ?Ip.\n" + 
			"     filter (?Ip in ( LISTOFINPUTS )). \n" + 
			"\n" + 
			"     ?EqOut cg:parent* ?Eq. \n" + 
			"     ?Eq cg:parent* ?EqIn. \n" + 
			"  }} \n" + 
			"\n" + 
			"  ?Eq imp:returnTypes ?O1. \n" + 
			"  ?O1 rdf:rest*/rdf:first ?O2.\n" + 
			"  ?O2 imp:augmentedType ?O3. \n" + 
			"  ?O3 imp:constraints ?O4.\n" + 
			"  ?O4 rdf:rest*/rdf:first ?O5.\n" + 
			"  ?O5 imp:gpPredicate ?Out.\n" + 
			"  filter (?Out != <http://www.w3.org/1999/02/22-rdf-syntax-ns#type>) \n" + 
			"\n" + 
			"\n" + 
			"  ?DBN rdfs:subClassOf ?EQR. \n" + 
			"  ?EQR owl:onProperty cg:hasEquation.\n" + 
			"  ?EQR owl:allValuesFrom ?EqClass.\n" + 
			"  ?Eq a ?EqClass. \n" + 
			"}";

	
//	public static final String LOOKUP_EQNS = 
//			"prefix rdfs:<http://www.w3.org/2000/01/rdf-schema#>\n" +
//			"prefix sci:<http://aske.ge.com/sciknow#>\n" +
//			"select distinct ?EqOut where {\n" + 
//			"    ?EqOut a ?EqClass. \n" + 
//			"    ?EqClass rdfs:subClassOf imp:Equation.\n" + 
//			"     ?EqOut sci:output ?Oinst.\n" + 
//			"     ?Oinst a ?Out.\n" + 
//			"     filter (?Out in ( LISTOFOUTPUTS )).\n" + 
//			"}";
	
	public static final String RETRIEVE_MODELS = "prefix hyper:<http://aske.ge.com/hypersonicsV2#>\n" + 
			"prefix imp:<http://sadl.org/sadlimplicitmodel#>\n" + 
			"prefix sci:<http://aske.ge.com/sciknow#> \n" + 
			"prefix owl:<http://www.w3.org/2002/07/owl#> \n" + 
			"prefix cg:<http://aske.ge.com/compgraphmodel#>\n" + 
			"prefix rdfs:<http://www.w3.org/2000/01/rdf-schema#>\n" + 
			"prefix rdf:<http://www.w3.org/1999/02/22-rdf-syntax-ns#>\n" + 
			"\n" + 
			"select distinct ?Model ?Input (str(?EI2Label) as ?InputLabel) ?UniqueInputLabel ?Output (str(?expr) as ?ModelForm) where { \n" + 
			"	  ?Model rdfs:subClassOf cg:DBN.\n" + 
			"	  ?Model rdfs:subClassOf ?BN.\n" + 
			"	  ?BN owl:onProperty cg:hasEquation.\n" + 
			"	  ?BN owl:allValuesFrom ?EqClass. \n" + 
			"	  ?Eq a ?EqClass. \n" + 
			"	    filter (?Eq in ( EQNSLIST )) .\n" + 
			"\n" + 
			"	  ?Eq imp:arguments ?EI1.\n" + 
			"     ?EI1 rdf:rest*/rdf:first ?EI2.\n" + 
			"     ?EI2 imp:localDescriptorName ?EI2Label.\n" + 
			"     ?EI2 imp:descriptorVariable ?UniqueInputLabel.\n" + 
			"     ?EI2 imp:augmentedType ?EI3. \n" + 
			"     ?EI3 imp:constraints ?EI4.\n" + 
			"     ?EI4 rdf:rest*/rdf:first ?EI5.\n" + 
			"     ?EI5 imp:gpPredicate ?Input.\n" + 
			"       filter (?Input != <http://www.w3.org/1999/02/22-rdf-syntax-ns#type>)\n" + 
			"     ?EI5 imp:gpObject ?Label.\n" + 
			"\n" + 
			"	  ?Eq imp:returnTypes ?EO1. \n" + 
			"     ?EO1 rdf:rest*/rdf:first ?EO2.\n" + 
			"     ?EO2 imp:augmentedType ?EO3. \n" + 
			"     ?EO3 imp:constraints ?EO4.\n" + 
			"     ?EO4 rdf:rest*/rdf:first ?EO5.\n" + 
			"     ?EO5 imp:gpPredicate ?Output.\n" + 
			"       filter (?Output != <http://www.w3.org/1999/02/22-rdf-syntax-ns#type>)\n" + 
			"\n" + 
			"	  ?Eq imp:expression ?Scr.\n" + 
			"	  ?Scr imp:script ?expr.\n" + 
			"     ?Scr imp:language ?lang.\n" + 
			"       filter ( ?lang = <http://sadl.org/sadlimplicitmodel#Python> )\n" + 
			"}\n" + 
			"order by ?Model";
	
	public static final String RETRIEVE_NODES = "prefix hyper:<http://aske.ge.com/hypersonicsV2#>\n" + 
			"prefix imp:<http://sadl.org/sadlimplicitmodel#>\n" + 
			"prefix sci:<http://aske.ge.com/sciknow#>\n" + 
			"prefix mm:<http://aske.ge.com/metamodel#>\n" + 
			"prefix cg:<http://aske.ge.com/compgraphmodel#>\n" + 
			"prefix owl:<http://www.w3.org/2002/07/owl#>\n" + 
			"prefix rdfs:<http://www.w3.org/2000/01/rdf-schema#>\n" + 
			"prefix rdf:<http://www.w3.org/1999/02/22-rdf-syntax-ns#>\n" + 
			"\n" + 
			"select distinct ?Node (str(?NUnits) as ?NodeOutputUnits) ?Child (str(?CUnits) as ?ChildInputUnits) ?Distribution ?Lower ?Upper ?Eq ?Value \n" +
			" where {\n" + 
			"  {select distinct ?Node ?NUnits ?Child ?CUnits ?Distribution ?Lower ?Upper ?Eq where { \n" + 
			"     ?Eq imp:arguments ?EI1.\n" + 
			"     ?EI1 rdf:rest*/rdf:first ?EI2.\n" + 
			"     ?EI2 imp:augmentedType ?EI3. \n" + 
			"     ?EI3 imp:constraints ?EI4.\n" + 
			"     ?EI4 rdf:rest*/rdf:first ?EI5.\n" + 
			"     ?EI5 imp:gpPredicate ?Node.\n" + 
			"       filter (?Node != <http://www.w3.org/1999/02/22-rdf-syntax-ns#type>)\n" +
			"     optional{?EI2 imp:specifiedUnits/rdf:first ?CUnits.}" + 
			"\n" + 
			"     optional{\n" + 
			"       ?Var ?Node ?UQNode.\n" + 
			"       ?UQNode imp:unit ?NUnits.\n" + 
			"     }" + 
			"     ?Eq imp:returnTypes ?EO1.\n" + 
			"     ?EO1 rdf:rest*/rdf:first ?EO2.\n" + 
			"     ?EO2 imp:augmentedType ?EO3. \n" + 
			"     ?EO3 imp:constraints ?EO4.\n" + 
			"     ?EO4 rdf:rest*/rdf:first ?EO5.\n" + 
			"     ?EO5 imp:gpPredicate ?Child.\n" + 
			"       filter (?Child != <http://www.w3.org/1999/02/22-rdf-syntax-ns#type>) \n" + 
			"\n" + 
			"     filter (?Eq in ( EQNSLIST )) \n" + 
			"\n" + 
			"     ?DBN rdfs:subClassOf ?N1. \n" + 
			"     ?N1 owl:onProperty cg:node. \n" + 
			"     ?N1 owl:hasValue/imp:augmentedType/imp:semType ?Type. \n" + 
			"     ?Node rdfs:range ?Type.\n" + 
			"		\n" + 
			"     ?DBN rdfs:subClassOf ?DB. \n" + 
			"     ?DB owl:onProperty cg:distribution. \n" + 
			"     ?DB owl:hasValue ?Distribution.\n" + 
			"\n" + 
			"     ?DBN rdfs:subClassOf ?RB. \n" + 
			"     ?RB owl:onProperty cg:range. \n" + 
			"     ?RB owl:hasValue ?Range.\n" + 
			"     ?Range cg:lower ?Lower.\n" + 
			"     ?Range cg:upper ?Upper.\n" + 
			"  }} \n" + 
			"  union {\n" + 
			"  select distinct ?Node ?NUnits ?Child ?CUnits ?Distribution ?Lower ?Upper ?Eq where {\n" + 
			"     ?Eq imp:arguments ?EI1.\n" + 
			"     ?EI1 rdf:rest*/rdf:first ?EI2.\n" + 
			"     ?EI2 imp:augmentedType ?EI3. \n" + 
			"     ?EI3 imp:constraints ?EI4.\n" + 
			"     ?EI4 rdf:rest*/rdf:first ?EI5.\n" + 
			"     ?EI5 imp:gpPredicate ?Node.\n" + 
			"       filter (?Node != <http://www.w3.org/1999/02/22-rdf-syntax-ns#type>)\n" + 
			"     optional{?EI2 imp:specifiedUnits/rdf:first ?CUnits.}" + 
			"\n" + 
			"     ?Eq imp:returnTypes ?EO1.\n" + 
			"     ?EO1 rdf:rest*/rdf:first ?EO2.\n" + 
			"     ?EO2 imp:augmentedType ?EO3. \n" + 
			"     ?EO3 imp:constraints ?EO4.\n" + 
			"     ?EO4 rdf:rest*/rdf:first ?EO5.\n" + 
			"     ?EO5 imp:gpPredicate ?Child.\n" + 
			"       filter (?Child != <http://www.w3.org/1999/02/22-rdf-syntax-ns#type>) \n" + 
			"		\n" + 
			"     filter (?Eq in ( EQNSLIST )) \n" + 
			"\n" + 
			"     ?DBN rdfs:subClassOf ?EB. \n" + 
			"     ?EB owl:onProperty cg:hasEquation.  \n" + 
			"     ?EB owl:allValuesFrom ?EqC. \n" + 
			"     ?Eq1 a ?EqC. \n" + 
			"     ?Eq1 imp:returnTypes ?EqO1.\n" + 
			"     ?EqO1 rdf:rest*/rdf:first ?EqO2.\n" + 
			"     ?EqO2 imp:augmentedType ?EqO3. \n" + 
			"     ?EqO3 imp:constraints ?EqO4.\n" + 
			"     ?EqO4 rdf:rest*/rdf:first ?EqO5.\n" + 
			"     ?EqO5 imp:gpPredicate ?Node.\n" + 
			"     optional{?EqO2 imp:specifiedUnits/rdf:first ?NUnits.}" +
			"\n" + 
			"     ?DBN rdfs:subClassOf ?DB. \n" + 
			"     ?DB owl:onProperty cg:distribution. \n" + 
			"     ?DB owl:hasValue ?Distribution. \n" + 
			"			\n" + 
			"     ?DBN rdfs:subClassOf ?RB. \n" + 
			"     ?RB owl:onProperty cg:range. \n" + 
			"     ?RB owl:hasValue ?Range. \n" + 
			"     ?Range cg:lower ?Lower. \n" + 
			"     ?Range cg:upper ?Upper. \n" + 
			"  }}\n" + 
			"  union {\n" + 
			"  select distinct ?Eq ?Node ?NUnits ?Distribution ?Lower ?Upper where { \n" + 
			"     ?Eq imp:returnTypes ?EO1.\n" + 
			"     ?EO1 rdf:rest*/rdf:first ?EO2.\n" + 
			"     ?EO2 imp:augmentedType ?EO3. \n" + 
			"     ?EO3 imp:constraints ?EO4.\n" + 
			"     ?EO4 rdf:rest*/rdf:first ?EO5.\n" + 
			"     ?EO5 imp:gpPredicate ?Node. \n" + 
			"       filter (?Eq in ( EQNSLIST ))\n" + 
			"     optional{?EO2 imp:specifiedUnits/rdf:first ?NUnits.}\n" + 
			"     filter not exists { \n" + 
			"	?Eq1 imp:arguments ?EI1.\n" + 
			"        ?EI1 rdf:rest*/rdf:first ?EI2.\n" + 
			"        ?EI2 imp:augmentedType ?EI3. \n" + 
			"        ?EI3 imp:constraints ?EI4.\n" + 
			"        ?EI4 rdf:rest*/rdf:first ?EI5.\n" + 
			"        ?EI5 imp:gpPredicate ?Node.\n" + 
			"	  filter (?Eq1 in ( EQNSLIST ))\n" + 
			"      }\n" + 
			"     ?DBN rdfs:subClassOf ?EB. \n" + 
			"     ?EB owl:onProperty cg:hasEquation.  \n" + 
			"     ?EB owl:allValuesFrom ?EqClass.\n" + 
			"     ?Eq a ?EqClass.\n" + 
			"\n" + 
			"     ?DBN rdfs:subClassOf ?DB. \n" + 
			"     ?DB owl:onProperty cg:distribution. \n" + 
			"     ?DB owl:hasValue ?Distribution.\n" + 
			"     ?DBN rdfs:subClassOf ?RB. \n" + 
			"     ?RB owl:onProperty cg:range.        \n" + 
			"     ?RB owl:hasValue ?Range.\n" + 
			"     ?Range cg:lower ?Lower.\n" + 
			"     ?Range cg:upper ?Upper.\n" + 
			" }}\n" +
			"  ?Q mm:execution/mm:compGraph ?CG. \n" +
			"   filter (?CG in (COMPGRAPH)).\n" + 
			"  optional{\n" + 
			"    ?Q mm:input ?Inp.\n" +
			"    ?Inp a ?IType." +
			"    ?Node rdfs:range ?IType." +
			"    ?Inp imp:value ?Value.}\n " + 
			"} order by ?Node";
	public static final String CGQUERY = "prefix imp:<http://sadl.org/sadlimplicitmodel#>\n" +
			"select distinct ?Input ?EQ ?Output ?Input_style ?Input_color ?Output_tooltip\n" + //(?Expr as ?EQ_tooltip)
			"where {\n" + 
			" ?CCG a <http://aske.ge.com/metamodel#CCG>.\n" +
			" filter (?CCG in (COMPGRAPH)).\n" +
			" ?CCG <http://aske.ge.com/metamodel#subgraph> ?SG.\n" + 
			" ?SG <http://aske.ge.com/metamodel#cgraph> ?CG.\n" + 
			" ?CG <http://aske.ge.com/sciknow#hasEquation> ?EQ.\n" + 
			" ?EQ <http://sadl.org/sadlimplicitmodel#input> ?I.\n" + 
			" ?I <http://sadl.org/sadlimplicitmodel#argType> ?Input.\n" + 
			" ?EQ <http://sadl.org/sadlimplicitmodel#output> ?O.\n" + 
			" ?EQ imp:expression ?Expr." +
			" let(?Output_tooltip := str(?Expr))" +
			" ?O a ?Output.\n" +
			" let(?Input_style := 'filled')" +
			" let(?Input_color := 'yellow')\n" +
			"} order by ?EQ";
	
	public static final String CGQUERYWITHVALUES ="prefix imp:<http://sadl.org/sadlimplicitmodel#>\n" + 
			"prefix sci:<http://aske.ge.com/sciknow#>\n" + 
			"prefix mm:<http://aske.ge.com/metamodel#>\n" + 
			"prefix cg:<http://aske.ge.com/compgraphmodel#>\n" + 
			"prefix rdf:<http://www.w3.org/1999/02/22-rdf-syntax-ns#>\n" + 
			"prefix rdfs:<http://www.w3.org/2000/01/rdf-schema#>\n" + 
			"\n" + 
			"select ?X ?Y ?Z ?X_style ?X_color ?Z_shape ?Z_tooltip\n" + 
			"where {\n" + 
			"{select (?Input as ?X) (?EQ as ?Y) (?Output as ?Z) ?X_style ?X_color ('box' as ?Z_shape) ?Z_tooltip\n" + 
			"where {\n" + 
			"    ?CCG a mm:CCG.\n" + 
			"    filter (?CCG in (COMPGRAPH)).\n" + 
			"    ?CCG mm:subgraph ?SG.\n" + 
			"    ?SG mm:cgraph ?CG.\n" + 
			"    ?CG cg:hasEquation ?EQ.\n" + 
			"\n" + 
			"     ?EQ imp:arguments ?EI1.\n" + 
			"     ?EI1 rdf:rest*/rdf:first ?EI2.\n" + 
			"     ?EI2 imp:augmentedType ?EI3. \n" + 
			"     ?EI3 imp:constraints ?EI4.\n" + 
			"     ?EI4 rdf:rest*/rdf:first ?EI5.\n" + 
			"     ?EI5 imp:gpPredicate ?InputProp.\n" + 
			"       filter (?InputProp != <http://www.w3.org/1999/02/22-rdf-syntax-ns#type>)\n" +
			"     ?InputProp rdfs:range ?Input." +
			"\n" + 
			"     ?EQ imp:returnTypes ?EO1.\n" + 
			"     ?EO1 rdf:rest*/rdf:first ?EO2.\n" + 
			"     ?EO2 imp:augmentedType ?EO3. \n" + 
			"     ?EO3 imp:constraints ?EO4.\n" + 
			"     ?EO4 rdf:rest*/rdf:first ?EO5.\n" + 
			"     ?EO5 imp:gpPredicate ?OutputProp.\n" + 
			"       filter (?OutputProp != <http://www.w3.org/1999/02/22-rdf-syntax-ns#type>) \n" + 
			"     ?OutputProp rdfs:range ?Output." +
			"\n" + 
			"    # There's an eqn that outputs EQ's input (a parent Eqn)\n" + 
			"    ?CCG mm:subgraph ?SG1.\n" + 
			"    ?SG1 mm:cgraph ?CG1.\n" + 
			"    ?CG1 cg:hasEquation ?EQ1.\n" + 
			"    ?EQ1 imp:returnTypes ?E11.\n" + 
			"    ?E11 rdf:rest*/rdf:first ?E12.\n" + 
			"    ?E12 imp:augmentedType ?E13. \n" + 
			"    ?E13 imp:constraints ?E14.\n" + 
			"    ?E14 rdf:rest*/rdf:first ?E15.\n" + 
			"    ?E15 imp:gpPredicate ?InputProp.\n" + 
			"\n" + 
			"    ?EQ imp:expression ?Scr.\n" + 
			"    ?Scr imp:script ?Expr.\n" + 
			"    ?Scr imp:language ?lang.\n" + 
			"       filter ( ?lang = <http://sadl.org/sadlimplicitmodel#Python> )\n" + 
			"    bind(str(?Expr) as ?Z_tooltip)\n" + 
			"    bind('solid' as ?X_style)\n" + 
			"    bind('black' as ?X_color)\n" + 
			"}}union\n" + 
			"{select (?Input as ?X) (?EQ as ?Y) (?Output as ?Z) ?X_style ?X_color ('box' as ?Z_shape) ?Z_tooltip\n" + 
			"where {\n" + 
			"    ?CCG a mm:CCG.\n" + 
			"    filter (?CCG in (COMPGRAPH)).\n" + 
			"    ?CCG mm:subgraph ?SG.\n" + 
			"    ?SG mm:cgraph ?CG.\n" + 
			"    ?CG cg:hasEquation ?EQ.\n" + 
			"\n" + 
			"     ?EQ imp:arguments ?EI1.\n" + 
			"     ?EI1 rdf:rest*/rdf:first ?EI2.\n" + 
			"     ?EI2 imp:augmentedType ?EI3. \n" + 
			"     ?EI3 imp:constraints ?EI4.\n" + 
			"     ?EI4 rdf:rest*/rdf:first ?EI5.\n" + 
			"     ?EI5 imp:gpPredicate ?InputProp.\n" + 
			"       filter (?InputProp != <http://www.w3.org/1999/02/22-rdf-syntax-ns#type>)\n" +
			"     ?InputProp rdfs:range ?Input." +
			"\n" + 
			"     ?EQ imp:returnTypes ?EO1.\n" + 
			"     ?EO1 rdf:rest*/rdf:first ?EO2.\n" + 
			"     ?EO2 imp:augmentedType ?EO3. \n" + 
			"     ?EO3 imp:constraints ?EO4.\n" + 
			"     ?EO4 rdf:rest*/rdf:first ?EO5.\n" + 
			"     ?EO5 imp:gpPredicate ?OutputProp.\n" + 
			"       filter (?OutputProp != <http://www.w3.org/1999/02/22-rdf-syntax-ns#type>) \n" + 
			"     ?OutputProp rdfs:range ?Output." +			"\n" + 
			"    ?EQ imp:expression ?Scr.\n" + 
			"    ?Scr imp:script ?Expr.\n" + 
			"    ?Scr imp:language ?lang.\n" + 
			"       filter ( ?lang = <http://sadl.org/sadlimplicitmodel#Python> )\n" + 
			"     bind(str(?Expr) as ?Z_tooltip)\n" + 
			"\n" + 
			"    # EQ does not have a parent EQn\n" + 
			"    filter not exists {\n" + 
			"      ?CCG mm:subgraph ?SG2.\n" + 
			"      ?SG2 mm:cgraph ?CG2.\n" + 
			"      ?CG2 cg:hasEquation ?EQ2.\n" + 
			"      ?EQ2 imp:returnTypes ?E21.\n" + 
			"      ?E21 rdf:rest*/rdf:first ?E22.\n" + 
			"      ?E22 imp:augmentedType ?E23. \n" + 
			"      ?E23 imp:constraints ?E24.\n" + 
			"      ?E24 rdf:rest*/rdf:first ?E25.\n" + 
			"      ?E25 imp:gpPredicate ?InputProp.\n" + 
			"    }\n" + 
			"      \n" + 
			"    bind('filled' as ?X_style)\n" + 
			"    bind('yellow' as ?X_color)\n" + 
			"}}union\n" + 
//			" {select (?Output as ?X) ?Y (?Value as ?Z) ?X_style ?X_color ('oval' as ?Z_shape) ('output value' as ?Z_tooltip)\n" + 
			" {select (?Output as ?X) ?Y (concat(concat(strbefore(?Value,'.'),'.'),substr(strafter(?Value,'.'),1,4)) as ?Z) ?X_style ?X_color ('oval' as ?Z_shape) ('output value' as ?Z_tooltip)\n" + 
			"  where {\n" + 
			"    ?CCG mm:subgraph ?SG.\n" + 
			"    filter (?CCG in (COMPGRAPH)).\n" + 
			"    ?SG mm:output ?Oinst.\n" + 
			"    ?Oinst a ?Output.\n" + 
			"    ?Oinst imp:value ?Value.\n" + 
			"    bind(\"value\" as ?Y).\n" + 
			"    bind('solid' as ?X_style)\n" + 
			"    bind('black' as ?X_color)\n" + 
			"  }}\n" + 
			"}";

	public static final String RESULTSQUERY = "prefix imp:<http://sadl.org/sadlimplicitmodel#>\n" + 
			"prefix mm:<http://aske.ge.com/metamodel#>\n" +
			"prefix sci:<http://aske.ge.com/sciknow#>\n" + 
			"select distinct (strafter(str(?CCG),'#') as ?Model) (strafter(str(?Var),'#') as ?Variable) ?Mean ?StdDev\n" + 
			"where {\n" + 
			"   {?CCG mm:subgraph ?SG.\n" + 
			"    filter (?CCG in (COMPGRAPH)).\n" +
			"    ?SG mm:output ?Oinst.\n" + 
			"    ?Oinst a ?Var.\n" + 
			"    ?Oinst imp:value ?Mean.\n" + 
			"    ?Oinst imp:stddev ?StdDev.\n" +
			"  } union {\n" +
//			"   ?CCG mm:subgraph ?SG. \n" + 
			"   filter (?CCG in (COMPGRAPH)).\n" +
//			"   ?Q mm:execution ?CE.\n" + 
			"   ?CE mm:compGraph ?CCG.\n" + 
//			"   ?Q mm:output ?Vinst.\n" + 
			"   ?CE mm:output ?Vinst.\n" + 
			"   ?Vinst a ?Var.\n" + 
			"   ?Vinst imp:value ?Mean.\n" +
			"   ?Vinst imp:stddev ?StdDev.\n" +
			"}\n" +
			"}";
	public static final String RESULTSQUERYHYPO = "prefix imp:<http://sadl.org/sadlimplicitmodel#>\n" + 
			"prefix mm:<http://aske.ge.com/metamodel#>\n" +
			"prefix sci:<http://aske.ge.com/sciknow#>\n" + 
			"select distinct (strafter(str(?CCG),'#') as ?Model) ?ModelAccuracy (strafter(str(?Var),'#') as ?Variable) ?Mean ?StdDev ?VarError\n" + 
			"where {\n" + 
			"   {?CCG mm:subgraph ?SG.\n" + 
			"    filter (?CCG in (COMPGRAPH)).\n" +
			"    ?CCG mm:modelError ?ModelAccuracy." + 
			"    ?SG mm:output ?Oinst.\n" + 
			"    ?Oinst a ?Var.\n" + 
			"    ?Oinst imp:value ?Mean.\n" + 
			"    ?Oinst imp:stddev ?StdDev.\n" +
			"    optional{?Oinst imp:varError ?VarError.}\n" + 
			"  } union {\n" +
			"   ?CCG mm:subgraph ?SG. \n" + 
			"   filter (?CCG in (COMPGRAPH)).\n" +
			"   ?CCG mm:modelError ?ModelAccuracy." + 
			"   ?Q mm:execution ?CE.\n" + 
			"   ?CE mm:compGraph ?CCG.\n" + 
			"   ?Q mm:output ?Vinst.\n" + 
			"   ?Vinst a ?Var.\n" + 
			"   ?Vinst imp:value ?Mean.\n" +
			"   ?Vinst imp:stddev ?StdDev.\n" +
			"   optional{?Vinst imp:varError ?VarError.}\n" +
			"}\n" +
			"}";
	public static final String DOCLOCATIONQUERY = "prefix imp:<http://sadl.org/sadlimplicitmodel#> \n" + 
			"select distinct (str(?furl) as ?file)\n" + 
			"where { \n" + 
			"  ?doc a imp:DataTable.\n" + 
			"  filter (?doc in (<DOCINSTANCE>))\n" + 
			"  ?doc imp:dataLocation ?furl.\n" + 
			"}";

<<<<<<< HEAD


	public JenaBasedDialogInferenceProcessor(OntModel theModel) {
=======
	public JenaBasedDialogInferenceProcessor(OntModel theModel, Map<String, String> map) {
>>>>>>> e8d63ac2
		setTheJenaModel(theModel);
		setPreferences(map);
	}

	public JenaBasedDialogInferenceProcessor(Map<String, String> map) {
		setPreferences(map);
	}

	@Override
	public boolean isSupported(String fileExtension) {
		return "dialog".equals(fileExtension);
	}

	@Override
	public Object[] insertTriplesAndQuery(Resource resource, TripleElement[] triples) throws SadlInferenceException {
		Object[] results = null;
		setCurrentResource(resource);
		setModelFolderPath(getModelFolderPath(resource));
		setModelName(OntModelProvider.getModelName(resource));
		setTheJenaModel(OntModelProvider.find(resource));
		
//		System.out.println(" >> Builtin classes discovered by the service loader:");
//		Iterator<Builtin> iter = ServiceLoader.load(Builtin.class).iterator();
//		while (iter.hasNext()) {
//			Builtin service = iter.next();
//			System.out.println(service.getClass().getCanonicalName());
//		}
		
		String useDbnStr = getPreference(DialogPreferences.USE_DBN_CG_SERVICE.getId());
		boolean useDbn = useDbnStr != null ? Boolean.parseBoolean(useDbnStr) : false;
		String useKCStr = getPreference(DialogPreferences.USE_ANSWER_KCHAIN_CG_SERVICE.getId());
		boolean useKC = useKCStr != null ? Boolean.parseBoolean(useKCStr) : false;
		if (useKC) {
			if (commonSubject(triples) && allPredicatesAreProperties(triples)) {
				Object[] jbsipResult = super.insertTriplesAndQuery(resource, triples);
				results = jbsipResult;
			}
			else {
				results = new Object[1];
				results[0] = "KChain requires that all triples have the same subject and that all predicates are properties";
			}
		}
<<<<<<< HEAD
		else {
			qhmodel = (OntModel) qhModelObj;
		}
		
		// To do: Alfredo
		// ingest query object and store to CGQuery model file
		// get inputs and outputs
		// query for equations "buildCompSubgraph.sparql"
		// query for models & nodes
		// build json
		// request dbn execution
		// ingest dbn instance
		// ingest dbn results
		// output results on dialog window
		
		
		
	
		
		// Triples of triples representing a quantity
		// v0 altitude v1, v1 value 35000, v1 units "ft"
		TripleElement[] quantity; // = new TripleElement[4];
=======
>>>>>>> e8d63ac2

		if (useDbn) {
		
<<<<<<< HEAD
					if (tr.getPredicate().getName().contains("value")) { //input value triple (v1, sadlimplicitmodel:value, 35000)
						//Node varNode = tr.getSubject();
						quantity = createUQtriplesArray(tr,triples);
//						TripleElement inputTypeTr = getInputTypeTriple(varNode, triples); // get the property triple, e.g. (v0, hypersonicsV2:altitude, v1)
//						quantity[0] = inputTypeTr;
//						quantity[1] = tr;
//						quantity[2] = getInputUnitsTriple(varNode,triples);
						insertions.add(quantity);
					}
					else if (tr.getObject() == null) { //(v0, hypersonicsV2:staticTemperature, null)
						// this is an output
						queryPatterns.add(tr);
=======
	//		String queryHistoryKey = "MetaData";
	//		String qhModelName = "http://aske.ge.com/MetaData";
	//		String qhOwlFileName = "MetaData.owl";
			String qhOwlFileWithPath = getModelFolderPath(resource) + File.separator + qhOwlFileName;
			//Path qhpath = Paths.get(qhOwlFileWithPath);
			ConfigurationManagerForIDE cmgr = null;
			Object qhModelObj = OntModelProvider.getPrivateKeyValuePair(resource, queryHistoryKey);
			
			if (qhModelObj == null) {
				File f = new File(qhOwlFileWithPath);
				if (f.exists() && !f.isDirectory()) {
				//if (Files.exists(qhpath)) {
					try {
						//String p = getModelFolderPath(resource);
						cmgr = new ConfigurationManagerForIDE(getModelFolderPath(resource), ConfigurationManagerForIDE.getOWLFormat());
					} catch (ConfigurationException e1) {
						//  Auto-generated catch block
						e1.printStackTrace();
>>>>>>> e8d63ac2
					}
					qhmodel = cmgr.loadOntModel(qhOwlFileWithPath);
				}
				else {
					qhmodel = ModelFactory.createOntologyModel(OntModelSpec.OWL_MEM);
				}
				OntModelProvider.addPrivateKeyValuePair(resource, queryHistoryKey, qhmodel);
			}
			else {
				qhmodel = (OntModel) qhModelObj;
			}
			
			// To do: Alfredo
			// ingest query object and store to CGQuery model file
			// get inputs and outputs
			// query for equations "buildCompSubgraph.sparql"
			// query for models & nodes
			// build json
			// request dbn execution
			// ingest dbn instance
			// ingest dbn results
			// output results on dialog window
			
			
			
		
<<<<<<< HEAD
		//Create a new metaData file for every query, or make query variables unique.
		
		
		// Create list of inputs & ingest input values
		if (insertions != null && insertions.size() > 0) {
			for (int i = 0; i < insertions.size(); i++) {
				
				itr = insertions.get(i)[0]; //e.g. itr = (v0 altitude v1)
				sp = itr.getPredicate().getURI();
				ssp = getTheJenaModel().getProperty(sp);
				// Add property to list of inputs
				inputsList.add(ssp);
			}
		}
		
		// ingest input values
		if (insertions != null && insertions.size() > 0) {
			for (int i = 0; i < insertions.size(); i++) {
				
				itr = insertions.get(i)[0]; //e.g. itr = (v0 altitude v1)
				//if (itr.getSubject().equals(commonSubject)) {
				//NamedNode subj = (NamedNode) getTheJenaModel().getOntClass(itr.getSubject().getURI());

				ss = itr.getSubject().getName();
				sp = itr.getPredicate().getURI();
				so = itr.getObject().getName();
				
				ns = getModelName() + "#";
				
				sss = getTheJenaModel().getResource(ns+ss);
				ssp = getTheJenaModel().getProperty(sp);
				sso = getTheJenaModel().getResource(ns+so);

				//com.hp.hpl.jena.rdf.model.Resource foo = qhmodel.getResource(ns+so+cgq.ge);
				
				// Add property to list of inputs
//				inputsList.add(ssp);
				
				ingestKGTriple(sss, ssp, sso); //(:v0 :altitude :v1)
				
				// create triple: cgq, mm:input, property
				OntProperty inputprop = getTheJenaModel().getOntProperty(METAMODEL_INPUT_PROP);
				if (inputprop == null) {
					// TODO need EObject to display error marker in Dialog window... 
					System.err.println("Unable to find property '" + METAMODEL_INPUT_PROP + "'; is the meta model imported?");
					return null;
				}
				//ingestKGTriple(cgq, inputprop, ssp); //(bnode, mm:input, :altitude)

				ingestKGTriple(cgq, inputprop, sso); //(bnode, mm:input, v1)

				
				
				//ingest value triple
				itr = insertions.get(i)[1]; //e.g. itr = (v1 :value 30000)

				ss = itr.getSubject().getName();
				sss = getTheJenaModel().getResource(ns+ss);
				sp = itr.getPredicate().getURI();
				ssp = getTheJenaModel().getProperty(sp);
				RDFNode val = getObjectAsLiteralOrResource(itr.getPredicate(), itr.getObject());
				
				ingestKGTriple(sss, ssp, val);
				//ingestKGTriple(sss, getTheJenaModel().getProperty(VALUE_PROP), val); // (#v1, #value, 30000^^decimal )
				
				//ingest units triple
				itr = insertions.get(i)[2]; //e.g. itr = (v1, units, "ft")
				if (itr != null) {
					sp = itr.getPredicate().getURI();
					ssp = getTheJenaModel().getProperty(sp);
					sso = getObjectAsLiteralOrResource(itr.getPredicate(), itr.getObject());
					ingestKGTriple(sss, ssp, sso); // (#v1, #unit, ft^^string )
					//ingestKGTriple(sss, getTheJenaModel().getProperty(UNIT_PROP), sso); // (#v1, #unit, ft^^string )
				}
				
				itr = insertions.get(i)[3]; // (v1 rdf:type :Altitude)
				if (itr != null) {
					ss = itr.getSubject().getName();
					sss = getTheJenaModel().getResource(ns+ss);
					sp = itr.getPredicate().getURI();
					ssp = getTheJenaModel().getProperty(sp);
					so = itr.getObject().getNamespace() + itr.getObject().getName();
					sso = getTheJenaModel().getResource(so);
					ingestKGTriple(sss, ssp, sso);
				}
			}
		}
		//getTheJenaModel().write(System.out, "TTL" );

		// Will need object to create (obj prop uq) triple, where uq is a unitted quantity obj
		HashMap<String, String> mapPropertiesToOutputObj = new HashMap<String,String>(); 
		
		
		// Create list of outputs
//		if (queryPatterns.size() > 0) {
//			// how many results there will be
//			//ResultSet[] results = new ResultSet[queryPatterns.size()];
		for (int i = 0; i < queryPatterns.size(); i++) {
			itr = queryPatterns.get(i);
			sp = itr.getPredicate().getURI(); // e.g. #altitude
			ssp = getTheJenaModel().getProperty(sp);
			outputsList.add(ssp);
			
			mapPropertiesToOutputObj.put(itr.getSubject().toString(), sp.toString());
		}
//		}
		
		// Create list of outputs
//	if (docPatterns.size() > 0) {
			for (int i = 0; i < docPatterns.size(); i++) {
				itr = docPatterns.get(i);
				sp = itr.getPredicate().getURI(); // e.g. #altitude
				ssp = getTheJenaModel().getProperty(sp);
				outputsList.add(ssp);
			}
//		}
		
		
		// Insert dependency graph
		//String tmp = DEPENDENCY_GRAPH_INSERT
		UpdateAction.parseExecute(DEPENDENCY_GRAPH_INSERT , getTheJenaModel());
		
		ResultSetRewindable depTest = queryKnowledgeGraph(CHECK_DEPENDENCY, getTheJenaModel());
		
		if (!depTest.hasNext()) {
			throw new SadlInferenceException("Dependency inference failed");
		}
			
		
		//getTheJenaModel().write(System.out, "TTL" );


		// Inputs/Outputs filter parameters
		
		String listOfInputs = "";
		String listOfOutputs = "";

		
		com.hp.hpl.jena.query.ResultSetRewindable eqnsResults = null;
		String queryStr = "";
		QueryExecution qexec = null;
		OntResource qtype;
		OntProperty qtypeprop = getTheJenaModel().getOntProperty(METAMODEL_QUERYTYPE_PROP);
		OntProperty outputprop = getTheJenaModel().getOntProperty(METAMODEL_OUTPUT_PROP);
		String listOfEqns = "";
		com.hp.hpl.jena.query.ResultSetRewindable models, nodes;
		String modelsCSVString = "";
		String nodesCSVString = "";
		Individual cgIns = null;

		OntClass cexec;
		Individual ce;
		OntProperty execprop;
		
		Map<String,String> class2lbl, lbl2class;
		Map<String,String[]> lbl2value;
		
		String queryMode;
		String cgJson, dbnJson, dbnResultsJson;
		
		String outputType;
		Individual oinst; 
		
		Map<RDFNode, String[]> dbnEqns = new HashMap<RDFNode,String[]>();
		Map<RDFNode, RDFNode> dbnOutput = new HashMap<RDFNode,RDFNode>();

		
//		ResultSet[] results = new ResultSet[2]; 
		ResultSet[] results = null;
		
		try {
		
			if (outputsList.size() > 0 && docPatterns.size() <= 0) { 
=======
			
			// Triples of triples representing a quantity
			// v0 altitude v1, v1 value 35000, v1 units "ft"
			TripleElement[] quantity = new TripleElement[3];
	
			List<TripleElement[]> insertions = new ArrayList<TripleElement[]>();
			List<TripleElement> queryPatterns = new ArrayList<TripleElement>();
			List<TripleElement> docPatterns = new ArrayList<TripleElement>();
			
			
			List<RDFNode> inputsList = new ArrayList<RDFNode>();
			List<RDFNode> outputsList = new ArrayList<RDFNode>();
			//Map<OntClass, Individual> outputInstance = new HashMap<OntClass, Individual>();
			
			
			for (int i = 0; i < triples.length; i++) {
				TripleElement tr = triples[i];
				//Node snode = tr.getSubject();
				if (tr.getSubject() instanceof NamedNode) {
					
					if (tr.getPredicate().getURI() != null) {
			
						if (tr.getPredicate().getName().contains("value")) { //input value triple (v1, sadlimplicitmodel:value, 35000)
							Node varNode = tr.getSubject();
							TripleElement inputTypeTr = getInputTypeTriple(varNode, triples); // get the property triple, e.g. (v0, hypersonicsV2:altitude, v1)
							quantity[0] = inputTypeTr;
							quantity[1] = tr;
							//quantity[2] = // this will add the units triple
							insertions.add(quantity);
						}
						else if (tr.getObject() == null) { //(v0, hypersonicsV2:staticTemperature, null)
							// this is an output
							queryPatterns.add(tr);
						}
					}
					else {
						docPatterns.add(tr);
					}
				}
			}
>>>>>>> e8d63ac2
	
			// Query instance
			OntClass cgquery = getTheJenaModel().getOntClass(METAMODEL_QUERY_CLASS);
			//Individual cgq = getTheJenaModel().createIndividual(cgquery);
			Individual cgq = createIndividualOfClass(qhmodel,METAMODEL_QUERY_CLASS);
			// This is how to add properties to the individual
			//i.addProperty(RDFS.comment, "something");
		    //i.addRDFType(OWL2.NamedIndividual);
			
	//		//Create a model for this query [don't need it?]
	//		OntModel queryModel;
	//		String queryKey = null;
	//		String queryGraphNamePrefix = "http://aske.ge.com/";
	//		String queryOwlFileName = null;
	//		String queryOwlFilePath = getModelFolderPath(resource) + File.separator;  //+ qhOwlFileName;
	//	
	//		queryKey = cgq.getLocalName();
	//		queryModel = ModelFactory.createOntologyModel(OntModelSpec.OWL_MEM);
	//		OntModelProvider.addPrivateKeyValuePair(resource, queryKey, queryModel);
			
	
			
	//		//Create execution instance with time [not here. Need one for each model]
	//		OntClass cexec = getTheJenaModel().getOntClass(METAMODEL_CGEXEC_CLASS);
	//		Individual ce = qhmodel.createIndividual(cexec);
	//		//OntProperty stprop = getTheJenaModel().getOntProperty(METAMODEL_STARTTIME_PROP);
	//
	////		String DATE_FORMAT_NOW = "yyyy-MM-dd HH:mm:ss";
	////		Calendar cal = Calendar.getInstance();
	////		SimpleDateFormat sdf = new SimpleDateFormat(DATE_FORMAT_NOW);
	////		XSDDateTime tim = sdf.format(cal.getTime());
	////		qhmodel.add(ce,stprop,(XSDDateTime)val).asCalendar().getTime());
	//		
	//		OntProperty execprop = getTheJenaModel().getOntProperty(METAMODEL_EXEC_PROP);
	//		if (execprop == null) {
	//			System.err.println("Can't find property '" + METAMODEL_EXEC_PROP + "'. Something is wrong.");
	//			return null;
	//		}
	//		else {
	//			qhmodel.add(cgq,execprop,ce);
	//		}
			
	
			String ss, sp, so, ns;
			com.hp.hpl.jena.rdf.model.Resource sss;
			Property ssp;
			RDFNode sso;
			String suri;
			OntClass sclass;
			//Individual sinst;
			TripleElement itr;
			
			// Create list of inputs & ingest input values
			if (insertions != null && insertions.size() > 0) {
				for (int i = 0; i < insertions.size(); i++) {
					
					itr = insertions.get(i)[0]; //e.g. itr = (v0 altitude v1)
					//if (itr.getSubject().equals(commonSubject)) {
					//NamedNode subj = (NamedNode) getTheJenaModel().getOntClass(itr.getSubject().getURI());
	
					ss = itr.getSubject().getName();
					sp = itr.getPredicate().getURI();
					so = itr.getObject().getName();
					
					ns = getModelName() + "#";
					
					sss = getTheJenaModel().getResource(ns+ss);
					ssp = getTheJenaModel().getProperty(sp);
					sso = getTheJenaModel().getResource(ns+so);
					
					ingestKGTriple(sss, ssp, sso); //works
					
<<<<<<< HEAD
//					//TODO: create output instances and link them to ce
//					//      There may be multiple outputs, need to loop through them
//					// We may need to do this later after the results have been computed
//					for (RDFNode op : outputsList) {
//						outputType = op.as(OntProperty.class).getRange().toString();
//						oinst = createIndividualOfClass(qhmodel,outputType);
//						ingestKGTriple(ce,outputprop,oinst);
//					}
//					
					
					// Comp Graph instance
					cgIns = qhmodel.createIndividual(METAMODEL_PREFIX + "CG_" + System.currentTimeMillis(), getTheJenaModel().getOntClass(METAMODEL_CCG));
					//qhmodel.add(ce, getTheJenaModel().getOntProperty(METAMODEL_COMPGRAPH_PROP), cgIns);
					ingestKGTriple(ce, getTheJenaModel().getOntProperty(METAMODEL_COMPGRAPH_PROP), cgIns);
					//getTheJenaModel().add(ce, RDF.type, getTheJenaModel().getOntClass(METAMODEL_CCG));


					// Retrieve Models & Nodes
					queryStr = RETRIEVE_MODELS.replaceAll("EQNSLIST", listOfEqns);
					models = queryKnowledgeGraph(queryStr, getTheJenaModel());
					modelsCSVString = convertResultSetToString(models);
					System.out.println(modelsCSVString);
					
					queryStr = RETRIEVE_NODES.replaceAll("EQNSLIST", listOfEqns);
					queryStr = queryStr.replaceAll("COMPGRAPH", "<" + cgIns.getURI() + ">");
					nodes = queryKnowledgeGraph(queryStr, getTheJenaModel().union(qhmodel));
					nodesCSVString = convertResultSetToString(nodes);
					System.out.println(nodesCSVString);
		
//					if (nodes.size() <= 0) {
//						return null;
//					}
		
					
					cgJson 		= kgResultsToJson(nodesCSVString, modelsCSVString, queryMode, "");
					dbnJson 	= generateDBNjson(cgJson);
					class2lbl 	= getClassLabelMapping(dbnJson);
					
					
					
		            dbnResultsJson = executeDBN(dbnJson);
		            
		            //Send sensitivity request to DBN
//		            queryMode = "sensitivity";
//		            cgJson = kgResultsToJson(nodesCSVString, modelsCSVString, queryMode, "");
//		            dbnJson = generateDBNjson(cgJson);
//		            String dbnResultsJsonSensitivity = executeDBN(dbnJson);
//		            String sensitivitiyOutcome = getDBNoutcome(dbnResultsJsonSensitivity);
//		            
//		            if(sensitivitiyOutcome.equals("Success")) {
//			            lbl2class = getLabelClassMapping(dbnJson);
//			            ingestSensitivityResults(cgIns, lbl2class, dbnResultsJsonSensitivity);
//		            } else {
//		            	System.err.println("Sensitivity computation failed");
//		            }
		            
		            
		            //check if DBN execution was successful
		            
		            String resmsg = getDBNoutcome(dbnResultsJson).trim();
		            //boolean suc = resmsg.equals("Success");
		            
		            if(resmsg.equals("Success")) {
			            
			            lbl2value = getLabelToMeanStdMapping(dbnResultsJson);
		//TODO
			            createCGsubgraphs(cgIns, dbnEqns, dbnOutput, listOfEqns, class2lbl, lbl2value);
			            
						//TODO: create output instances and link them to ce
						//      There may be multiple outputs, need to loop through them
						// We may need to do this later after the results have been computed
						for (RDFNode op : outputsList) {
							outputType = op.as(OntProperty.class).getRange().toString();
							oinst = createIndividualOfClass(qhmodel,outputType);
							ingestKGTriple(ce,outputprop,oinst);
						}
						


			            
			            //add outputs to CG if calibration
						//if(queryMode.equals("prognostic")) {

//			            //Comment out until switch from Class to Property for outputs
//			            for(OntClass oc : outputsList) {
//							if (!dbnOutput.values().contains(oc)) {//if no DBN has this output, ie it's an model input 
//								String ocls = oc.toString();
//								String cls = class2lbl.get(ocls);
//								String[] ms = lbl2value.get(cls);  
//								Individual oinst = createIndividualOfClass(qhmodel,ocls);
//								//getTheJenaModel().add(oinst,RDF.type, ocls);
//								OntProperty outputprop = getTheJenaModel().getOntProperty(METAMODEL_OUTPUT_PROP);
//								//qhmodel.add(cgq, outputprop, oinst);
//								//TODO link oinst to ce not cgq
//								//ingestKGTriple(cgq, outputprop, oinst);
//								ingestKGTriple(ce, outputprop, oinst);
//								qhmodel.add(oinst, getTheJenaModel().getProperty(VALUE_PROP), ms[0] );
//								qhmodel.add(oinst, getTheJenaModel().getProperty(STDDEV_PROP), ms[1] );
//							}
//						}
						//}

//						saveMetaDataFile(resource);
//						ResultSet assumpCheck = checkModelAssumptions(resource, cgIns.toString());
////						if (assumpCheck == null || !assumpCheck.hasNext() || assumpCheck.next().toString().equals("false")) {
////							System.out.println("Model " + cgIns.toString() + " does not satisfy its assumptions");
////						}
//						if (assumpCheck != null) {
//							System.out.println(assumpCheck.toString());
//						}
			            
						// create ResultSet
						results[i] = retrieveCompGraph(resource, cgIns);
						
						results[i+numOfModels] = retrieveValues(resource, cgIns);

		            
		            }
		            else {
		            	results = null;
		            	//System.err.println("DBN execution failed. Message: " + dbnResultsJson.toString());
		            }
				}
				if (numOfModels < 1) {
					results = null;
					//System.out.println("Unable to assemble a model with current knowledge");
=======
					// create triple: cgq, mm:input, sinst
					OntProperty inputprop = getTheJenaModel().getOntProperty(METAMODEL_INPUT_PROP);
					if (inputprop == null) {
	// TODO need EObject to display error marker in Dialog window... 
						System.err.println("Unable to find property '" + METAMODEL_INPUT_PROP + "'; is the meta model imported?");
						return null;
					}
					ingestKGTriple(cgq, inputprop, ssp);
	//				ingestKGTriple(cgq, inputprop, sinst);
					
					// Add property to list of inputs
					inputsList.add(ssp);
					
					//ingest value triple
					itr = insertions.get(i)[1]; //e.g. itr = (v1 ^value 30000)
	
					//String s1s = 
					ss = itr.getSubject().getName();
					sss = getTheJenaModel().getResource(ns+ss);
	
					//String s1p = 
					sp = itr.getPredicate().getURI();
					ssp = getTheJenaModel().getProperty(sp);
	
					Node valObj = itr.getObject();
	
					RDFNode val = null;
					
					if (valObj instanceof Literal) {
						if (ssp.canAs(OntProperty.class)) {
							OntResource rng = ssp.as(OntProperty.class).getRange();
							try {
								val = SadlUtils.getLiteralMatchingDataPropertyRange(getTheJenaModel(), rng.getURI(), ((Literal)valObj).getValue());
							} catch (TranslationException e) {
								//  Auto-generated catch block
								e.printStackTrace();
							}
						}
						else {
							val = getTheJenaModel().createTypedLiteral(((Literal)valObj).getValue());
						}
					}
					else {
						val = getTheJenaModel().getResource(valObj.getURI());
					}
	
					ingestKGTriple(sss, ssp, val);
					
>>>>>>> e8d63ac2
				}
			}
			//getTheJenaModel().write(System.out, "TTL" );
	
			// Will need object to create (obj prop uq) triple, where uq is a unitted quantity obj
			HashMap<String, String> mapPropertiesToOutputObj = new HashMap<String,String>(); 
			
			
			// Create list of outputs
	//		if (queryPatterns.size() > 0) {
	//			// how many results there will be
	//			//ResultSet[] results = new ResultSet[queryPatterns.size()];
			for (int i = 0; i < queryPatterns.size(); i++) {
				itr = queryPatterns.get(i);
				sp = itr.getPredicate().getURI(); // e.g. #altitude
				ssp = getTheJenaModel().getProperty(sp);
				outputsList.add(ssp);
				
				mapPropertiesToOutputObj.put(itr.getSubject().toString(), sp.toString());
			}
	//		}
			
			// Create list of outputs
	//	if (docPatterns.size() > 0) {
				for (int i = 0; i < docPatterns.size(); i++) {
					itr = docPatterns.get(i);
					sp = itr.getPredicate().getURI(); // e.g. #altitude
					ssp = getTheJenaModel().getProperty(sp);
					outputsList.add(ssp);
				}
	//		}
			
			
			// Insert dependency graph
			UpdateAction.parseExecute(DEPENDENCY_GRAPH_INSERT , getTheJenaModel());
			
			//getTheJenaModel().write(System.out, "TTL" );
	
	
			// Inputs/Outputs filter parameters
			
			String listOfInputs = "";
			String listOfOutputs = "";
	
			
			com.hp.hpl.jena.query.ResultSetRewindable eqnsResults = null;
			String queryStr = "";
			QueryExecution qexec = null;
			OntResource qtype;
			OntProperty qtypeprop = getTheJenaModel().getOntProperty(METAMODEL_QUERYTYPE_PROP);
			OntProperty outputprop = getTheJenaModel().getOntProperty(METAMODEL_OUTPUT_PROP);
			String listOfEqns = "";
			com.hp.hpl.jena.query.ResultSetRewindable models, nodes;
			String modelsCSVString = "";
			String nodesCSVString = "";
			Individual cgIns = null;
	
			OntClass cexec;
			Individual ce;
			OntProperty execprop;
			
			Map<String,String> class2lbl;
			Map<String,String[]> lbl2value;
			
			String queryMode;
			String cgJson, dbnJson, dbnResultsJson;
			
			String outputType;
			Individual oinst; 
			
			Map<RDFNode, String[]> dbnEqns = new HashMap<RDFNode,String[]>();
			Map<RDFNode, RDFNode> dbnOutput = new HashMap<RDFNode,RDFNode>();
	
			
	//		ResultSet[] results = new ResultSet[2]; 
			ResultSet[] dbnresults = null;
			
			try {
			
				if (outputsList.size() > 0 && docPatterns.size() <= 0) { 
		
					
					listOfInputs = strUriList(inputsList);
					listOfOutputs = strUriList(outputsList);
		
					eqnsResults = retrieveCG(inputsList, outputsList);
					queryMode = "prognostic";
					
					//qtype = getTheJenaModel().getOntResource(METAMODEL_PREFIX + "prognostic"); //don't distinguish prognostic/calibration
					
					dbnEqns = createDbnEqnMap(eqnsResults);
					dbnOutput = createDbnOutputMap(eqnsResults);
	
					
					int numOfModels = 1;
					if (dbnEqns.isEmpty())
						numOfModels = 0;
					for (RDFNode dbnk :  dbnEqns.keySet()) {
						numOfModels *= dbnEqns.get(dbnk).length;
					}
	
					
					String[] modelEqnList = buildEqnsLists(numOfModels, dbnEqns);
	
					
					dbnresults = new ResultSet[numOfModels*2]; 
					
					
					for(int i=0; i<numOfModels; i++) {
						listOfEqns = modelEqnList[i];
		
						//Create execution instance with time
						cexec = getTheJenaModel().getOntClass(METAMODEL_CGEXEC_CLASS);
						ce = qhmodel.createIndividual(cexec);
						//OntProperty stprop = getTheJenaModel().getOntProperty(METAMODEL_STARTTIME_PROP);
				
	//					String DATE_FORMAT_NOW = "yyyy-MM-dd HH:mm:ss";
	//					Calendar cal = Calendar.getInstance();
	//					SimpleDateFormat sdf = new SimpleDateFormat(DATE_FORMAT_NOW);
	//					XSDDateTime tim = sdf.format(cal.getTime());;
	////					qhmodel.add(ce,stprop,(XSDDateTime)val).asCalendar().getTime())
						
						
						execprop = getTheJenaModel().getOntProperty(METAMODEL_EXEC_PROP);
						if (execprop == null) {
							System.err.println("Can't find property '" + METAMODEL_EXEC_PROP + "'. Something is wrong.");
							return null;
						}
						else {
							ingestKGTriple(cgq,execprop,ce);
						}
						
						//TODO: for each equation
						//  	retrieve context triples
						//		replace instances already in the graph (e.g. if (v0 type Air) in graph, and equation has (vv type Air), replace v0 for vv
						//		insert new triples into graph
						
						
						//TODO: create output instances and link them to ce
						//      There may be multiple outputs, need to loop through them
						// We may need to do this later after the results have been computed
						for (RDFNode op : outputsList) {
							outputType = op.as(OntProperty.class).getRange().toString();
							oinst = createIndividualOfClass(qhmodel,outputType);
							ingestKGTriple(ce,outputprop,oinst);
						}
						
						
						// Comp Graph instance
						cgIns = qhmodel.createIndividual(METAMODEL_PREFIX + "CG_" + System.currentTimeMillis(), getTheJenaModel().getOntClass(METAMODEL_CCG));
						//qhmodel.add(ce, getTheJenaModel().getOntProperty(METAMODEL_COMPGRAPH_PROP), cgIns);
						ingestKGTriple(ce, getTheJenaModel().getOntProperty(METAMODEL_COMPGRAPH_PROP), cgIns);
						//getTheJenaModel().add(ce, RDF.type, getTheJenaModel().getOntClass(METAMODEL_CCG));
	
	
						// Retrieve Models & Nodes
						queryStr = RETRIEVE_MODELS.replaceAll("EQNSLIST", listOfEqns);
						models = queryKnowledgeGraph(queryStr, getTheJenaModel());
						modelsCSVString = convertResultSetToString(models);
						System.out.println(modelsCSVString);
			
						queryStr = RETRIEVE_NODES.replaceAll("EQNSLIST", listOfEqns);
						queryStr = queryStr.replaceAll("COMPGRAPH", "<" + cgIns.getURI() + ">");
						nodes = queryKnowledgeGraph(queryStr, getTheJenaModel().union(qhmodel));
						nodesCSVString = convertResultSetToString(nodes);
						System.out.println(nodesCSVString);
			
	//					if (nodes.size() <= 0) {
	//						return null;
	//					}
			
						
						cgJson = kgResultsToJson(nodesCSVString, modelsCSVString, queryMode, "");
						dbnJson = generateDBNjson(cgJson);
						class2lbl = getClassLabelMapping(dbnJson);
						
			            dbnResultsJson = executeDBN(dbnJson);
			            
			            //check if DBN execution was successful
			            
			            String resmsg = getDBNoutcome(dbnResultsJson).trim();
			            //boolean suc = resmsg.equals("Success");
			            
			            if(resmsg.equals("Success")) {
				            
				            lbl2value = getLabelToMeanStdMapping(dbnResultsJson);
			//TODO
				            createCGsubgraphs(cgIns, dbnEqns, dbnOutput, listOfEqns, class2lbl, lbl2value);
	
				            
				            //add outputs to CG if calibration
							//if(queryMode.equals("prognostic")) {
	
				            //Comment out until switch from Class to Property for outputs
	//			            for(OntClass oc : outputsList) {
	//							if (!dbnOutput.values().contains(oc)) {//if no DBN has this output, ie it's an model input 
	//								String ocls = oc.toString();
	//								String cls = class2lbl.get(ocls);
	//								String[] ms = lbl2value.get(cls);  
	//								Individual oinst = createIndividualOfClass(qhmodel,ocls);
	//								//getTheJenaModel().add(oinst,RDF.type, ocls);
	//								OntProperty outputprop = getTheJenaModel().getOntProperty(METAMODEL_OUTPUT_PROP);
	//								//qhmodel.add(cgq, outputprop, oinst);
	//								//TODO link oinst to ce not cgq
	//								//ingestKGTriple(cgq, outputprop, oinst);
	//								ingestKGTriple(ce, outputprop, oinst);
	//								qhmodel.add(oinst, getTheJenaModel().getProperty(VALUE_PROP), ms[0] );
	//								qhmodel.add(oinst, getTheJenaModel().getProperty(STDDEV_PROP), ms[1] );
	//							}
	//						}
							//}
	
				            
							// create ResultSet
				            dbnresults[i] = retrieveCompGraph(resource, cgIns);
							
				            dbnresults[i+numOfModels] = retrieveValues(resource, cgIns);
	
			            
			            }
			            else {
			            	dbnresults = null;
			            	//System.err.println("DBN execution failed. Message: " + dbnResultsJson.toString());
			            }
					}
					if (numOfModels < 1) {
						dbnresults = null;
						//System.out.println("Unable to assemble a model with current knowledge");
					}
					
					
				} else if (outputsList.size() > 0 && docPatterns.size() > 0) { //models from dataset
					
					
					List<ResultSet> resultsList = new ArrayList<ResultSet>();
					
					qtype = getTheJenaModel().getOntResource(METAMODEL_PREFIX + "explanation");
					//qhmodel.add(cgq, qtypeprop, qtype);	// do we add it even if we don't know if there's a model yet?
					ingestKGTriple(cgq, qtypeprop, qtype);
					inputsList.addAll(outputsList);
					
					//results = new ResultSet[outputsList.size()*2]; 
	
					int numOfModels = 0;
					List<RDFNode> outpl = new ArrayList<RDFNode>();
					List<RDFNode> inpl = new ArrayList<RDFNode>();
					RDFNode oputType;
	
					for(int i=0; i < outputsList.size(); i++) {
		
						oputType = outputsList.get(i);
						outpl.add(oputType);
						inpl.addAll(outputsList);
						inpl.remove(i);
						
						//Individual oinst = createIndividualOfClass(qhmodel, oclass.getURI());
						//outputInstance.put(oclass,oinst);
						
						
						listOfInputs = strUriList(inpl);
						listOfOutputs = strUriList(outpl);
						System.out.println(listOfInputs);
						System.out.println(listOfOutputs);
	
						queryStr = BUILD_COMP_GRAPH.replaceAll("LISTOFINPUTS", listOfInputs).replaceAll("LISTOFOUTPUTS", listOfOutputs);
						com.hp.hpl.jena.query.Query q = QueryFactory.create(queryStr);
						qexec = QueryExecutionFactory.create(q, getTheJenaModel()); 
						eqnsResults = com.hp.hpl.jena.query.ResultSetFactory.makeRewindable(qexec.execSelect()) ;
						
						//int ns = eqnsResults.size();
						//boolean nn = eqnsResults.hasNext();
						
						dbnEqns = createDbnEqnMap(eqnsResults);
						dbnOutput = createDbnOutputMap(eqnsResults);
						
						int newModels = 0;
						if(!dbnEqns.isEmpty())
							newModels = 1;
						for (RDFNode dbnk :  dbnEqns.keySet()) {
							newModels *= dbnEqns.get(dbnk).length;
						}
	
						String[] modelEqnList = buildEqnsLists(newModels, dbnEqns);
	
						//results = new ResultSet[outputsList.size()*numOfModels*2]; 
						
						//if (eqnsResults.size() > 0 ) {
						for(int mod=0; mod<newModels; mod++) {
							
							listOfEqns = modelEqnList[mod]; //getEqnUrisFromResults(eqnsResults);
				            eqnsResults.reset();
	
				            
				            
							//Create execution instance with time
							cexec = getTheJenaModel().getOntClass(METAMODEL_CGEXEC_CLASS);
							ce = qhmodel.createIndividual(cexec);
							//OntProperty stprop = getTheJenaModel().getOntProperty(METAMODEL_STARTTIME_PROP);
					
	//						String DATE_FORMAT_NOW = "yyyy-MM-dd HH:mm:ss";
	//						Calendar cal = Calendar.getInstance();
	//						SimpleDateFormat sdf = new SimpleDateFormat(DATE_FORMAT_NOW);
	//						XSDDateTime tim = sdf.format(cal.getTime());;
	////						qhmodel.add(ce,stprop,(XSDDateTime)val).asCalendar().getTime())
							
							
							execprop = getTheJenaModel().getOntProperty(METAMODEL_EXEC_PROP);
							if (execprop == null) {
								System.err.println("Can't find property '" + METAMODEL_EXEC_PROP + "'. Something is wrong.");
								return null;
							}
							else {
								ingestKGTriple(cgq,execprop,ce);
							}
				            
							//TODO: create output instances and link them to ce
							//      There is only one output for datasets
							outputType = oputType.as(OntProperty.class).getRange().toString();
							oinst = createIndividualOfClass(qhmodel,outputType);
							ingestKGTriple(ce,outputprop,oinst);
							
							cgIns = qhmodel.createIndividual(METAMODEL_PREFIX + "CG_" + System.currentTimeMillis(), getTheJenaModel().getOntClass(METAMODEL_CCG));
							//getTheJenaModel().add(cgIns, RDF.type, getTheJenaModel().getOntClass(METAMODEL_CCG));
							// Each comp graph is attached to the execution instance
							//qhmodel.add(ce, getTheJenaModel().getOntProperty(METAMODEL_COMPGRAPH_PROP), cgIns);
							ingestKGTriple(ce, getTheJenaModel().getOntProperty(METAMODEL_COMPGRAPH_PROP), cgIns);
							
							// Retrieve Models & Nodes
							queryStr = RETRIEVE_MODELS.replaceAll("EQNSLIST", listOfEqns);
							models = queryKnowledgeGraph(queryStr, getTheJenaModel());
							
							queryStr = RETRIEVE_NODES.replaceAll("EQNSLIST", listOfEqns);
							queryStr = queryStr.replaceAll("COMPGRAPH", "<" + cgIns.getURI() + ">");
							nodes = queryKnowledgeGraph(queryStr, getTheJenaModel().union(qhmodel));
							
							modelsCSVString = convertResultSetToString(models);
							nodesCSVString = convertResultSetToString(nodes);
	
							String docUri = triples[0].getSubject().getURI();
							
							queryStr = DOCLOCATIONQUERY.replaceAll("DOCINSTANCE", docUri);
							
							ResultSetRewindable fileRes = queryKnowledgeGraph(queryStr, getTheJenaModel());
							if (fileRes.size() < 1) {
								dbnresults = null;
								continue;
							}
							QuerySolution fsol = fileRes.nextSolution();
							String fileName = fsol.get("?file").toString().split("//")[1] ;
							
							//String dataFile = new File(getModelFolderPath(resource)).getParent() + File.separator + "Data" + File.separator + "hypothesis.csv";
							String dataFile = new File(getModelFolderPath(resource)).getParent() + File.separator + fileName;
							cgJson = kgResultsToJson(nodesCSVString, modelsCSVString, "prognostic", getDataForHypothesisTesting(dataFile));
							dbnJson = generateDBNjson(cgJson);
							class2lbl = getClassLabelMapping(dbnJson);
		
							// Run the model
							dbnResultsJson = executeDBN(dbnJson);
				            String resmsg = getDBNoutcome(dbnResultsJson).trim();
				            //boolean suc = resmsg.equals("Success");
				            
				            if(resmsg.equals("Success")) {
				            	
				            	numOfModels ++;
								
				            	//Ingest model error
				            	String modelError = getModelError(dbnResultsJson);
				    			qhmodel.add(cgIns, getTheJenaModel().getProperty(MODELERROR_PROP), modelError);
				            	
				            	lbl2value = getLabelToMeanStdMapping(dbnResultsJson);
							
					            createCGsubgraphs(cgIns, dbnEqns, dbnOutput, listOfEqns, class2lbl, lbl2value); //, outputInstance);
								
					            resultsList.add(numOfModels-1, retrieveCompGraph(resource, cgIns));
					            resultsList.add(numOfModels*2-1, retrieveValuesHypothesis(resource, cgIns));
					            
								// create ResultSet
	//							results[i] = retrieveCompGraph(resource, cgIns);
	//							results[i+1] = retrieveValuesHypothesis(resource, cgIns);
				            }
						}
						// else continue looking
					}
					dbnresults = new ResultSet[numOfModels*2];
					dbnresults = resultsList.toArray(dbnresults);
				}
				
			
			    		
	  		//qhmodel.write(System.out,"RDF/XML-ABBREV");
	   		//qhmodel.write(System.out,"TTL");
	    		
	
				
				
				// Save metadata owl file 
				saveMetaDataFile(resource);
			
	//			// create ResultSet
	//			results[0] = retrieveCompGraph(resource, cgIns);
	//			
	//			results[1] = retrieveValues(resource, cgIns);
				if (results.length == 0) {
					results = dbnresults;
				}
				else {
					Object[] compositeResults = new Object[results.length + dbnresults.length];
					int idx = 0;
					for (Object result : results) {
						compositeResults[idx++] = result;
					}
					for (Object result : dbnresults) {
						compositeResults[idx++] = result;
					}
					results = compositeResults;
				}
				return results;
					
			} catch (Exception e) {
				// Auto-generated catch block
				//System.out.println(e.getMessage());
				//TODO: reset model
				e.printStackTrace();
			}
	
			
			
			
	//		Object[] results = new Object[outputInstance.keySet().size()];
	//		for(OntClass oclass : outputInstance.keySet()) {
	//			results[0] = outputInstance.get(oclass);
	//	
	//		}
			
	
			
			
		}
		return null;
	}






private ResultSet checkModelAssumptions(Resource resource, String model) throws Exception {
		// TODO Auto-generated method stub
		//String query = "select Eq Var Oper Val VP where assumption(Eq,Var,Oper,Val,VP).";
		String query = "select Res Trace where model_satisfies_assumptions('" + model + "', Res, Trace)";
		ResultSet result = runPrologQuery(resource, query);
		return result;
	}

private TripleElement[] createUQtriplesArray(TripleElement valueTriple, TripleElement[] triples) {
		// TODO Auto-generated method stub
		TripleElement[] quantity = new TripleElement[4];
		Node varNode = valueTriple.getSubject();
		quantity[1] = valueTriple;  // (v1 :value 30000)
		
		for (TripleElement tr : triples) {
			if(tr.getObject() != null && tr.getObject().equals(varNode)) {
				quantity[0] = tr; // (v0 :altitude v1)
			} else if ( tr.getSubject().equals(varNode) && tr.getPredicate().getName().contains("unit")) { // (v1 :unit "ft")
				quantity[2] = tr;
			} else if ( tr.getSubject().equals(varNode) && tr.getPredicate().getName().contains("type")) { // (vi rdf:type :Altitude)
				quantity[3] = tr;
			}
		}
		return quantity;
	}

private RDFNode getObjectAsLiteralOrResource(Node property, Node object) {
		Property prop = getTheJenaModel().getProperty(property.getURI());
		RDFNode obj=null;
		if (object instanceof Literal) {
			if (prop.canAs(OntProperty.class)) {
				OntResource rng = prop.as(OntProperty.class).getRange();
				try {
					obj = SadlUtils.getLiteralMatchingDataPropertyRange(getTheJenaModel(), rng.getURI(), ((Literal)object).getValue());
				} catch (TranslationException e) {
					//  Auto-generated catch block
					e.printStackTrace();
				}
			}
			else {
				obj = getTheJenaModel().createTypedLiteral(((Literal)object).getValue());
			}
		}
		else {
			obj = getTheJenaModel().getResource(object.getURI());
		}

		return obj;
	}

//private TripleElement getInputUnitsTriple(Node varNode, TripleElement[] triples) {
//		for(int i=0; i<triples.length; i++) {
//			if(triples[i].getSubject().equals(varNode) && triples[i].getPredicate().getName().contains("unit")) { // && !triples[i].getPredicate().getName().contains("value")) {
//				return triples[i];
//			}
//		}
//		return null;
//	}
//
//private TripleElement getInputTypeTriple(Node varNode, TripleElement[] triples) {
//		// TODO Auto-generated method stub
//		for(int i=0; i<triples.length; i++) {
//			if(triples[i].getObject() != null && triples[i].getObject().equals(varNode)) { // && !triples[i].getPredicate().getName().contains("value")) {
//				return triples[i];
//			}
//		}
//		return null;
//	}

//TODO
	private com.hp.hpl.jena.query.ResultSetRewindable retrieveCG(List<RDFNode> inputsList, List<RDFNode> outputsList) {
		com.hp.hpl.jena.query.ResultSet eqns;
		com.hp.hpl.jena.query.ResultSet eqnsRes;
		
		String queryStr, inpStr, outpStr;
		com.hp.hpl.jena.query.Query qinv;
		QueryExecution qexec;
		
		//This is a roundabout way to initialize eqnsRes. There must be a better way?
		queryStr = BUILD_COMP_GRAPH.replaceAll("LISTOFOUTPUTS", "").replaceAll("LISTOFINPUTS", "");
		//qinv = QueryFactory.create(queryStr);
		//qexec = QueryExecutionFactory.create(qinv, getTheJenaModel());
		//eqnsRes = qexec.execSelect() ;
		eqnsRes = queryKnowledgeGraph(queryStr, getTheJenaModel());
		
		for(RDFNode ic : inputsList) 
			for(RDFNode oc : outputsList) {
				inpStr = "<" + ic.toString() + ">";
				outpStr = "<" + oc.toString() + ">";
				queryStr = BUILD_COMP_GRAPH.replaceAll("LISTOFOUTPUTS", outpStr).replaceAll("LISTOFINPUTS", inpStr);

				//qinv = QueryFactory.create(queryStr);
				//qexec = QueryExecutionFactory.create(qinv, getTheJenaModel()); 
				//eqns = qexec.execSelect() ;
				
				eqns = queryKnowledgeGraph(queryStr, getTheJenaModel());
				
				//boolean r = eqns.hasNext();
				//System.out.println(r);
				if (!eqns.hasNext()) {
					queryStr = BUILD_COMP_GRAPH.replaceAll("LISTOFOUTPUTS", inpStr).replaceAll("LISTOFINPUTS", outpStr);
					qinv = QueryFactory.create(queryStr);
					qexec = QueryExecutionFactory.create(qinv, getTheJenaModel()); 
					eqns = qexec.execSelect() ;
				}
				if (eqns.hasNext() ) {
					eqnsRes = com.hp.hpl.jena.sparql.util.ResultSetUtils.union(eqnsRes, eqns);
				}		
		}			
		
		
		return com.hp.hpl.jena.query.ResultSetFactory.makeRewindable(eqnsRes);
	}

	private void ingestKGTriple(com.hp.hpl.jena.rdf.model.Resource s, Property pred, RDFNode o) {
		qhmodel.add(s,pred,o);
		//getTheJenaModel().add(s,pred,o);
	}



	private String getModelError(String dbnResultsJson) {
        JsonParser parser = new JsonParser();
        JsonElement jsonTree = parser.parse(dbnResultsJson);
        JsonObject jsonObject;
        String error;

        if (jsonTree.isJsonObject()) {
            jsonObject = jsonTree.getAsJsonObject();
            if (jsonObject.has("results")) {
            	jsonObject = (JsonObject) jsonObject.get("results");
                if (jsonObject.has("modelAccuracy")) {
                	jsonObject = (JsonObject) jsonObject.get("modelAccuracy");
                	error = jsonObject.get("meanError").toString();
                	return error;
                }
            }
        }
        return "";
	}



	private String getDBNoutcome(String dbnResultsJson) {
        JsonParser parser = new JsonParser();
        JsonElement jsonTree = parser.parse(dbnResultsJson);
        JsonObject jsonObject;
        String jres = null;

        if (jsonTree.isJsonObject()) {
            jsonObject = jsonTree.getAsJsonObject();
            if (jsonObject.has("modelStatus")) 
                jres = jsonObject.get("modelStatus").getAsString();
        }
        return jres;
	}


	private Map<RDFNode, RDFNode> createDbnOutputMap(ResultSetRewindable eqnsResults) {
		Map<RDFNode, RDFNode> map = new HashMap<RDFNode, RDFNode>();
//		int dbnNum = eqnsResults.getRowNumber();
//		List<String> eqArray = new ArrayList<String>();
		RDFNode dbn;
		RDFNode op;
		QuerySolution row;
		eqnsResults.reset();
		while(eqnsResults.hasNext()) {
			row = eqnsResults.nextSolution() ;
			dbn = row.get("?DBN") ;
			op = row.get("?Out");
			map.put(dbn, op);
		}
		return map;
	}


	private String[] buildEqnsLists(int numOfModels, Map<RDFNode, String[]> dbnEqns) {
		String[] modelEqnList = new String[numOfModels];
		RDFNode prevKey;
		Map<RDFNode, Integer> dbnEqnIdx = new HashMap<RDFNode,Integer>();

		for(RDFNode dbnk : dbnEqns.keySet()) 
			dbnEqnIdx.put(dbnk, 0);
		
		for(int m=0; m<numOfModels; m++) {
			modelEqnList[m] = "";
//			modelEqnList[m] = dbnEqn[ dbnEqnIdx[] ]
			prevKey = null;
			for(RDFNode dbnk : dbnEqns.keySet()) {
				modelEqnList[m] += "<" + dbnEqns.get(dbnk)[ dbnEqnIdx.get(dbnk) ] + ">,";
				
				if( prevKey == null || dbnEqnIdx.get(prevKey) == 0 ) {
				    if( dbnEqnIdx.get(dbnk) < dbnEqns.get(dbnk).length -1)
				    	dbnEqnIdx.put(dbnk, dbnEqnIdx.get(dbnk)+1 );
				    else
				    	dbnEqnIdx.put(dbnk, 0);
				    prevKey = dbnk;
				}
			}
			modelEqnList[m] = modelEqnList[m].substring(0,modelEqnList[m].length()-1);
		}
		return modelEqnList;
	}


	private Map<RDFNode, String[]> createDbnEqnMap(ResultSetRewindable eqnsResults) {
		Map<RDFNode, String[]> map = new HashMap<RDFNode, String[]>();
//		int dbnNum = eqnsResults.getRowNumber();
//		List<String> eqArray = new ArrayList<String>();
		eqnsResults.reset();
		RDFNode dbn;
		//String eqns[];
		QuerySolution row;
		//Set<String> eq_set = new HashSet<String>(); 
		Map<RDFNode, Set<String>> mapSet = new HashMap<RDFNode, Set<String>>();
		String eq;

		while(eqnsResults.hasNext()) {
			row = eqnsResults.nextSolution() ;
			dbn = row.get("?DBN");
			Set<String> eq_set = new HashSet<String>(); 
			mapSet.put(dbn, eq_set);
		}
		eqnsResults.reset();
		while(eqnsResults.hasNext()) {
			row = eqnsResults.nextSolution() ;
			dbn = row.get("?DBN");
			eq = row.get("?Eq").toString();
			mapSet.get(dbn).add(eq);
		}
		for(RDFNode n : mapSet.keySet()) {
			String[] eqns = new String[mapSet.get(n).size()];
			eqns = mapSet.get(n).toArray(eqns);
			map.put(n, eqns );
		}
		return map;
	}

	private boolean allPredicatesAreProperties(TripleElement[] triples) {
		for (TripleElement tr : triples) {
			if (tr.getPredicate().getNamespace() == null && tr.getPredicate().getPrefix() == null) {
				return false;
			}
		}
		return true;
	}


	private ResultSet retrieveValuesHypothesis(Resource resource, Individual cgIns) throws Exception {
		String query = RESULTSQUERYHYPO.replaceAll("COMPGRAPH", "<" + cgIns.getURI() + ">");
		ResultSet res = runReasonerQuery(resource, query);
		return res;
	}

	
	private ResultSet retrieveValues(Resource resource, Individual cgIns) throws Exception {
		String query = RESULTSQUERY.replaceAll("COMPGRAPH", "<" + cgIns.getURI() + ">");
		ResultSet res = runReasonerQuery(resource, query);
		return res;
	}


	private ResultSet retrieveCompGraph(Resource resource, Individual cgIns) throws Exception {
		//String cgqtemp = CGQUERY.replaceAll("COMPGRAPH", "<" + cgIns.getURI() + ">");
		String query = CGQUERYWITHVALUES.replaceAll("COMPGRAPH", "<" + cgIns.getURI() + ">");
		//System.out.println(CGQUERYWITHVALUES.replaceAll("COMPGRAPH", "<" + cgIns.getURI() + ">"));
		//System.out.println(cgquery);
		
		return runReasonerQuery(resource, query);
	}

	private ResultSet runPrologQuery(Resource resource, String query) throws Exception {
		String modelFolderUri = getModelFolderPath(resource); //getOwlModelsFolderPath(path).toString(); 
		final String format = ConfigurationManager.RDF_XML_ABBREV_FORMAT;
		IConfigurationManagerForIDE configMgr;

		
		configMgr = ConfigurationManagerForIdeFactory.getConfigurationManagerForIDE(modelFolderUri, format);
		String prologReasonerClassName = "com.ge.research.sadl.swi_prolog.reasoner.SWIPrologReasonerPlugin";
		IReasoner reasoner = configMgr.getOtherReasoner(prologReasonerClassName);
		String instanceDatafile = "http://aske.ge.com/MetaData.owl";
		reasoner.initializeReasoner((new File(modelFolderUri).getParent()), instanceDatafile, null);
		
//		assertTrue(pr.loadInstanceData(instanceDatafile));
		loadAllOwlFilesInProject(modelFolderUri, reasoner);
	
		//String modelFile = getModelFolderPath(resource) + File.separator + qhOwlFileName;
		//reasoner.loadInstanceData(modelFile);
		
		//String pquery = reasoner.prepareQuery(query);

		ResultSet res = reasoner.ask(query);
		return res;
	}
	
	private boolean loadAllOwlFilesInProject(String owlModelsFolder, IReasoner reasoner) throws IOException, ConfigurationException {
		String[] excludeFiles = {"CodeExtractionModel.owl", "metrics.owl"};
		File omf = new File(owlModelsFolder);
		if (!omf.exists()) {
			throw new IOException("Model folder '" + owlModelsFolder + "' does not exist");
		}
		if (!omf.isDirectory()) {
			throw new IOException("'" + owlModelsFolder + "' is not a folder");
		}
		FilenameFilter filter = new FilenameFilter() {
			public boolean accept(java.io.File dir, String name) {
				if(name != null) {
					return name.endsWith(".owl");
				}else {
					return false;
				}
			}
		};
		File[] owlFiles = omf.listFiles(filter);
		for (File owlFile : owlFiles) {
			boolean exclude = false;
			for (String exf : excludeFiles) {
				if (owlFile.getName().endsWith(exf)) {
					exclude = true;
					break;
				}
			}
			if (exclude) {
				continue;
			}
			reasoner.loadInstanceData(owlFile.getCanonicalPath());
			File plFile = new File(owlFileToPlFile(owlFile));
			if (plFile.exists()) {
				reasoner.loadRules(plFile.getCanonicalPath());
			}
		}
		return true;
	}

	private String owlFileToPlFile(File owlFile) throws IOException {
		String altFN = owlFile.getCanonicalPath();
		String rulefn = altFN.substring(0, altFN.lastIndexOf(".")) + ".pl";
		return rulefn;
	}

	private ResultSet runReasonerQuery(Resource resource, String query) throws Exception {
		String modelFolderUri = getModelFolderPath(resource); //getOwlModelsFolderPath(path).toString(); 
		final String format = ConfigurationManager.RDF_XML_ABBREV_FORMAT;
		IConfigurationManagerForIDE configMgr;

		
		configMgr = ConfigurationManagerForIdeFactory.getConfigurationManagerForIDE(modelFolderUri, format);
		IReasoner reasoner = configMgr.getReasoner();
	
		
		if (!reasoner.isInitialized()) {
			reasoner.setConfigurationManager(configMgr);
			//String modelName = configMgr.getPublicUriFromActualUrl(new SadlUtils().fileNameToFileUrl(modelFolderUri + "/" + owlFileName));
			//model name something like http://aske.ge.com/metamodel
			//String mname = getModelName();
			reasoner.initializeReasoner(modelFolderUri, getModelName(), format); 
			//reasoner.loadInstanceData(qhmodel);
			//System.out.print("reasoner is not initialized");
			//return null;
		}

		reasoner.loadInstanceData(qhmodel);	//Need to load new metadata
		
//		String family = reasoner.getReasonerFamily();
		
//		String modelFile = "http://aske.ge.com/MetaData.owl";		
//		reasoner.loadInstanceData(modelFile);
		
//		if (family.equals("Jena-Based")) {
//			reasoner.loadInstanceData(qhmodel);	//Need to load new metadata
//			reasoner.loadInstanceData(getTheJenaModel());
//		}
//		else if (family.equals("Prolog-Based")) {
//			String modelFile = getModelFolderPath(resource) + File.separator + qhOwlFileName;
//			String baseModel = getModelFolderPath(resource) + File.separator + getModelName();
//			reasoner.loadRules(baseModel);
//			reasoner.loadRules(modelFile);
//		}
			
		
		String pquery = reasoner.prepareQuery(query);

		ResultSet res = reasoner.ask(pquery);
		return res;
	}


	private void saveMetaDataFile(Resource resource) {
		String qhOwlFileWithPath = getModelFolderPath(resource) + File.separator + qhOwlFileName;
		File f = new File(qhOwlFileWithPath);

		String qhGlobalPrefix = null;
		try {
			getConfigMgr(null).saveOwlFile(qhmodel, qhModelName, qhOwlFileWithPath);
			String fileUrl = (new UtilsForJena()).fileNameToFileUrl(qhOwlFileWithPath);
			if (!f.exists() && !f.isDirectory()) {
				getConfigMgr(null).addMapping(fileUrl, qhModelName, qhGlobalPrefix, false, "DialogInference"); //Only if new file
			}
		} catch (Exception e) {
			//  Auto-generated catch block
			e.printStackTrace();
		} 

	}


//	while( models.hasNext() ) {
//	soln = models.nextSolution() ;
//RDFNode m = soln.get("?Model") ; 
//RDFNode i = soln.get("?Input") ;
//String lbl = soln.get("?InputLabel").toString();
//RDFNode o = soln.get("?Output") ;
//RDFNode f = soln.get("?ModelForm") ;
//}


//	while( nodes.hasNext() ) {
//		soln = nodes.nextSolution() ;
//RDFNode n = soln.get("?Node") ; 
//RDFNode c = soln.get("?Child") ;
//RDFNode d = soln.get("?Distribution") ;
//}




	private void ingestSensitivityResults(Individual cgIns, Map<String, String> lbl2class, String dbnResultsJsonSensitivity) {
		OntProperty sensprop = 	getTheJenaModel().getOntProperty(METAMODEL_SENS_PROP);
		OntProperty outputprop = 	getTheJenaModel().getOntProperty(METAMODEL_OUTPUT_PROP);
		OntProperty inputsensprop = 	getTheJenaModel().getOntProperty(METAMODEL_INPUTSENS_PROP);
		OntProperty inputprop = 	getTheJenaModel().getOntProperty(METAMODEL_INPUT_PROP);
		OntProperty inputsensvalprop = 	getTheJenaModel().getOntProperty(METAMODEL_SENSVALUE_PROP);

        JsonParser parser = new JsonParser();
        JsonElement jsonTree = parser.parse(dbnResultsJsonSensitivity);
        JsonObject jsonObject, jvalues, jsens;
        JsonArray jinputs, sensvals;
        Set<Entry<String, JsonElement>> sensRes;
        
        String outputlbl, outputType, inputType, v;
        RDFNode op,ip;
        
        Individual sensIns, inputSens;

        if (jsonTree.isJsonObject()) {
            jsonObject = jsonTree.getAsJsonObject();
            jsens = jsonObject.getAsJsonObject("results").getAsJsonObject("sens");
            jinputs = jsens.getAsJsonArray("inputs");

            sensRes = jsens.entrySet();
            
            for ( Entry<String, JsonElement> node : sensRes ) {
            	if (node.getKey().equals("inputs")) {
            		continue;
            	}

            	sensIns = createIndividualOfClass(qhmodel,METAMODEL_SENSITIVITY);
                ingestKGTriple(cgIns, sensprop, sensIns);
            	
            	outputlbl = node.getKey(); // "a0"
            	outputType = lbl2class.get(outputlbl); //e.g. "http...#staticTemperature"
            	op = qhmodel.getResource(outputType); //
            	ingestKGTriple(sensIns, outputprop, op);
            	
            	jvalues = (JsonObject)node.getValue();
            	sensvals = jvalues.getAsJsonArray("totalEffect") ;
            	
            	for (int i = 0; i<jinputs.size() ; i++) {
            		inputType = lbl2class.get(jinputs.get(i).getAsString());
            		ip = qhmodel.getResource(inputType);
            		inputSens = createIndividualOfClass(qhmodel, METAMODEL_INPUTSENSITIVITY);
            		v = sensvals.get(0).getAsJsonArray().get(i).getAsString();

            		ingestKGTriple(sensIns, inputsensprop, inputSens);
            		ingestKGTriple(inputSens, inputprop, ip);
            		qhmodel.add(inputSens, inputsensvalprop, v); //sensval should be encoded as proper literal
            	}
            }
        }
	}



//	private void createCGsubgraphs(Individual cgIns, ResultSetRewindable eqnsResults, 
//			Map<String, String> class2lbl,
//			Map<String, String[]> lbl2value, 
//			Map<OntClass, Individual> outputInstance) {
		private void createCGsubgraphs(Individual cgIns, Map<RDFNode, String[]> dbnEqns, Map<RDFNode, RDFNode> dbnOutput,
				String listOfEqns, Map<String, String> class2lbl, Map<String, String[]> lbl2value) //, Map<OntClass, Individual> outputInstance)
		{

		OntProperty subgraphprop = 	getTheJenaModel().getOntProperty(METAMODEL_SUBG_PROP);
		OntProperty cgraphprop = 	getTheJenaModel().getOntProperty(METAMODEL_CGRAPH_PROP);
		OntProperty hasEqnProp = 	getTheJenaModel().getOntProperty(METAMODEL_HASEQN_PROP);
		OntProperty outputprop = 	getTheJenaModel().getOntProperty(METAMODEL_OUTPUT_PROP);
		
		Individual sgIns, dbnIns, outpIns;
		String rng;
		
		//need to do before querying for Nodes
//		qhmodel.add(ce, getTheJenaModel().getOntProperty(METAMODEL_COMPGRAPH_PROP), cgIns);

		//String cgInsStr = cgIns.getURI();
		//System.out.println("***CG instance: " + cgInsStr);
		
		//for (RDFNode eq : listOfEqnObjs) {
		for( RDFNode dbn : dbnEqns.keySet() ) {
//			RDFNode s = soln.get("?Eq") ; 
//			RDFNode p = soln.get("?DBN") ;
//			RDFNode o = soln.get("?Out") ;
			sgIns = createIndividualOfClass(qhmodel,METAMODEL_SUBGRAPH);
			   //getTheJenaModel().add(sgIns, RDF.type, getTheJenaModel().getOntClass(METAMODEL_SUBGRAPH));
			//qhmodel.add(cgIns, subgraphprop, sgIns);
			ingestKGTriple(cgIns, subgraphprop, sgIns);
			dbnIns = createIndividualOfClass(qhmodel,dbn.toString());
			   //getTheJenaModel().add(dbnIns, RDF.type, getTheJenaModel().getOntClass(dbn.toString()));

			//getTheJenaModel().add(sgIns, cgraphprop, dbnIns);
			//qhmodel.add(sgIns, cgraphprop, dbnIns);
			ingestKGTriple(sgIns, cgraphprop, dbnIns);
			//getTheJenaModel().add(dbnIns, hasEqnProp, s); //the equation is already an instance
			String[] modelEqns = listOfEqns.split(",");
			String[] deqs = dbnEqns.get(dbn);
			String eqn=null;
			for(int i=0; i<deqs.length; i++) {
				for(int j=0; j<modelEqns.length; j++) {
					String me = modelEqns[j];
					me = me.substring(1, me.length()-1);
					if( me.equals(deqs[i])) {
						eqn = me;
						break;
					}
				}
				if (eqn != null)
					break;
			}
			RDFNode e = qhmodel.getResource(eqn);  //getIndividual(eqn);
			//qhmodel.add(dbnIns, hasEqnProp, e);
			ingestKGTriple(dbnIns, hasEqnProp, e);
			//RDFNode o = dbnOutput.get(dbn);
			//if (outputInstance.containsKey(o)) {
			//	outpIns = outputInstance.get(o);
			//	//qhmodel.add(sgIns, outputprop, outputInstance.get(o));
			//}
			//else {
			
			//CONTINUE HERE
			
			RDFNode otype = dbnOutput.get(dbn); //this is a property now 
			//TODO

			RDFNode otypeProp = getTheJenaModel().getProperty(dbnOutput.get(dbn).toString()); //e.g. :altutude
			
			rng = otypeProp.as(OntProperty.class).getRange().toString(); //e.g. :Altitude
			
			//rng = otype.as(OntProperty.class).getRange().toString();

			outpIns = createIndividualOfClass(qhmodel, rng); //e.g. instance of :Altitude
			   //getTheJenaModel().add(outpIns, RDF.type, ostr);
//				getTheJenaModel().add(sgIns, outputprop, outpIns);
//				qhmodel.add(sgIns, outputprop, outpIns);
			//}
			//getTheJenaModel().add(sgIns, outputprop, outpIns);
			//qhmodel.add(sgIns, outputprop, outpIns);
			ingestKGTriple(sgIns, outputprop, outpIns);
			
			//String ocls = dbnOutput.get(dbn).toString();
			
			String cls = class2lbl.get(otype.toString());
			String[] ms = lbl2value.get(cls);  //class2lbl.get(o.toString()));
			qhmodel.add(outpIns, getTheJenaModel().getProperty(VALUE_PROP), ms[0] );
			qhmodel.add(outpIns, getTheJenaModel().getProperty(STDDEV_PROP), ms[1] );
			if(ms[2] != null)
				qhmodel.add(outpIns, getTheJenaModel().getProperty(VARERROR_PROP), ms[2] );
			
			//Add to JenaModel too?
			
			//TODO: add (obj prop uq) triple using mapPropertiesToOutputObj
			//oobj = mapPropertiesToOutputObj.get(otypeProp.toString());
			// ingestKGTriple( qhmodel.getResource(oobj),  otypeProp, outpIns);
		}
	}








	private Map<String, String[]> getLabelToMeanStdMapping(String dbnResultsJson) {
        Map<String,String[]> lbl2value = new HashMap<String, String[]>();
        JsonParser parser = new JsonParser();
        JsonElement jsonTree = parser.parse(dbnResultsJson);
        JsonObject jsonObject;
        JsonObject jres;
        Set<Entry<String, JsonElement>> keys;

        if (jsonTree.isJsonObject()) {
            jsonObject = jsonTree.getAsJsonObject();
            if (jsonObject.has("results")) {
                jres = (JsonObject) jsonObject.get("results");
                keys = jres.entrySet();
                
                for (Map.Entry<String, JsonElement> k: keys) {
                	System.out.println(k.getKey() + "   " + jres.get(k.getKey()).toString());
                	JsonObject vpair = jres.getAsJsonObject(k.getKey());
                	String[] vpr = new String[3];
                	if (vpair.has("mean")) {
	                	vpr[0] = vpair.get("mean").toString();
                	}
                	if (vpair.has("std")) {
	                	vpr[1] = vpair.get("std").toString();
                	}	
                	if (vpair.has("error")) {
	                	vpr[2] = vpair.get("error").toString();
                	}	
                	lbl2value.put(k.getKey(), vpr);
                }	
            }
        }
        return lbl2value;
	}

//foo

private Map<String, String> getLabelClassMapping(String dbnJson) {
	// TODO Auto-generated method stub
    JsonParser parser = new JsonParser();
    JsonElement jsonTree = parser.parse(dbnJson);
    Map<String,String> lbl2class = new HashMap<String, String>();
    JsonObject jsonObject;
    JsonObject jres;
    Set<Entry<String, JsonElement>> keys;
    
    if (jsonTree.isJsonObject()) {
        jsonObject = jsonTree.getAsJsonObject();
        //JsonArray jsonRes = (JsonArray) jsonObject.get("results");
        
        jres = (JsonObject) jsonObject.get("mapping");
        keys = jres.entrySet();
        
        for (Map.Entry<String, JsonElement> k: keys) {
        	//System.out.println(k.getKey() + "   " + k.getValue());  //jres.get(k.getKey()).toString());
        	//String foo = k.getValue().getAsString();
        	lbl2class.put(k.getKey(), k.getValue().getAsString());
        }	
    }
    return lbl2class;
}


	private Map<String, String> getClassLabelMapping(String dbnJson) {
        JsonParser parser = new JsonParser();
        JsonElement jsonTree = parser.parse(dbnJson);
        Map<String,String> class2lbl = new HashMap<String, String>();
        JsonObject jsonObject;
        JsonObject jres;
        Set<Entry<String, JsonElement>> keys;
        
        if (jsonTree.isJsonObject()) {
            jsonObject = jsonTree.getAsJsonObject();
            //JsonArray jsonRes = (JsonArray) jsonObject.get("results");
            
            jres = (JsonObject) jsonObject.get("mapping");
            keys = jres.entrySet();
            
            for (Map.Entry<String, JsonElement> k: keys) {
            	//System.out.println(k.getKey() + "   " + k.getValue());  //jres.get(k.getKey()).toString());
            	//String foo = k.getValue().getAsString();
            	class2lbl.put(k.getValue().getAsString(), k.getKey());
            }	
        }
        return class2lbl;
	}


	private ResultSetRewindable queryKnowledgeGraph(String queryStr, Model model) {
		//System.out.println(queryStr);
		com.hp.hpl.jena.query.Query qm = QueryFactory.create(queryStr);
		QueryExecution qe = QueryExecutionFactory.create(qm, model); 
		//com.hp.hpl.jena.query.ResultSetRewindable 
		return com.hp.hpl.jena.query.ResultSetFactory.makeRewindable(qe.execSelect()) ;
	}


	private String getEqnUrisFromResults(ResultSetRewindable eqnsResults) {
		QuerySolution soln;
		String listOfEqns = "";
		eqnsResults.reset();
		for ( ; eqnsResults.hasNext() ; )
	    {
	      soln = eqnsResults.nextSolution() ;
	      RDFNode s = soln.get("?Eqns") ; 
	      //RDFNode p = soln.get("?DBN") ;
	      //Resource r = soln.getResource("VarR") ;
	      //Literal l = soln.getLiteral("VarL") ; 
	      System.out.println(s.toString()); // + "  " + p.toString() );
	      listOfEqns += "<" + s.toString() +">,";
	      //listOfEqnObjs.add(s);
	    }
		if(listOfEqns.length() <= 0)
			return "";
		else {
			listOfEqns = listOfEqns.substring(0,listOfEqns.length()-1);
			return listOfEqns;
		}
	}


	@SuppressWarnings("deprecation")
	private String executeDBN(String jsonTxt)  {
		DefaultHttpClient httpclient = new DefaultHttpClient();
        //httppost = new HttpPost("http://3.1.46.19:5000/process");
		HttpPost httppost = new HttpPost("http://alpha.ubl.research.ge.com:5000/process");
        //httppost = new HttpPost("http://vesuvius001.crd.ge.com:5000/process");
        httppost.setHeader("Accept", "*/*");
        httppost.setHeader("Content-type", "application/json");
        
        //String testJson = "{\"outputs\":[],\"techniqueName\":\"dbn\",\"mapping\":{\"ts0\":\"http://aske.ge.com/hypersonics#StaticTemperature\",\"altitude\":\"http://aske.ge.com/hypersonics#Altitude\",\"tt75\":\"http://aske.ge.com/hypersonics#TotalTemperature\",\"mach\":\"http://aske.ge.com/hypersonics#MachSpeed\",\"u0\":\"http://aske.ge.com/hypersonics#AirSpeed\",\"a0\":\"http://aske.ge.com/hypersonics#SpeedOfSound\"},\"inputs\":[],\"headerMappings\":{},\"additionalFilesIds\":{},\"dataSourcesInfo\":{},\"modelName\":\"defaultModel\",\"analyticSettings\":{\"ExpertKnowledge\":{},\"observationDataSources\":{},\"riskRollup\":{},\"maintenanceLimits\":[],\"ObservationData\":{},\"DBNSetup\":{\"PlotFlag\":false,\"TaskName\":\"Calibration\",\"TrackingTimeSteps\":1,\"ParticleFilterOptions\":{\"BackendFname\":\"/tmp/Results\",\"Backend\":\"RAM\",\"ResampleThreshold\":0.4,\"BackendKeepVectors\":true,\"BackendKeepScalars\":true,\"Parallel\":true,\"NodeNamesNotRecorded\":[],\"ParallelProcesses\":\"5\"},\"WorkDir\":\"/tmp\",\"NumberOfSamples\":500},\"Nodes\":{\"ts0\":{\"Type\":\"Deterministic\",\"DistributionParameters\":{},\"ModelName\":\"ts0\",\"Distribution\":\"\",\"Parents\":[\"altitude\"],\"Tag\":[],\"Children\":[\"a0\",\"tt75\"]},\"altitude\":{\"IsDistributionFixed\":false,\"Type\":\"Stochastic_Transient\",\"DistributionParameters\":{\"lower\":-460.0,\"upper\":200.0},\"Parents\":[],\"Distribution\":\"Uniform\",\"Tag\":[],\"Children\":[\"ts0\"],\"InitialChildren\":[],\"Range\":[-460.0,200.0]},\"tt75\":{\"IsDistributionFixed\":true,\"Type\":\"Deterministic\",\"DistributionParameters\":{},\"ModelName\":\"tt75\",\"Distribution\":\"Uniform\",\"Parents\":[\"mach\",\"ts0\"],\"Tag\":[],\"Children\":[],\"ObservationData\":[800]},\"mach\":{\"Type\":\"Deterministic\",\"DistributionParameters\":{},\"ModelName\":\"mach\",\"Distribution\":\"\",\"Parents\":[\"u0\",\"a0\"],\"Tag\":[],\"Children\":[\"tt75\"]},\"u0\":{\"IsDistributionFixed\":true,\"Type\":\"Stochastic_Transient\",\"DistributionParameters\":{\"lower\":-200.0,\"upper\":200.0},\"Parents\":[],\"Distribution\":\"Uniform\",\"Tag\":[],\"Children\":[\"mach\"],\"ObservationData\":[],\"InitialChildren\":[],\"Range\":[-200.0,200.0]},\"a0\":{\"Type\":\"Deterministic\",\"DistributionParameters\":{},\"ModelName\":\"a0\",\"Distribution\":\"\",\"Parents\":[\"ts0\"],\"Tag\":[],\"Children\":[\"mach\"]}},\"PriorData\":{},\"UT_node_init_data\":{\"UT_node_names\":[]},\"fullNetwork\":{},\"Models\":{\"ts0\":{\"FunctionName\":\"ts0\",\"Input\":[\"altitude\"],\"Type\":\"Equation\",\"Output\":[\"a0\",\"tt75\"],\"ModelForm\":\"518.6-3.56 * altitude /1000.0\"},\"tt75\":{\"FunctionName\":\"tt75\",\"Input\":[\"mach\",\"ts0\"],\"Type\":\"Equation\",\"Output\":[],\"ModelForm\":\"ts0*(1.0 + 0.5*(1.4-1.0)*mach*mach)\"},\"mach\":{\"FunctionName\":\"mach\",\"Input\":[\"u0\",\"a0\"],\"Type\":\"Equation\",\"Output\":[\"tt75\"],\"ModelForm\":\"u0/5280.0 * 3600.0 / a0\"},\"a0\":{\"FunctionName\":\"a0\",\"Input\":[\"ts0\"],\"Type\":\"Equation\",\"Output\":[\"mach\"],\"ModelForm\":\"(1.4*1718.0*ts0)**0.5\"}},\"StateVariableDefinition\":{},\"InspectionSchedule\":{}},\"taskName\":\"build\",\"dataSourceIds\":{},\"workDir\":\"/tmp\",\"dataSources\":{}}";

        //String testJson = "{ \"taskName\": \"build\", \"techniqueName\": \"dbn\", \"modelName\": \"Model_20190115153656\", \"analyticSettings\": { \"ObservationData\": {}, \"ExpertKnowledge\": {}, \"PriorData\": {}, \"StateVariableDefinition\": {}, \"Models\": { \"ps0\": { \"Input\": [ \"ts0\", \"altitude\" ], \"Type\": \"Equation\", \"FunctionName\": \"ps0\", \"ModelForm\": \"2116.0*(ts0/518.6)**5.256\", \"Output\": [ \"pt0\" ] }, \"a0\": { \"Input\": [ \"gama\", \"Rgas\", \"ts0\" ], \"Type\": \"Equation\", \"FunctionName\": \"a0\", \"ModelForm\": \"(gama*Rgas*ts0)**0.5\", \"Output\": [ \"mach\" ] }, \"mach\": { \"Input\": [ \"a0\", \"speed\" ], \"Type\": \"Equation\", \"FunctionName\": \"mach\", \"ModelForm\": \"(speed/5280.0*3600.0)/a0\", \"Output\": [ \"tt0\" ] }, \"tt0\": { \"Input\": [ \"ts0\", \"gama\", \"mach\" ], \"Type\": \"Equation\", \"FunctionName\": \"tt0\", \"ModelForm\": \"ts0*(1.0 + 0.5*(gama-1.0)*mach*mach)\", \"Output\": [ \"pt0\" ] }, \"pt0\": { \"Input\": [ \"tt0\", \"ps0\", \"ts0\", \"gama\" ], \"Type\": \"Equation\", \"FunctionName\": \"pt0\", \"ModelForm\": \"ps0*(tt0/ts0)**(gama/(gama-1.0))\", \"Output\": [] }, \"ts0\": { \"Input\": [ \"altitude\" ], \"Type\": \"Equation\", \"FunctionName\": \"ts0\", \"ModelForm\": \"518.6-3.56*altitude/1000.0\", \"Output\": [ \"ps0\", \"a0\", \"tt0\", \"pt0\" ] } }, \"Nodes\": { \"altitude\": { \"Type\": \"Stochastic_Transient\", \"Tag\": [], \"Distribution\": \"Uniform\", \"DistributionParameters\": { \"lower\": \"0\", \"upper\": \"100000\" }, \"InitialChildren\": [], \"Children\": [ \"ps0\", \"ts0\" ], \"ObservationData\":[10000.0], \"Parents\": [], \"IsDistributionFixed\": true, \"Range\": [ \"0\", \"100000\" ] }, \"ps0\": { \"Type\": \"Deterministic\", \"Tag\": [], \"Distribution\": \"\", \"DistributionParameters\": {}, \"ModelName\": \"ps0\", \"Parents\": [ \"ts0\", \"altitude\" ], \"Children\": [ \"pt0\" ] }, \"gama\": { \"Type\": \"Constant\", \"Tag\": [], \"Distribution\": \"\", \"DistributionParameters\": {}, \"Value\": [ \"1.4\" ], \"Parents\": [], \"Children\": [ \"a0\", \"tt0\", \"pt0\" ] }, \"Rgas\": { \"Type\": \"Constant\", \"Tag\": [], \"Distribution\": \"\", \"DistributionParameters\": {}, \"Value\": [ \"1718.0\" ], \"Parents\": [], \"Children\": [ \"a0\" ] }, \"a0\": { \"Type\": \"Deterministic\", \"Tag\": [], \"Distribution\": \"\", \"DistributionParameters\": {}, \"ModelName\": \"a0\", \"Parents\": [ \"gama\", \"Rgas\", \"ts0\" ], \"Children\": [ \"mach\" ] }, \"speed\": { \"Type\": \"Stochastic_Transient\", \"Tag\": [], \"Distribution\": \"Uniform\", \"DistributionParameters\": { \"lower\": \"0\", \"upper\": \"1000\" }, \"InitialChildren\": [], \"Children\": [ \"mach\" ], \"ObservationData\":[], \"Parents\": [], \"IsDistributionFixed\": true, \"Range\": [ \"0\", \"1000\" ] }, \"mach\": { \"Type\": \"Deterministic\", \"Tag\": [], \"Distribution\": \"\", \"DistributionParameters\": {}, \"ModelName\": \"mach\", \"Parents\": [ \"a0\", \"speed\" ], \"Children\": [ \"tt0\" ] }, \"tt0\": { \"Type\": \"Deterministic\", \"Tag\": [], \"Distribution\": \"\", \"DistributionParameters\": {}, \"ModelName\": \"tt0\", \"Parents\": [ \"ts0\", \"gama\", \"mach\" ], \"Children\": [ \"pt0\" ] }, \"pt0\": { \"Type\": \"Deterministic\", \"Tag\": [], \"Distribution\": \"\", \"DistributionParameters\": {}, \"ModelName\": \"pt0\", \"Parents\": [ \"tt0\", \"ps0\", \"ts0\", \"gama\" ], \"Children\": [] }, \"ts0\": { \"Type\": \"Deterministic\", \"Tag\": [], \"Distribution\": \"\", \"DistributionParameters\": {}, \"ModelName\": \"ts0\", \"Parents\": [ \"altitude\" ], \"Children\": [ \"ps0\", \"a0\", \"tt0\", \"pt0\" ] } }, \"DBNSetup\": { \"WorkDir\": \"/hostfiles\", \"ParticleFilterOptions\": { \"NodeNamesNotRecorded\": [], \"BackendKeepVectors\": true, \"BackendFname\": \"/hostfiles/Results\", \"BackendKeepScalars\": true, \"ParallelProcesses\": \"5\", \"ResampleThreshold\": 0.4, \"Parallel\": true, \"Backend\": \"RAM\" }, \"NumberOfSamples\": 500, \"PlotFlag\": false, \"TrackingTimeSteps\": \"1\", \"TaskName\": \"Prognosis\" }, \"UT_node_init_data\": { \"UT_node_names\": [] }, \"InspectionSchedule\": {}, \"riskRollup\": {}, \"maintenanceLimits\": [], \"observationDataSources\": {}, \"fullNetwork\": { \"nodes\": [ { \"id\": \"altitude\", \"data\": [ { \"id\": 0, \"label\": \"Type\", \"value\": \"Stochastic\", \"varName\": \"type\", \"validation\": \"\" }, { \"id\": 1, \"label\": \"Distribution\", \"value\": \"Uniform\", \"varName\": \"distribution\", \"validation\": \"\" }, { \"id\": 2, \"label\": \"Is distribution fixed?\", \"value\": \"Yes\", \"varName\": \"isDistributionFixed\", \"validation\": \"\" }, { \"id\": 3, \"label\": \"Lower\", \"value\": \"0\", \"varName\": \"lower\", \"validation\": \"^[0-9]+$\" }, { \"id\": 4, \"label\": \"Upper\", \"value\": \"100000\", \"varName\": \"upper\", \"validation\": \"^[0-9]+$\" }, { \"id\": 5, \"label\": \"Observation Data\", \"value\": { \"items\": [], \"columns\": [], \"filter\": { \"template\": [], \"data\": [] }, \"dataSources\": [], \"columnsCount\": 0 }, \"varName\": \"observationData\", \"config\": { \"dataSource\": \"dataSource\", \"numeric\": true }, \"validation\": \"\" }, { \"id\": 6, \"label\": \"Range\", \"value\": [ \"0\", \"100000\" ], \"varName\": \"range\", \"config\": { \"fixedLength\": 2 }, \"validation\": \"^[0-9]+$\" }, { \"id\": 7, \"label\": \"Tags\", \"value\": [], \"varName\": \"tags\", \"validation\": \"\" } ], \"inputs\": [ { \"id\": \"altitudeInput0\", \"label\": \"lower\", \"fixedLabel\": true, \"node\": null, \"nodeId\": \"altitude\", \"outputConnected\": null, \"outputIdConnected\": null, \"dataEditable\": true, \"filledData\": false }, { \"id\": \"altitudeInput1\", \"label\": \"upper\", \"fixedLabel\": true, \"node\": null, \"nodeId\": \"altitude\", \"outputConnected\": null, \"outputIdConnected\": null, \"dataEditable\": true, \"filledData\": false } ], \"outputs\": [ { \"id\": \"altitudeOutput0\", \"label\": \"output\", \"fixedLabel\": true, \"node\": null, \"nodeId\": \"altitude\", \"inputsConnected\": [], \"inputsIdConnected\": [ \"ps0.ps0Input1\", \"ts0.ts0Input0\" ] } ], \"nodeType\": { \"id\": \"stochastic-uniform\", \"name\": \"Stochastic - Uniform\", \"inputCount\": 2, \"outputCount\": 1, \"inputLabels\": [ \"lower\", \"upper\" ], \"outputLabels\": [ \"output\" ], \"formTemplate\": [ { \"index\": 0, \"description\": \"\", \"component\": \"textInput\", \"required\": true, \"editable\": false, \"cols\": 12, \"value\": \"Stochastic\", \"label\": \"Type\", \"varName\": \"type\", \"validation\": \"\", \"placeholder\": \"\", \"options\": [] }, { \"index\": 1, \"description\": \"\", \"component\": \"textInput\", \"required\": true, \"editable\": false, \"cols\": 12, \"value\": \"Uniform\", \"label\": \"Distribution\", \"varName\": \"distribution\", \"validation\": \"\", \"placeholder\": \"\", \"options\": [] }, { \"index\": 2, \"description\": \"\", \"component\": \"radio\", \"required\": true, \"editable\": true, \"cols\": 12, \"value\": \"Yes\", \"label\": \"Is distribution fixed?\", \"varName\": \"isDistributionFixed\", \"validation\": \"\", \"placeholder\": \"\", \"options\": [ \"Yes\", \"No\" ], \"finalValue\": { \"Yes\": true, \"No\": false } }, { \"index\": 3, \"description\": \"\", \"component\": \"textInput\", \"required\": true, \"editable\": true, \"cols\": 6, \"value\": \"\", \"label\": \"Lower\", \"varName\": \"lower\", \"validation\": \"^[0-9]+$\", \"placeholder\": \"\", \"options\": [] }, { \"index\": 4, \"description\": \"\", \"component\": \"textInput\", \"required\": true, \"editable\": true, \"cols\": 6, \"value\": \"\", \"label\": \"Upper\", \"varName\": \"upper\", \"validation\": \"^[0-9]+$\", \"placeholder\": \"\", \"options\": [] }, { \"index\": 5, \"description\": \"\", \"component\": \"tableInput\", \"required\": false, \"editable\": false, \"cols\": 12, \"value\": { \"items\": [], \"columns\": [] }, \"label\": \"Observation Data\", \"varName\": \"observationData\", \"validation\": \"\", \"placeholder\": \"\", \"options\": [], \"config\": { \"dataSource\": \"dataSource\", \"numeric\": true } }, { \"index\": 6, \"description\": \"\", \"component\": \"smallArrayInput\", \"required\": true, \"editable\": true, \"cols\": 6, \"value\": [ null, null ], \"label\": \"Range\", \"varName\": \"range\", \"config\": { \"fixedLength\": 2 }, \"validation\": \"^[0-9]+$\", \"placeholder\": \"\", \"options\": [] }, { \"index\": 7, \"description\": \"\", \"component\": \"dbnTagsInput\", \"required\": false, \"editable\": false, \"cols\": 12, \"value\": [], \"label\": \"Tags\", \"varName\": \"tags\", \"validation\": \"\", \"placeholder\": \"\", \"options\": [] } ], \"outputTemplate\": { \"Type\": \"@type\", \"Tag\": \"@tags\", \"Distribution\": \"@distribution\", \"DistributionParameters\": { \"lower\": \"@lower\", \"upper\": \"@upper\" }, \"InitialChildren\": [], \"Children\": [], \"Parents\": [], \"ObservationData\": \"@?observationData.items\", \"FullObservationData\": \"@?observationData.fullData\", \"IsDistributionFixed\": \"@isDistributionFixed\", \"Range\": \"@?range\" }, \"upgradeValues\": [ { \"varName\": \"observationData\", \"oldValueType\": \"array\", \"newValueTemplate\": { \"items\": \"@oldValue\", \"columns\": [] } } ] }, \"inputCount\": 2, \"inputCountFixed\": true, \"outputCount\": 1, \"outputCountFixed\": true, \"top\": \"150px\", \"left\": \"457px\" }, { \"id\": \"ps0\", \"data\": [ { \"id\": 0, \"label\": \"Type\", \"value\": \"Deterministic\", \"varName\": \"type\", \"validation\": \"\" }, { \"id\": 1, \"label\": \"Model Name\", \"value\": \"ps0\", \"varName\": \"modelName\", \"validation\": \"\" }, { \"id\": 2, \"label\": \"Model Type\", \"value\": \"Equation\", \"varName\": \"modelType\", \"validation\": \"\" }, { \"id\": 3, \"label\": \"Function Name\", \"value\": \"ps0\", \"varName\": \"functionName\", \"validation\": \"\" }, { \"id\": 4, \"label\": \"Model Form\", \"value\": \"2116.0*(ts0/518.6)**5.256\", \"varName\": \"modelForm\", \"validation\": \"\" }, { \"id\": 5, \"label\": \"Code\", \"value\": \"\", \"varName\": \"code\", \"config\": { \"mode\": \"python\", \"require\": [ \"ace/ext/language_tools\" ], \"advanced\": { \"enableSnippets\": true, \"enableBasicAutocompletion\": true, \"enableLiveAutocompletion\": true } }, \"validation\": \"\" }, { \"id\": 6, \"label\": \"Tags\", \"value\": [], \"varName\": \"tags\", \"validation\": \"\" } ], \"inputs\": [ { \"id\": \"ps0Input0\", \"label\": \"ps0Input0\", \"fixedLabel\": false, \"node\": null, \"nodeId\": \"ps0\", \"outputConnected\": null, \"outputIdConnected\": \"ts0.ts0Output0\", \"dataEditable\": false, \"filledData\": false }, { \"id\": \"ps0Input1\", \"label\": \"ps0Input1\", \"fixedLabel\": false, \"node\": null, \"nodeId\": \"ps0\", \"outputConnected\": null, \"outputIdConnected\": \"altitude.altitudeOutput0\", \"dataEditable\": false, \"filledData\": false } ], \"outputs\": [ { \"id\": \"ps0Output0\", \"label\": \"ps0Output0\", \"fixedLabel\": false, \"node\": null, \"nodeId\": \"ps0\", \"inputsConnected\": [], \"inputsIdConnected\": [ \"pt0.pt0Input1\" ] } ], \"nodeType\": { \"id\": \"deterministic\", \"name\": \"Deterministic\", \"formTemplate\": [ { \"index\": 0, \"description\": \"\", \"component\": \"textInput\", \"required\": true, \"editable\": false, \"cols\": 12, \"value\": \"Deterministic\", \"label\": \"Type\", \"varName\": \"type\", \"validation\": \"\", \"placeholder\": \"\", \"options\": [], \"id\": 0 }, { \"index\": 1, \"description\": \"\", \"component\": \"textInput\", \"required\": true, \"editable\": true, \"cols\": 6, \"value\": \"\", \"label\": \"Model Name\", \"varName\": \"modelName\", \"validation\": \"\", \"placeholder\": \"\", \"options\": [], \"id\": 1 }, { \"index\": 2, \"description\": \"\", \"component\": \"select\", \"required\": true, \"editable\": true, \"cols\": 6, \"value\": \"\", \"label\": \"Model Type\", \"varName\": \"modelType\", \"validation\": \"\", \"placeholder\": \"\", \"options\": [ \"Equation\", \"InitialState\", \"PythonFunction\" ], \"id\": 2 }, { \"index\": 3, \"description\": \"\", \"component\": \"textInput\", \"required\": true, \"editable\": true, \"cols\": 6, \"value\": \"\", \"label\": \"Function Name\", \"varName\": \"functionName\", \"validation\": \"\", \"placeholder\": \"\", \"options\": [], \"id\": 3 }, { \"index\": 4, \"description\": \"\", \"component\": \"textInput\", \"required\": true, \"editable\": true, \"cols\": 6, \"value\": \"\", \"label\": \"Model Form\", \"varName\": \"modelForm\", \"validation\": \"\", \"placeholder\": \"\", \"options\": [], \"id\": 4 }, { \"index\": 5, \"description\": \"\", \"component\": \"codeEditor\", \"required\": false, \"editable\": true, \"cols\": 12, \"value\": \"\", \"label\": \"Code\", \"varName\": \"code\", \"validation\": \"\", \"placeholder\": \"\", \"options\": [], \"config\": { \"mode\": \"python\", \"require\": [ \"ace/ext/language_tools\" ], \"advanced\": { \"enableSnippets\": true, \"enableBasicAutocompletion\": true, \"enableLiveAutocompletion\": true } }, \"id\": 5 }, { \"index\": 6, \"description\": \"\", \"component\": \"dbnTagsInput\", \"required\": false, \"editable\": false, \"cols\": 12, \"value\": [], \"label\": \"Tags\", \"varName\": \"tags\", \"validation\": \"\", \"placeholder\": \"\", \"options\": [], \"id\": 6 } ], \"outputTemplate\": { \"Type\": \"@type\", \"Tag\": \"@tags\", \"Distribution\": \"\", \"DistributionParameters\": {}, \"ModelName\": \"@modelName\", \"Parents\": [], \"Children\": [] } }, \"inputCount\": 2, \"outputCount\": 1, \"top\": \"325px\", \"left\": \"577px\" }, { \"id\": \"gama\", \"data\": [ { \"id\": 0, \"label\": \"Type\", \"value\": \"Constant\", \"varName\": \"type\", \"validation\": \"\" }, { \"id\": 1, \"label\": \"Value\", \"value\": [ \"1.4\" ], \"varName\": \"value\", \"config\": { \"minLength\": 1 }, \"validation\": \"\" }, { \"id\": 2, \"label\": \"Initial Children\", \"value\": [ null ], \"varName\": \"initialChildren\", \"config\": { \"minLength\": 1 }, \"validation\": \"^[0-9]+$\" }, { \"id\": 3, \"label\": \"Tags\", \"value\": [], \"varName\": \"tags\", \"validation\": \"\" } ], \"inputs\": [], \"outputs\": [ { \"id\": \"gamaOutput0\", \"label\": \"gamaOutput0\", \"fixedLabel\": false, \"node\": null, \"nodeId\": \"gama\", \"inputsConnected\": [], \"inputsIdConnected\": [ \"a0.a0Input0\", \"tt0.tt0Input1\", \"pt0.pt0Input3\" ] } ], \"nodeType\": { \"id\": \"constant\", \"name\": \"Constant\", \"class\": \"circle\", \"inputCount\": 0, \"outputCount\": 1, \"formTemplate\": [ { \"index\": 0, \"description\": \"\", \"component\": \"textInput\", \"required\": true, \"editable\": false, \"cols\": 12, \"value\": \"Constant\", \"label\": \"Type\", \"varName\": \"type\", \"validation\": \"\", \"placeholder\": \"\", \"options\": [] }, { \"index\": 1, \"description\": \"\", \"component\": \"smallArrayInput\", \"required\": true, \"editable\": true, \"cols\": 12, \"value\": [ null ], \"label\": \"Value\", \"varName\": \"value\", \"config\": { \"minLength\": 1 }, \"validation\": \"\", \"placeholder\": \"\", \"options\": [] }, { \"index\": 2, \"description\": \"\", \"component\": \"smallArrayInput\", \"required\": false, \"editable\": true, \"cols\": 12, \"value\": [ null ], \"label\": \"Initial Children\", \"varName\": \"initialChildren\", \"config\": { \"minLength\": 1 }, \"validation\": \"^[0-9]+$\", \"placeholder\": \"\", \"options\": [] }, { \"index\": 3, \"description\": \"\", \"component\": \"dbnTagsInput\", \"required\": false, \"editable\": false, \"cols\": 12, \"value\": [], \"label\": \"Tags\", \"varName\": \"tags\", \"validation\": \"\", \"placeholder\": \"\", \"options\": [] } ], \"outputTemplate\": { \"Type\": \"@type\", \"Tag\": \"@tags\", \"Distribution\": \"\", \"DistributionParameters\": {}, \"Value\": \"@value\", \"Parents\": [], \"Children\": [], \"InitialChildren\": \"@?initialChildren\" }, \"upgradeValues\": [ { \"varName\": \"value\", \"oldValueType\": \"primitive\", \"newValueTemplate\": [ \"@oldValue\" ] } ] }, \"inputCount\": 0, \"inputCountFixed\": true, \"outputCount\": 1, \"outputCountFixed\": true, \"top\": \"335px\", \"left\": \"474px\" }, { \"id\": \"Rgas\", \"data\": [ { \"id\": 0, \"label\": \"Type\", \"value\": \"Constant\", \"varName\": \"type\", \"validation\": \"\" }, { \"id\": 1, \"label\": \"Value\", \"value\": [ \"1718.0\" ], \"varName\": \"value\", \"config\": { \"minLength\": 1 }, \"validation\": \"\" }, { \"id\": 2, \"label\": \"Initial Children\", \"value\": [ null ], \"varName\": \"initialChildren\", \"config\": { \"minLength\": 1 }, \"validation\": \"^[0-9]+$\" }, { \"id\": 3, \"label\": \"Tags\", \"value\": [], \"varName\": \"tags\", \"validation\": \"\" } ], \"inputs\": [], \"outputs\": [ { \"id\": \"RgasOutput0\", \"label\": \"RgasOutput0\", \"fixedLabel\": false, \"node\": null, \"nodeId\": \"Rgas\", \"inputsConnected\": [], \"inputsIdConnected\": [ \"a0.a0Input1\" ] } ], \"nodeType\": { \"id\": \"constant\", \"name\": \"Constant\", \"class\": \"circle\", \"inputCount\": 0, \"outputCount\": 1, \"formTemplate\": [ { \"index\": 0, \"description\": \"\", \"component\": \"textInput\", \"required\": true, \"editable\": false, \"cols\": 12, \"value\": \"Constant\", \"label\": \"Type\", \"varName\": \"type\", \"validation\": \"\", \"placeholder\": \"\", \"options\": [] }, { \"index\": 1, \"description\": \"\", \"component\": \"smallArrayInput\", \"required\": true, \"editable\": true, \"cols\": 12, \"value\": [ null ], \"label\": \"Value\", \"varName\": \"value\", \"config\": { \"minLength\": 1 }, \"validation\": \"\", \"placeholder\": \"\", \"options\": [] }, { \"index\": 2, \"description\": \"\", \"component\": \"smallArrayInput\", \"required\": false, \"editable\": true, \"cols\": 12, \"value\": [ null ], \"label\": \"Initial Children\", \"varName\": \"initialChildren\", \"config\": { \"minLength\": 1 }, \"validation\": \"^[0-9]+$\", \"placeholder\": \"\", \"options\": [] }, { \"index\": 3, \"description\": \"\", \"component\": \"dbnTagsInput\", \"required\": false, \"editable\": false, \"cols\": 12, \"value\": [], \"label\": \"Tags\", \"varName\": \"tags\", \"validation\": \"\", \"placeholder\": \"\", \"options\": [] } ], \"outputTemplate\": { \"Type\": \"@type\", \"Tag\": \"@tags\", \"Distribution\": \"\", \"DistributionParameters\": {}, \"Value\": \"@value\", \"Parents\": [], \"Children\": [], \"InitialChildren\": \"@?initialChildren\" }, \"upgradeValues\": [ { \"varName\": \"value\", \"oldValueType\": \"primitive\", \"newValueTemplate\": [ \"@oldValue\" ] } ] }, \"inputCount\": 0, \"inputCountFixed\": true, \"outputCount\": 1, \"outputCountFixed\": true, \"top\": \"311px\", \"left\": \"161px\" }, { \"id\": \"a0\", \"data\": [ { \"id\": 0, \"label\": \"Type\", \"value\": \"Deterministic\", \"varName\": \"type\", \"validation\": \"\" }, { \"id\": 1, \"label\": \"Model Name\", \"value\": \"a0\", \"varName\": \"modelName\", \"validation\": \"\" }, { \"id\": 2, \"label\": \"Model Type\", \"value\": \"Equation\", \"varName\": \"modelType\", \"validation\": \"\" }, { \"id\": 3, \"label\": \"Function Name\", \"value\": \"a0\", \"varName\": \"functionName\", \"validation\": \"\" }, { \"id\": 4, \"label\": \"Model Form\", \"value\": \"(gama*Rgas*ts0)**0.5\", \"varName\": \"modelForm\", \"validation\": \"\" }, { \"id\": 5, \"label\": \"Code\", \"value\": \"\", \"varName\": \"code\", \"config\": { \"mode\": \"python\", \"require\": [ \"ace/ext/language_tools\" ], \"advanced\": { \"enableSnippets\": true, \"enableBasicAutocompletion\": true, \"enableLiveAutocompletion\": true } }, \"validation\": \"\" }, { \"id\": 6, \"label\": \"Tags\", \"value\": [], \"varName\": \"tags\", \"validation\": \"\" } ], \"inputs\": [ { \"id\": \"a0Input0\", \"label\": \"a0Input0\", \"fixedLabel\": false, \"node\": null, \"nodeId\": \"a0\", \"outputConnected\": null, \"outputIdConnected\": \"gama.gamaOutput0\", \"dataEditable\": false, \"filledData\": false }, { \"id\": \"a0Input1\", \"label\": \"a0Input1\", \"fixedLabel\": false, \"node\": null, \"nodeId\": \"a0\", \"outputConnected\": null, \"outputIdConnected\": \"Rgas.RgasOutput0\", \"dataEditable\": false, \"filledData\": false }, { \"id\": \"a0Input2\", \"label\": \"a0Input2\", \"fixedLabel\": false, \"node\": null, \"nodeId\": \"a0\", \"outputConnected\": null, \"outputIdConnected\": \"ts0.ts0Output0\", \"dataEditable\": false, \"filledData\": false } ], \"outputs\": [ { \"id\": \"a0Output0\", \"label\": \"a0Output0\", \"fixedLabel\": false, \"node\": null, \"nodeId\": \"a0\", \"inputsConnected\": [], \"inputsIdConnected\": [ \"mach.machInput0\" ] } ], \"nodeType\": { \"id\": \"deterministic\", \"name\": \"Deterministic\", \"formTemplate\": [ { \"index\": 0, \"description\": \"\", \"component\": \"textInput\", \"required\": true, \"editable\": false, \"cols\": 12, \"value\": \"Deterministic\", \"label\": \"Type\", \"varName\": \"type\", \"validation\": \"\", \"placeholder\": \"\", \"options\": [], \"id\": 0 }, { \"index\": 1, \"description\": \"\", \"component\": \"textInput\", \"required\": true, \"editable\": true, \"cols\": 6, \"value\": \"\", \"label\": \"Model Name\", \"varName\": \"modelName\", \"validation\": \"\", \"placeholder\": \"\", \"options\": [], \"id\": 1 }, { \"index\": 2, \"description\": \"\", \"component\": \"select\", \"required\": true, \"editable\": true, \"cols\": 6, \"value\": \"\", \"label\": \"Model Type\", \"varName\": \"modelType\", \"validation\": \"\", \"placeholder\": \"\", \"options\": [ \"Equation\", \"InitialState\", \"PythonFunction\" ], \"id\": 2 }, { \"index\": 3, \"description\": \"\", \"component\": \"textInput\", \"required\": true, \"editable\": true, \"cols\": 6, \"value\": \"\", \"label\": \"Function Name\", \"varName\": \"functionName\", \"validation\": \"\", \"placeholder\": \"\", \"options\": [], \"id\": 3 }, { \"index\": 4, \"description\": \"\", \"component\": \"textInput\", \"required\": true, \"editable\": true, \"cols\": 6, \"value\": \"\", \"label\": \"Model Form\", \"varName\": \"modelForm\", \"validation\": \"\", \"placeholder\": \"\", \"options\": [], \"id\": 4 }, { \"index\": 5, \"description\": \"\", \"component\": \"codeEditor\", \"required\": false, \"editable\": true, \"cols\": 12, \"value\": \"\", \"label\": \"Code\", \"varName\": \"code\", \"validation\": \"\", \"placeholder\": \"\", \"options\": [], \"config\": { \"mode\": \"python\", \"require\": [ \"ace/ext/language_tools\" ], \"advanced\": { \"enableSnippets\": true, \"enableBasicAutocompletion\": true, \"enableLiveAutocompletion\": true } }, \"id\": 5 }, { \"index\": 6, \"description\": \"\", \"component\": \"dbnTagsInput\", \"required\": false, \"editable\": false, \"cols\": 12, \"value\": [], \"label\": \"Tags\", \"varName\": \"tags\", \"validation\": \"\", \"placeholder\": \"\", \"options\": [], \"id\": 6 } ], \"outputTemplate\": { \"Type\": \"@type\", \"Tag\": \"@tags\", \"Distribution\": \"\", \"DistributionParameters\": {}, \"ModelName\": \"@modelName\", \"Parents\": [], \"Children\": [] } }, \"inputCount\": 3, \"outputCount\": 1, \"top\": \"446px\", \"left\": \"305px\" }, { \"id\": \"speed\", \"data\": [ { \"id\": 0, \"label\": \"Type\", \"value\": \"Stochastic\", \"varName\": \"type\", \"validation\": \"\" }, { \"id\": 1, \"label\": \"Distribution\", \"value\": \"Uniform\", \"varName\": \"distribution\", \"validation\": \"\" }, { \"id\": 2, \"label\": \"Is distribution fixed?\", \"value\": \"Yes\", \"varName\": \"isDistributionFixed\", \"validation\": \"\" }, { \"id\": 3, \"label\": \"Lower\", \"value\": \"0\", \"varName\": \"lower\", \"validation\": \"^[0-9]+$\" }, { \"id\": 4, \"label\": \"Upper\", \"value\": \"1000\", \"varName\": \"upper\", \"validation\": \"^[0-9]+$\" }, { \"id\": 5, \"label\": \"Observation Data\", \"value\": { \"items\": [], \"columns\": [], \"filter\": { \"template\": [], \"data\": [] }, \"dataSources\": [], \"columnsCount\": 0 }, \"varName\": \"observationData\", \"config\": { \"dataSource\": \"dataSource\", \"numeric\": true }, \"validation\": \"\" }, { \"id\": 6, \"label\": \"Range\", \"value\": [ \"0\", \"1000\" ], \"varName\": \"range\", \"config\": { \"fixedLength\": 2 }, \"validation\": \"^[0-9]+$\" }, { \"id\": 7, \"label\": \"Tags\", \"value\": [], \"varName\": \"tags\", \"validation\": \"\" } ], \"inputs\": [ { \"id\": \"speedInput0\", \"label\": \"lower\", \"fixedLabel\": true, \"node\": null, \"nodeId\": \"speed\", \"outputConnected\": null, \"outputIdConnected\": null, \"dataEditable\": true, \"filledData\": false }, { \"id\": \"speedInput1\", \"label\": \"upper\", \"fixedLabel\": true, \"node\": null, \"nodeId\": \"speed\", \"outputConnected\": null, \"outputIdConnected\": null, \"dataEditable\": true, \"filledData\": false } ], \"outputs\": [ { \"id\": \"speedOutput0\", \"label\": \"output\", \"fixedLabel\": true, \"node\": null, \"nodeId\": \"speed\", \"inputsConnected\": [], \"inputsIdConnected\": [ \"mach.machInput1\" ] } ], \"nodeType\": { \"id\": \"stochastic-uniform\", \"name\": \"Stochastic - Uniform\", \"inputCount\": 2, \"outputCount\": 1, \"inputLabels\": [ \"lower\", \"upper\" ], \"outputLabels\": [ \"output\" ], \"formTemplate\": [ { \"index\": 0, \"description\": \"\", \"component\": \"textInput\", \"required\": true, \"editable\": false, \"cols\": 12, \"value\": \"Stochastic\", \"label\": \"Type\", \"varName\": \"type\", \"validation\": \"\", \"placeholder\": \"\", \"options\": [] }, { \"index\": 1, \"description\": \"\", \"component\": \"textInput\", \"required\": true, \"editable\": false, \"cols\": 12, \"value\": \"Uniform\", \"label\": \"Distribution\", \"varName\": \"distribution\", \"validation\": \"\", \"placeholder\": \"\", \"options\": [] }, { \"index\": 2, \"description\": \"\", \"component\": \"radio\", \"required\": true, \"editable\": true, \"cols\": 12, \"value\": \"Yes\", \"label\": \"Is distribution fixed?\", \"varName\": \"isDistributionFixed\", \"validation\": \"\", \"placeholder\": \"\", \"options\": [ \"Yes\", \"No\" ], \"finalValue\": { \"Yes\": true, \"No\": false } }, { \"index\": 3, \"description\": \"\", \"component\": \"textInput\", \"required\": true, \"editable\": true, \"cols\": 6, \"value\": \"\", \"label\": \"Lower\", \"varName\": \"lower\", \"validation\": \"^[0-9]+$\", \"placeholder\": \"\", \"options\": [] }, { \"index\": 4, \"description\": \"\", \"component\": \"textInput\", \"required\": true, \"editable\": true, \"cols\": 6, \"value\": \"\", \"label\": \"Upper\", \"varName\": \"upper\", \"validation\": \"^[0-9]+$\", \"placeholder\": \"\", \"options\": [] }, { \"index\": 5, \"description\": \"\", \"component\": \"tableInput\", \"required\": false, \"editable\": false, \"cols\": 12, \"value\": { \"items\": [], \"columns\": [] }, \"label\": \"Observation Data\", \"varName\": \"observationData\", \"validation\": \"\", \"placeholder\": \"\", \"options\": [], \"config\": { \"dataSource\": \"dataSource\", \"numeric\": true } }, { \"index\": 6, \"description\": \"\", \"component\": \"smallArrayInput\", \"required\": true, \"editable\": true, \"cols\": 6, \"value\": [ null, null ], \"label\": \"Range\", \"varName\": \"range\", \"config\": { \"fixedLength\": 2 }, \"validation\": \"^[0-9]+$\", \"placeholder\": \"\", \"options\": [] }, { \"index\": 7, \"description\": \"\", \"component\": \"dbnTagsInput\", \"required\": false, \"editable\": false, \"cols\": 12, \"value\": [], \"label\": \"Tags\", \"varName\": \"tags\", \"validation\": \"\", \"placeholder\": \"\", \"options\": [] } ], \"outputTemplate\": { \"Type\": \"@type\", \"Tag\": \"@tags\", \"Distribution\": \"@distribution\", \"DistributionParameters\": { \"lower\": \"@lower\", \"upper\": \"@upper\" }, \"InitialChildren\": [], \"Children\": [], \"Parents\": [], \"ObservationData\": \"@?observationData.items\", \"FullObservationData\": \"@?observationData.fullData\", \"IsDistributionFixed\": \"@isDistributionFixed\", \"Range\": \"@?range\" }, \"upgradeValues\": [ { \"varName\": \"observationData\", \"oldValueType\": \"array\", \"newValueTemplate\": { \"items\": \"@oldValue\", \"columns\": [] } } ] }, \"inputCount\": 2, \"inputCountFixed\": true, \"outputCount\": 1, \"outputCountFixed\": true, \"top\": \"166px\", \"left\": \"740px\" }, { \"id\": \"mach\", \"data\": [ { \"id\": 0, \"label\": \"Type\", \"value\": \"Deterministic\", \"varName\": \"type\", \"validation\": \"\" }, { \"id\": 1, \"label\": \"Model Name\", \"value\": \"mach\", \"varName\": \"modelName\", \"validation\": \"\" }, { \"id\": 2, \"label\": \"Model Type\", \"value\": \"Equation\", \"varName\": \"modelType\", \"validation\": \"\" }, { \"id\": 3, \"label\": \"Function Name\", \"value\": \"mach\", \"varName\": \"functionName\", \"validation\": \"\" }, { \"id\": 4, \"label\": \"Model Form\", \"value\": \"(speed/5280.0*3600.0)/a0\", \"varName\": \"modelForm\", \"validation\": \"\" }, { \"id\": 5, \"label\": \"Code\", \"value\": \"\", \"varName\": \"code\", \"config\": { \"mode\": \"python\", \"require\": [ \"ace/ext/language_tools\" ], \"advanced\": { \"enableSnippets\": true, \"enableBasicAutocompletion\": true, \"enableLiveAutocompletion\": true } }, \"validation\": \"\" }, { \"id\": 6, \"label\": \"Tags\", \"value\": [], \"varName\": \"tags\", \"validation\": \"\" } ], \"inputs\": [ { \"id\": \"machInput0\", \"label\": \"machInput0\", \"fixedLabel\": false, \"node\": null, \"nodeId\": \"mach\", \"outputConnected\": null, \"outputIdConnected\": \"a0.a0Output0\", \"dataEditable\": false, \"filledData\": false }, { \"id\": \"machInput1\", \"label\": \"machInput1\", \"fixedLabel\": false, \"node\": null, \"nodeId\": \"mach\", \"outputConnected\": null, \"outputIdConnected\": \"speed.speedOutput0\", \"dataEditable\": false, \"filledData\": false } ], \"outputs\": [ { \"id\": \"machOutput0\", \"label\": \"machOutput0\", \"fixedLabel\": false, \"node\": null, \"nodeId\": \"mach\", \"inputsConnected\": [], \"inputsIdConnected\": [ \"tt0.tt0Input2\" ] } ], \"nodeType\": { \"id\": \"deterministic\", \"name\": \"Deterministic\", \"formTemplate\": [ { \"index\": 0, \"description\": \"\", \"component\": \"textInput\", \"required\": true, \"editable\": false, \"cols\": 12, \"value\": \"Deterministic\", \"label\": \"Type\", \"varName\": \"type\", \"validation\": \"\", \"placeholder\": \"\", \"options\": [], \"id\": 0 }, { \"index\": 1, \"description\": \"\", \"component\": \"textInput\", \"required\": true, \"editable\": true, \"cols\": 6, \"value\": \"\", \"label\": \"Model Name\", \"varName\": \"modelName\", \"validation\": \"\", \"placeholder\": \"\", \"options\": [], \"id\": 1 }, { \"index\": 2, \"description\": \"\", \"component\": \"select\", \"required\": true, \"editable\": true, \"cols\": 6, \"value\": \"\", \"label\": \"Model Type\", \"varName\": \"modelType\", \"validation\": \"\", \"placeholder\": \"\", \"options\": [ \"Equation\", \"InitialState\", \"PythonFunction\" ], \"id\": 2 }, { \"index\": 3, \"description\": \"\", \"component\": \"textInput\", \"required\": true, \"editable\": true, \"cols\": 6, \"value\": \"\", \"label\": \"Function Name\", \"varName\": \"functionName\", \"validation\": \"\", \"placeholder\": \"\", \"options\": [], \"id\": 3 }, { \"index\": 4, \"description\": \"\", \"component\": \"textInput\", \"required\": true, \"editable\": true, \"cols\": 6, \"value\": \"\", \"label\": \"Model Form\", \"varName\": \"modelForm\", \"validation\": \"\", \"placeholder\": \"\", \"options\": [], \"id\": 4 }, { \"index\": 5, \"description\": \"\", \"component\": \"codeEditor\", \"required\": false, \"editable\": true, \"cols\": 12, \"value\": \"\", \"label\": \"Code\", \"varName\": \"code\", \"validation\": \"\", \"placeholder\": \"\", \"options\": [], \"config\": { \"mode\": \"python\", \"require\": [ \"ace/ext/language_tools\" ], \"advanced\": { \"enableSnippets\": true, \"enableBasicAutocompletion\": true, \"enableLiveAutocompletion\": true } }, \"id\": 5 }, { \"index\": 6, \"description\": \"\", \"component\": \"dbnTagsInput\", \"required\": false, \"editable\": false, \"cols\": 12, \"value\": [], \"label\": \"Tags\", \"varName\": \"tags\", \"validation\": \"\", \"placeholder\": \"\", \"options\": [], \"id\": 6 } ], \"outputTemplate\": { \"Type\": \"@type\", \"Tag\": \"@tags\", \"Distribution\": \"\", \"DistributionParameters\": {}, \"ModelName\": \"@modelName\", \"Parents\": [], \"Children\": [] } }, \"inputCount\": 2, \"outputCount\": 1, \"top\": \"465px\", \"left\": \"801px\" }, { \"id\": \"tt0\", \"data\": [ { \"id\": 0, \"label\": \"Type\", \"value\": \"Deterministic\", \"varName\": \"type\", \"validation\": \"\" }, { \"id\": 1, \"label\": \"Model Name\", \"value\": \"tt0\", \"varName\": \"modelName\", \"validation\": \"\" }, { \"id\": 2, \"label\": \"Model Type\", \"value\": \"Equation\", \"varName\": \"modelType\", \"validation\": \"\" }, { \"id\": 3, \"label\": \"Function Name\", \"value\": \"tt0\", \"varName\": \"functionName\", \"validation\": \"\" }, { \"id\": 4, \"label\": \"Model Form\", \"value\": \"ts0*(1.0 + 0.5*(gama-1.0)*mach*mach)\", \"varName\": \"modelForm\", \"validation\": \"\" }, { \"id\": 5, \"label\": \"Code\", \"value\": \"\", \"varName\": \"code\", \"config\": { \"mode\": \"python\", \"require\": [ \"ace/ext/language_tools\" ], \"advanced\": { \"enableSnippets\": true, \"enableBasicAutocompletion\": true, \"enableLiveAutocompletion\": true } }, \"validation\": \"\" }, { \"id\": 6, \"label\": \"Tags\", \"value\": [], \"varName\": \"tags\", \"validation\": \"\" } ], \"inputs\": [ { \"id\": \"tt0Input0\", \"label\": \"tt0Input0\", \"fixedLabel\": false, \"node\": null, \"nodeId\": \"tt0\", \"outputConnected\": null, \"outputIdConnected\": \"ts0.ts0Output0\", \"dataEditable\": false, \"filledData\": false }, { \"id\": \"tt0Input1\", \"label\": \"tt0Input1\", \"fixedLabel\": false, \"node\": null, \"nodeId\": \"tt0\", \"outputConnected\": null, \"outputIdConnected\": \"gama.gamaOutput0\", \"dataEditable\": false, \"filledData\": false }, { \"id\": \"tt0Input2\", \"label\": \"tt0Input2\", \"fixedLabel\": false, \"node\": null, \"nodeId\": \"tt0\", \"outputConnected\": null, \"outputIdConnected\": \"mach.machOutput0\", \"dataEditable\": false, \"filledData\": false } ], \"outputs\": [ { \"id\": \"tt0Output0\", \"label\": \"tt0Output0\", \"fixedLabel\": false, \"node\": null, \"nodeId\": \"tt0\", \"inputsConnected\": [], \"inputsIdConnected\": [ \"pt0.pt0Input0\" ] } ], \"nodeType\": { \"id\": \"deterministic\", \"name\": \"Deterministic\", \"formTemplate\": [ { \"index\": 0, \"description\": \"\", \"component\": \"textInput\", \"required\": true, \"editable\": false, \"cols\": 12, \"value\": \"Deterministic\", \"label\": \"Type\", \"varName\": \"type\", \"validation\": \"\", \"placeholder\": \"\", \"options\": [], \"id\": 0 }, { \"index\": 1, \"description\": \"\", \"component\": \"textInput\", \"required\": true, \"editable\": true, \"cols\": 6, \"value\": \"\", \"label\": \"Model Name\", \"varName\": \"modelName\", \"validation\": \"\", \"placeholder\": \"\", \"options\": [], \"id\": 1 }, { \"index\": 2, \"description\": \"\", \"component\": \"select\", \"required\": true, \"editable\": true, \"cols\": 6, \"value\": \"\", \"label\": \"Model Type\", \"varName\": \"modelType\", \"validation\": \"\", \"placeholder\": \"\", \"options\": [ \"Equation\", \"InitialState\", \"PythonFunction\" ], \"id\": 2 }, { \"index\": 3, \"description\": \"\", \"component\": \"textInput\", \"required\": true, \"editable\": true, \"cols\": 6, \"value\": \"\", \"label\": \"Function Name\", \"varName\": \"functionName\", \"validation\": \"\", \"placeholder\": \"\", \"options\": [], \"id\": 3 }, { \"index\": 4, \"description\": \"\", \"component\": \"textInput\", \"required\": true, \"editable\": true, \"cols\": 6, \"value\": \"\", \"label\": \"Model Form\", \"varName\": \"modelForm\", \"validation\": \"\", \"placeholder\": \"\", \"options\": [], \"id\": 4 }, { \"index\": 5, \"description\": \"\", \"component\": \"codeEditor\", \"required\": false, \"editable\": true, \"cols\": 12, \"value\": \"\", \"label\": \"Code\", \"varName\": \"code\", \"validation\": \"\", \"placeholder\": \"\", \"options\": [], \"config\": { \"mode\": \"python\", \"require\": [ \"ace/ext/language_tools\" ], \"advanced\": { \"enableSnippets\": true, \"enableBasicAutocompletion\": true, \"enableLiveAutocompletion\": true } }, \"id\": 5 }, { \"index\": 6, \"description\": \"\", \"component\": \"dbnTagsInput\", \"required\": false, \"editable\": false, \"cols\": 12, \"value\": [], \"label\": \"Tags\", \"varName\": \"tags\", \"validation\": \"\", \"placeholder\": \"\", \"options\": [], \"id\": 6 } ], \"outputTemplate\": { \"Type\": \"@type\", \"Tag\": \"@tags\", \"Distribution\": \"\", \"DistributionParameters\": {}, \"ModelName\": \"@modelName\", \"Parents\": [], \"Children\": [] } }, \"inputCount\": 3, \"outputCount\": 1, \"top\": \"600px\", \"left\": \"404px\" }, { \"id\": \"pt0\", \"data\": [ { \"id\": 0, \"label\": \"Type\", \"value\": \"Deterministic\", \"varName\": \"type\", \"validation\": \"\" }, { \"id\": 1, \"label\": \"Model Name\", \"value\": \"pt0\", \"varName\": \"modelName\", \"validation\": \"\" }, { \"id\": 2, \"label\": \"Model Type\", \"value\": \"Equation\", \"varName\": \"modelType\", \"validation\": \"\" }, { \"id\": 3, \"label\": \"Function Name\", \"value\": \"pt0\", \"varName\": \"functionName\", \"validation\": \"\" }, { \"id\": 4, \"label\": \"Model Form\", \"value\": \"ps0*(tt0/ts0)**(gama/(gama-1.0))\", \"varName\": \"modelForm\", \"validation\": \"\" }, { \"id\": 5, \"label\": \"Code\", \"value\": \"\", \"varName\": \"code\", \"config\": { \"mode\": \"python\", \"require\": [ \"ace/ext/language_tools\" ], \"advanced\": { \"enableSnippets\": true, \"enableBasicAutocompletion\": true, \"enableLiveAutocompletion\": true } }, \"validation\": \"\" }, { \"id\": 6, \"label\": \"Tags\", \"value\": [], \"varName\": \"tags\", \"validation\": \"\" } ], \"inputs\": [ { \"id\": \"pt0Input0\", \"label\": \"pt0Input0\", \"fixedLabel\": false, \"node\": null, \"nodeId\": \"pt0\", \"outputConnected\": null, \"outputIdConnected\": \"tt0.tt0Output0\", \"dataEditable\": false, \"filledData\": false }, { \"id\": \"pt0Input1\", \"label\": \"pt0Input1\", \"fixedLabel\": false, \"node\": null, \"nodeId\": \"pt0\", \"outputConnected\": null, \"outputIdConnected\": \"ps0.ps0Output0\", \"dataEditable\": false, \"filledData\": false }, { \"id\": \"pt0Input2\", \"label\": \"pt0Input2\", \"fixedLabel\": false, \"node\": null, \"nodeId\": \"pt0\", \"outputConnected\": null, \"outputIdConnected\": \"ts0.ts0Output0\", \"dataEditable\": false, \"filledData\": false }, { \"id\": \"pt0Input3\", \"label\": \"pt0Input3\", \"fixedLabel\": false, \"node\": null, \"nodeId\": \"pt0\", \"outputConnected\": null, \"outputIdConnected\": \"gama.gamaOutput0\", \"dataEditable\": false, \"filledData\": false } ], \"outputs\": [ { \"id\": \"pt0Output0\", \"label\": \"pt0Output0\", \"fixedLabel\": false, \"node\": null, \"nodeId\": \"pt0\", \"inputsConnected\": [], \"inputsIdConnected\": [] } ], \"nodeType\": { \"id\": \"deterministic\", \"name\": \"Deterministic\", \"formTemplate\": [ { \"index\": 0, \"description\": \"\", \"component\": \"textInput\", \"required\": true, \"editable\": false, \"cols\": 12, \"value\": \"Deterministic\", \"label\": \"Type\", \"varName\": \"type\", \"validation\": \"\", \"placeholder\": \"\", \"options\": [], \"id\": 0 }, { \"index\": 1, \"description\": \"\", \"component\": \"textInput\", \"required\": true, \"editable\": true, \"cols\": 6, \"value\": \"\", \"label\": \"Model Name\", \"varName\": \"modelName\", \"validation\": \"\", \"placeholder\": \"\", \"options\": [], \"id\": 1 }, { \"index\": 2, \"description\": \"\", \"component\": \"select\", \"required\": true, \"editable\": true, \"cols\": 6, \"value\": \"\", \"label\": \"Model Type\", \"varName\": \"modelType\", \"validation\": \"\", \"placeholder\": \"\", \"options\": [ \"Equation\", \"InitialState\", \"PythonFunction\" ], \"id\": 2 }, { \"index\": 3, \"description\": \"\", \"component\": \"textInput\", \"required\": true, \"editable\": true, \"cols\": 6, \"value\": \"\", \"label\": \"Function Name\", \"varName\": \"functionName\", \"validation\": \"\", \"placeholder\": \"\", \"options\": [], \"id\": 3 }, { \"index\": 4, \"description\": \"\", \"component\": \"textInput\", \"required\": true, \"editable\": true, \"cols\": 6, \"value\": \"\", \"label\": \"Model Form\", \"varName\": \"modelForm\", \"validation\": \"\", \"placeholder\": \"\", \"options\": [], \"id\": 4 }, { \"index\": 5, \"description\": \"\", \"component\": \"codeEditor\", \"required\": false, \"editable\": true, \"cols\": 12, \"value\": \"\", \"label\": \"Code\", \"varName\": \"code\", \"validation\": \"\", \"placeholder\": \"\", \"options\": [], \"config\": { \"mode\": \"python\", \"require\": [ \"ace/ext/language_tools\" ], \"advanced\": { \"enableSnippets\": true, \"enableBasicAutocompletion\": true, \"enableLiveAutocompletion\": true } }, \"id\": 5 }, { \"index\": 6, \"description\": \"\", \"component\": \"dbnTagsInput\", \"required\": false, \"editable\": false, \"cols\": 12, \"value\": [], \"label\": \"Tags\", \"varName\": \"tags\", \"validation\": \"\", \"placeholder\": \"\", \"options\": [], \"id\": 6 } ], \"outputTemplate\": { \"Type\": \"@type\", \"Tag\": \"@tags\", \"Distribution\": \"\", \"DistributionParameters\": {}, \"ModelName\": \"@modelName\", \"Parents\": [], \"Children\": [] } }, \"inputCount\": 4, \"outputCount\": 1, \"top\": \"648px\", \"left\": \"630px\" }, { \"id\": \"ts0\", \"data\": [ { \"id\": 0, \"label\": \"Type\", \"value\": \"Deterministic\", \"varName\": \"type\", \"validation\": \"\" }, { \"id\": 1, \"label\": \"Model Name\", \"value\": \"ts0\", \"varName\": \"modelName\", \"validation\": \"\" }, { \"id\": 2, \"label\": \"Model Type\", \"value\": \"Equation\", \"varName\": \"modelType\", \"validation\": \"\" }, { \"id\": 3, \"label\": \"Function Name\", \"value\": \"ts0\", \"varName\": \"functionName\", \"validation\": \"\" }, { \"id\": 4, \"label\": \"Model Form\", \"value\": \"518.6-3.56*altitude/1000.0\", \"varName\": \"modelForm\", \"validation\": \"\" }, { \"id\": 5, \"label\": \"Code\", \"value\": \"\", \"varName\": \"code\", \"config\": { \"mode\": \"python\", \"require\": [ \"ace/ext/language_tools\" ], \"advanced\": { \"enableSnippets\": true, \"enableBasicAutocompletion\": true, \"enableLiveAutocompletion\": true } }, \"validation\": \"\" }, { \"id\": 6, \"label\": \"Tags\", \"value\": [], \"varName\": \"tags\", \"validation\": \"\" } ], \"inputs\": [ { \"id\": \"ts0Input0\", \"label\": \"ts0Input0\", \"fixedLabel\": false, \"node\": null, \"nodeId\": \"ts0\", \"outputConnected\": null, \"outputIdConnected\": \"altitude.altitudeOutput0\", \"dataEditable\": false, \"filledData\": false } ], \"outputs\": [ { \"id\": \"ts0Output0\", \"label\": \"ts0Output0\", \"fixedLabel\": false, \"node\": null, \"nodeId\": \"ts0\", \"inputsConnected\": [], \"inputsIdConnected\": [ \"ps0.ps0Input0\", \"a0.a0Input2\", \"tt0.tt0Input0\", \"pt0.pt0Input2\" ] } ], \"nodeType\": { \"id\": \"deterministic\", \"name\": \"Deterministic\", \"formTemplate\": [ { \"index\": 0, \"description\": \"\", \"component\": \"textInput\", \"required\": true, \"editable\": false, \"cols\": 12, \"value\": \"Deterministic\", \"label\": \"Type\", \"varName\": \"type\", \"validation\": \"\", \"placeholder\": \"\", \"options\": [], \"id\": 0 }, { \"index\": 1, \"description\": \"\", \"component\": \"textInput\", \"required\": true, \"editable\": true, \"cols\": 6, \"value\": \"\", \"label\": \"Model Name\", \"varName\": \"modelName\", \"validation\": \"\", \"placeholder\": \"\", \"options\": [], \"id\": 1 }, { \"index\": 2, \"description\": \"\", \"component\": \"select\", \"required\": true, \"editable\": true, \"cols\": 6, \"value\": \"\", \"label\": \"Model Type\", \"varName\": \"modelType\", \"validation\": \"\", \"placeholder\": \"\", \"options\": [ \"Equation\", \"InitialState\", \"PythonFunction\" ], \"id\": 2 }, { \"index\": 3, \"description\": \"\", \"component\": \"textInput\", \"required\": true, \"editable\": true, \"cols\": 6, \"value\": \"\", \"label\": \"Function Name\", \"varName\": \"functionName\", \"validation\": \"\", \"placeholder\": \"\", \"options\": [], \"id\": 3 }, { \"index\": 4, \"description\": \"\", \"component\": \"textInput\", \"required\": true, \"editable\": true, \"cols\": 6, \"value\": \"\", \"label\": \"Model Form\", \"varName\": \"modelForm\", \"validation\": \"\", \"placeholder\": \"\", \"options\": [], \"id\": 4 }, { \"index\": 5, \"description\": \"\", \"component\": \"codeEditor\", \"required\": false, \"editable\": true, \"cols\": 12, \"value\": \"\", \"label\": \"Code\", \"varName\": \"code\", \"validation\": \"\", \"placeholder\": \"\", \"options\": [], \"config\": { \"mode\": \"python\", \"require\": [ \"ace/ext/language_tools\" ], \"advanced\": { \"enableSnippets\": true, \"enableBasicAutocompletion\": true, \"enableLiveAutocompletion\": true } }, \"id\": 5 }, { \"index\": 6, \"description\": \"\", \"component\": \"dbnTagsInput\", \"required\": false, \"editable\": false, \"cols\": 12, \"value\": [], \"label\": \"Tags\", \"varName\": \"tags\", \"validation\": \"\", \"placeholder\": \"\", \"options\": [], \"id\": 6 } ], \"outputTemplate\": { \"Type\": \"@type\", \"Tag\": \"@tags\", \"Distribution\": \"\", \"DistributionParameters\": {}, \"ModelName\": \"@modelName\", \"Parents\": [], \"Children\": [] } }, \"inputCount\": 1, \"outputCount\": 1, \"top\": \"242px\", \"left\": \"293px\" } ] } }, \"dataSources\": {}, \"dataSourcesIds\": {}, \"additionalFilesIds\": {}, \"dataSourcesInfo\": {}, \"inputs\": [], \"outputs\": [], \"headerMappings\": {}, \"workDir\": \"/tmp/\" }";
        //String testJson = "\"{ \\\"taskName\\\": \\\"build\\\", \\\"techniqueName\\\": \\\"dbn\\\", \\\"modelName\\\": \\\"Model_20190115153656\\\", \\\"analyticSettings\\\": { \\\"ObservationData\\\": {}, \\\"ExpertKnowledge\\\": {}, \\\"PriorData\\\": {}, \\\"StateVariableDefinition\\\": {}, \\\"Models\\\": { \\\"ps0\\\": { \\\"Input\\\": [ \\\"ts0\\\", \\\"altitude\\\" ], \\\"Type\\\": \\\"Equation\\\", \\\"FunctionName\\\": \\\"ps0\\\", \\\"ModelForm\\\": \\\"2116.0*(ts0/518.6)**5.256\\\", \\\"Output\\\": [ \\\"pt0\\\" ] }, \\\"a0\\\": { \\\"Input\\\": [ \\\"gama\\\", \\\"Rgas\\\", \\\"ts0\\\" ], \\\"Type\\\": \\\"Equation\\\", \\\"FunctionName\\\": \\\"a0\\\", \\\"ModelForm\\\": \\\"(gama*Rgas*ts0)**0.5\\\", \\\"Output\\\": [ \\\"mach\\\" ] }, \\\"mach\\\": { \\\"Input\\\": [ \\\"a0\\\", \\\"speed\\\" ], \\\"Type\\\": \\\"Equation\\\", \\\"FunctionName\\\": \\\"mach\\\", \\\"ModelForm\\\": \\\"(speed/5280.0*3600.0)/a0\\\", \\\"Output\\\": [ \\\"tt0\\\" ] }, \\\"tt0\\\": { \\\"Input\\\": [ \\\"ts0\\\", \\\"gama\\\", \\\"mach\\\" ], \\\"Type\\\": \\\"Equation\\\", \\\"FunctionName\\\": \\\"tt0\\\", \\\"ModelForm\\\": \\\"ts0*(1.0 + 0.5*(gama-1.0)*mach*mach)\\\", \\\"Output\\\": [ \\\"pt0\\\" ] }, \\\"pt0\\\": { \\\"Input\\\": [ \\\"tt0\\\", \\\"ps0\\\", \\\"ts0\\\", \\\"gama\\\" ], \\\"Type\\\": \\\"Equation\\\", \\\"FunctionName\\\": \\\"pt0\\\", \\\"ModelForm\\\": \\\"ps0*(tt0/ts0)**(gama/(gama-1.0))\\\", \\\"Output\\\": [] }, \\\"ts0\\\": { \\\"Input\\\": [ \\\"altitude\\\" ], \\\"Type\\\": \\\"Equation\\\", \\\"FunctionName\\\": \\\"ts0\\\", \\\"ModelForm\\\": \\\"518.6-3.56*altitude/1000.0\\\", \\\"Output\\\": [ \\\"ps0\\\", \\\"a0\\\", \\\"tt0\\\", \\\"pt0\\\" ] } }, \\\"Nodes\\\": { \\\"altitude\\\": { \\\"Type\\\": \\\"Stochastic_Transient\\\", \\\"Tag\\\": [], \\\"Distribution\\\": \\\"Uniform\\\", \\\"DistributionParameters\\\": { \\\"lower\\\": \\\"0\\\", \\\"upper\\\": \\\"100000\\\" }, \\\"InitialChildren\\\": [], \\\"Children\\\": [ \\\"ps0\\\", \\\"ts0\\\" ], \\\"ObservationData\\\":[10000.0], \\\"Parents\\\": [], \\\"IsDistributionFixed\\\": true, \\\"Range\\\": [ \\\"0\\\", \\\"100000\\\" ] }, \\\"ps0\\\": { \\\"Type\\\": \\\"Deterministic\\\", \\\"Tag\\\": [], \\\"Distribution\\\": \\\"\\\", \\\"DistributionParameters\\\": {}, \\\"ModelName\\\": \\\"ps0\\\", \\\"Parents\\\": [ \\\"ts0\\\", \\\"altitude\\\" ], \\\"Children\\\": [ \\\"pt0\\\" ] }, \\\"gama\\\": { \\\"Type\\\": \\\"Constant\\\", \\\"Tag\\\": [], \\\"Distribution\\\": \\\"\\\", \\\"DistributionParameters\\\": {}, \\\"Value\\\": [ \\\"1.4\\\" ], \\\"Parents\\\": [], \\\"Children\\\": [ \\\"a0\\\", \\\"tt0\\\", \\\"pt0\\\" ] }, \\\"Rgas\\\": { \\\"Type\\\": \\\"Constant\\\", \\\"Tag\\\": [], \\\"Distribution\\\": \\\"\\\", \\\"DistributionParameters\\\": {}, \\\"Value\\\": [ \\\"1718.0\\\" ], \\\"Parents\\\": [], \\\"Children\\\": [ \\\"a0\\\" ] }, \\\"a0\\\": { \\\"Type\\\": \\\"Deterministic\\\", \\\"Tag\\\": [], \\\"Distribution\\\": \\\"\\\", \\\"DistributionParameters\\\": {}, \\\"ModelName\\\": \\\"a0\\\", \\\"Parents\\\": [ \\\"gama\\\", \\\"Rgas\\\", \\\"ts0\\\" ], \\\"Children\\\": [ \\\"mach\\\" ] }, \\\"speed\\\": { \\\"Type\\\": \\\"Stochastic_Transient\\\", \\\"Tag\\\": [], \\\"Distribution\\\": \\\"Uniform\\\", \\\"DistributionParameters\\\": { \\\"lower\\\": \\\"0\\\", \\\"upper\\\": \\\"1000\\\" }, \\\"InitialChildren\\\": [], \\\"Children\\\": [ \\\"mach\\\" ], \\\"ObservationData\\\":[], \\\"Parents\\\": [], \\\"IsDistributionFixed\\\": true, \\\"Range\\\": [ \\\"0\\\", \\\"1000\\\" ] }, \\\"mach\\\": { \\\"Type\\\": \\\"Deterministic\\\", \\\"Tag\\\": [], \\\"Distribution\\\": \\\"\\\", \\\"DistributionParameters\\\": {}, \\\"ModelName\\\": \\\"mach\\\", \\\"Parents\\\": [ \\\"a0\\\", \\\"speed\\\" ], \\\"Children\\\": [ \\\"tt0\\\" ] }, \\\"tt0\\\": { \\\"Type\\\": \\\"Deterministic\\\", \\\"Tag\\\": [], \\\"Distribution\\\": \\\"\\\", \\\"DistributionParameters\\\": {}, \\\"ModelName\\\": \\\"tt0\\\", \\\"Parents\\\": [ \\\"ts0\\\", \\\"gama\\\", \\\"mach\\\" ], \\\"Children\\\": [ \\\"pt0\\\" ] }, \\\"pt0\\\": { \\\"Type\\\": \\\"Deterministic\\\", \\\"Tag\\\": [], \\\"Distribution\\\": \\\"\\\", \\\"DistributionParameters\\\": {}, \\\"ModelName\\\": \\\"pt0\\\", \\\"Parents\\\": [ \\\"tt0\\\", \\\"ps0\\\", \\\"ts0\\\", \\\"gama\\\" ], \\\"Children\\\": [] }, \\\"ts0\\\": { \\\"Type\\\": \\\"Deterministic\\\", \\\"Tag\\\": [], \\\"Distribution\\\": \\\"\\\", \\\"DistributionParameters\\\": {}, \\\"ModelName\\\": \\\"ts0\\\", \\\"Parents\\\": [ \\\"altitude\\\" ], \\\"Children\\\": [ \\\"ps0\\\", \\\"a0\\\", \\\"tt0\\\", \\\"pt0\\\" ] } }, \\\"DBNSetup\\\": { \\\"WorkDir\\\": \\\"C:/Users/200019210/Documents/2019/Projects/ASKE-TA2/Initial-DBN-try-freestream/\\\", \\\"ParticleFilterOptions\\\": { \\\"NodeNamesNotRecorded\\\": [], \\\"BackendKeepVectors\\\": true, \\\"BackendFname\\\": \\\"C:/Users/200019210/Documents/2019/Projects/ASKE-TA2/Initial-DBN-try-freestream/Results\\\", \\\"BackendKeepScalars\\\": true, \\\"ParallelProcesses\\\": \\\"5\\\", \\\"ResampleThreshold\\\": 0.4, \\\"Parallel\\\": true, \\\"Backend\\\": \\\"RAM\\\" }, \\\"NumberOfSamples\\\": 500, \\\"PlotFlag\\\": false, \\\"TrackingTimeSteps\\\": \\\"1\\\", \\\"TaskName\\\": \\\"Prognosis\\\" }, \\\"UT_node_init_data\\\": { \\\"UT_node_names\\\": [] }, \\\"InspectionSchedule\\\": {}, \\\"riskRollup\\\": {}, \\\"maintenanceLimits\\\": [], \\\"observationDataSources\\\": {}, \\\"fullNetwork\\\": { \\\"nodes\\\": [ { \\\"id\\\": \\\"altitude\\\", \\\"data\\\": [ { \\\"id\\\": 0, \\\"label\\\": \\\"Type\\\", \\\"value\\\": \\\"Stochastic\\\", \\\"varName\\\": \\\"type\\\", \\\"validation\\\": \\\"\\\" }, { \\\"id\\\": 1, \\\"label\\\": \\\"Distribution\\\", \\\"value\\\": \\\"Uniform\\\", \\\"varName\\\": \\\"distribution\\\", \\\"validation\\\": \\\"\\\" }, { \\\"id\\\": 2, \\\"label\\\": \\\"Is distribution fixed?\\\", \\\"value\\\": \\\"Yes\\\", \\\"varName\\\": \\\"isDistributionFixed\\\", \\\"validation\\\": \\\"\\\" }, { \\\"id\\\": 3, \\\"label\\\": \\\"Lower\\\", \\\"value\\\": \\\"0\\\", \\\"varName\\\": \\\"lower\\\", \\\"validation\\\": \\\"^[0-9]+$\\\" }, { \\\"id\\\": 4, \\\"label\\\": \\\"Upper\\\", \\\"value\\\": \\\"100000\\\", \\\"varName\\\": \\\"upper\\\", \\\"validation\\\": \\\"^[0-9]+$\\\" }, { \\\"id\\\": 5, \\\"label\\\": \\\"Observation Data\\\", \\\"value\\\": { \\\"items\\\": [], \\\"columns\\\": [], \\\"filter\\\": { \\\"template\\\": [], \\\"data\\\": [] }, \\\"dataSources\\\": [], \\\"columnsCount\\\": 0 }, \\\"varName\\\": \\\"observationData\\\", \\\"config\\\": { \\\"dataSource\\\": \\\"dataSource\\\", \\\"numeric\\\": true }, \\\"validation\\\": \\\"\\\" }, { \\\"id\\\": 6, \\\"label\\\": \\\"Range\\\", \\\"value\\\": [ \\\"0\\\", \\\"100000\\\" ], \\\"varName\\\": \\\"range\\\", \\\"config\\\": { \\\"fixedLength\\\": 2 }, \\\"validation\\\": \\\"^[0-9]+$\\\" }, { \\\"id\\\": 7, \\\"label\\\": \\\"Tags\\\", \\\"value\\\": [], \\\"varName\\\": \\\"tags\\\", \\\"validation\\\": \\\"\\\" } ], \\\"inputs\\\": [ { \\\"id\\\": \\\"altitudeInput0\\\", \\\"label\\\": \\\"lower\\\", \\\"fixedLabel\\\": true, \\\"node\\\": null, \\\"nodeId\\\": \\\"altitude\\\", \\\"outputConnected\\\": null, \\\"outputIdConnected\\\": null, \\\"dataEditable\\\": true, \\\"filledData\\\": false }, { \\\"id\\\": \\\"altitudeInput1\\\", \\\"label\\\": \\\"upper\\\", \\\"fixedLabel\\\": true, \\\"node\\\": null, \\\"nodeId\\\": \\\"altitude\\\", \\\"outputConnected\\\": null, \\\"outputIdConnected\\\": null, \\\"dataEditable\\\": true, \\\"filledData\\\": false } ], \\\"outputs\\\": [ { \\\"id\\\": \\\"altitudeOutput0\\\", \\\"label\\\": \\\"output\\\", \\\"fixedLabel\\\": true, \\\"node\\\": null, \\\"nodeId\\\": \\\"altitude\\\", \\\"inputsConnected\\\": [], \\\"inputsIdConnected\\\": [ \\\"ps0.ps0Input1\\\", \\\"ts0.ts0Input0\\\" ] } ], \\\"nodeType\\\": { \\\"id\\\": \\\"stochastic-uniform\\\", \\\"name\\\": \\\"Stochastic - Uniform\\\", \\\"inputCount\\\": 2, \\\"outputCount\\\": 1, \\\"inputLabels\\\": [ \\\"lower\\\", \\\"upper\\\" ], \\\"outputLabels\\\": [ \\\"output\\\" ], \\\"formTemplate\\\": [ { \\\"index\\\": 0, \\\"description\\\": \\\"\\\", \\\"component\\\": \\\"textInput\\\", \\\"required\\\": true, \\\"editable\\\": false, \\\"cols\\\": 12, \\\"value\\\": \\\"Stochastic\\\", \\\"label\\\": \\\"Type\\\", \\\"varName\\\": \\\"type\\\", \\\"validation\\\": \\\"\\\", \\\"placeholder\\\": \\\"\\\", \\\"options\\\": [] }, { \\\"index\\\": 1, \\\"description\\\": \\\"\\\", \\\"component\\\": \\\"textInput\\\", \\\"required\\\": true, \\\"editable\\\": false, \\\"cols\\\": 12, \\\"value\\\": \\\"Uniform\\\", \\\"label\\\": \\\"Distribution\\\", \\\"varName\\\": \\\"distribution\\\", \\\"validation\\\": \\\"\\\", \\\"placeholder\\\": \\\"\\\", \\\"options\\\": [] }, { \\\"index\\\": 2, \\\"description\\\": \\\"\\\", \\\"component\\\": \\\"radio\\\", \\\"required\\\": true, \\\"editable\\\": true, \\\"cols\\\": 12, \\\"value\\\": \\\"Yes\\\", \\\"label\\\": \\\"Is distribution fixed?\\\", \\\"varName\\\": \\\"isDistributionFixed\\\", \\\"validation\\\": \\\"\\\", \\\"placeholder\\\": \\\"\\\", \\\"options\\\": [ \\\"Yes\\\", \\\"No\\\" ], \\\"finalValue\\\": { \\\"Yes\\\": true, \\\"No\\\": false } }, { \\\"index\\\": 3, \\\"description\\\": \\\"\\\", \\\"component\\\": \\\"textInput\\\", \\\"required\\\": true, \\\"editable\\\": true, \\\"cols\\\": 6, \\\"value\\\": \\\"\\\", \\\"label\\\": \\\"Lower\\\", \\\"varName\\\": \\\"lower\\\", \\\"validation\\\": \\\"^[0-9]+$\\\", \\\"placeholder\\\": \\\"\\\", \\\"options\\\": [] }, { \\\"index\\\": 4, \\\"description\\\": \\\"\\\", \\\"component\\\": \\\"textInput\\\", \\\"required\\\": true, \\\"editable\\\": true, \\\"cols\\\": 6, \\\"value\\\": \\\"\\\", \\\"label\\\": \\\"Upper\\\", \\\"varName\\\": \\\"upper\\\", \\\"validation\\\": \\\"^[0-9]+$\\\", \\\"placeholder\\\": \\\"\\\", \\\"options\\\": [] }, { \\\"index\\\": 5, \\\"description\\\": \\\"\\\", \\\"component\\\": \\\"tableInput\\\", \\\"required\\\": false, \\\"editable\\\": false, \\\"cols\\\": 12, \\\"value\\\": { \\\"items\\\": [], \\\"columns\\\": [] }, \\\"label\\\": \\\"Observation Data\\\", \\\"varName\\\": \\\"observationData\\\", \\\"validation\\\": \\\"\\\", \\\"placeholder\\\": \\\"\\\", \\\"options\\\": [], \\\"config\\\": { \\\"dataSource\\\": \\\"dataSource\\\", \\\"numeric\\\": true } }, { \\\"index\\\": 6, \\\"description\\\": \\\"\\\", \\\"component\\\": \\\"smallArrayInput\\\", \\\"required\\\": true, \\\"editable\\\": true, \\\"cols\\\": 6, \\\"value\\\": [ null, null ], \\\"label\\\": \\\"Range\\\", \\\"varName\\\": \\\"range\\\", \\\"config\\\": { \\\"fixedLength\\\": 2 }, \\\"validation\\\": \\\"^[0-9]+$\\\", \\\"placeholder\\\": \\\"\\\", \\\"options\\\": [] }, { \\\"index\\\": 7, \\\"description\\\": \\\"\\\", \\\"component\\\": \\\"dbnTagsInput\\\", \\\"required\\\": false, \\\"editable\\\": false, \\\"cols\\\": 12, \\\"value\\\": [], \\\"label\\\": \\\"Tags\\\", \\\"varName\\\": \\\"tags\\\", \\\"validation\\\": \\\"\\\", \\\"placeholder\\\": \\\"\\\", \\\"options\\\": [] } ], \\\"outputTemplate\\\": { \\\"Type\\\": \\\"@type\\\", \\\"Tag\\\": \\\"@tags\\\", \\\"Distribution\\\": \\\"@distribution\\\", \\\"DistributionParameters\\\": { \\\"lower\\\": \\\"@lower\\\", \\\"upper\\\": \\\"@upper\\\" }, \\\"InitialChildren\\\": [], \\\"Children\\\": [], \\\"Parents\\\": [], \\\"ObservationData\\\": \\\"@?observationData.items\\\", \\\"FullObservationData\\\": \\\"@?observationData.fullData\\\", \\\"IsDistributionFixed\\\": \\\"@isDistributionFixed\\\", \\\"Range\\\": \\\"@?range\\\" }, \\\"upgradeValues\\\": [ { \\\"varName\\\": \\\"observationData\\\", \\\"oldValueType\\\": \\\"array\\\", \\\"newValueTemplate\\\": { \\\"items\\\": \\\"@oldValue\\\", \\\"columns\\\": [] } } ] }, \\\"inputCount\\\": 2, \\\"inputCountFixed\\\": true, \\\"outputCount\\\": 1, \\\"outputCountFixed\\\": true, \\\"top\\\": \\\"150px\\\", \\\"left\\\": \\\"457px\\\" }, { \\\"id\\\": \\\"ps0\\\", \\\"data\\\": [ { \\\"id\\\": 0, \\\"label\\\": \\\"Type\\\", \\\"value\\\": \\\"Deterministic\\\", \\\"varName\\\": \\\"type\\\", \\\"validation\\\": \\\"\\\" }, { \\\"id\\\": 1, \\\"label\\\": \\\"Model Name\\\", \\\"value\\\": \\\"ps0\\\", \\\"varName\\\": \\\"modelName\\\", \\\"validation\\\": \\\"\\\" }, { \\\"id\\\": 2, \\\"label\\\": \\\"Model Type\\\", \\\"value\\\": \\\"Equation\\\", \\\"varName\\\": \\\"modelType\\\", \\\"validation\\\": \\\"\\\" }, { \\\"id\\\": 3, \\\"label\\\": \\\"Function Name\\\", \\\"value\\\": \\\"ps0\\\", \\\"varName\\\": \\\"functionName\\\", \\\"validation\\\": \\\"\\\" }, { \\\"id\\\": 4, \\\"label\\\": \\\"Model Form\\\", \\\"value\\\": \\\"2116.0*(ts0/518.6)**5.256\\\", \\\"varName\\\": \\\"modelForm\\\", \\\"validation\\\": \\\"\\\" }, { \\\"id\\\": 5, \\\"label\\\": \\\"Code\\\", \\\"value\\\": \\\"\\\", \\\"varName\\\": \\\"code\\\", \\\"config\\\": { \\\"mode\\\": \\\"python\\\", \\\"require\\\": [ \\\"ace/ext/language_tools\\\" ], \\\"advanced\\\": { \\\"enableSnippets\\\": true, \\\"enableBasicAutocompletion\\\": true, \\\"enableLiveAutocompletion\\\": true } }, \\\"validation\\\": \\\"\\\" }, { \\\"id\\\": 6, \\\"label\\\": \\\"Tags\\\", \\\"value\\\": [], \\\"varName\\\": \\\"tags\\\", \\\"validation\\\": \\\"\\\" } ], \\\"inputs\\\": [ { \\\"id\\\": \\\"ps0Input0\\\", \\\"label\\\": \\\"ps0Input0\\\", \\\"fixedLabel\\\": false, \\\"node\\\": null, \\\"nodeId\\\": \\\"ps0\\\", \\\"outputConnected\\\": null, \\\"outputIdConnected\\\": \\\"ts0.ts0Output0\\\", \\\"dataEditable\\\": false, \\\"filledData\\\": false }, { \\\"id\\\": \\\"ps0Input1\\\", \\\"label\\\": \\\"ps0Input1\\\", \\\"fixedLabel\\\": false, \\\"node\\\": null, \\\"nodeId\\\": \\\"ps0\\\", \\\"outputConnected\\\": null, \\\"outputIdConnected\\\": \\\"altitude.altitudeOutput0\\\", \\\"dataEditable\\\": false, \\\"filledData\\\": false } ], \\\"outputs\\\": [ { \\\"id\\\": \\\"ps0Output0\\\", \\\"label\\\": \\\"ps0Output0\\\", \\\"fixedLabel\\\": false, \\\"node\\\": null, \\\"nodeId\\\": \\\"ps0\\\", \\\"inputsConnected\\\": [], \\\"inputsIdConnected\\\": [ \\\"pt0.pt0Input1\\\" ] } ], \\\"nodeType\\\": { \\\"id\\\": \\\"deterministic\\\", \\\"name\\\": \\\"Deterministic\\\", \\\"formTemplate\\\": [ { \\\"index\\\": 0, \\\"description\\\": \\\"\\\", \\\"component\\\": \\\"textInput\\\", \\\"required\\\": true, \\\"editable\\\": false, \\\"cols\\\": 12, \\\"value\\\": \\\"Deterministic\\\", \\\"label\\\": \\\"Type\\\", \\\"varName\\\": \\\"type\\\", \\\"validation\\\": \\\"\\\", \\\"placeholder\\\": \\\"\\\", \\\"options\\\": [], \\\"id\\\": 0 }, { \\\"index\\\": 1, \\\"description\\\": \\\"\\\", \\\"component\\\": \\\"textInput\\\", \\\"required\\\": true, \\\"editable\\\": true, \\\"cols\\\": 6, \\\"value\\\": \\\"\\\", \\\"label\\\": \\\"Model Name\\\", \\\"varName\\\": \\\"modelName\\\", \\\"validation\\\": \\\"\\\", \\\"placeholder\\\": \\\"\\\", \\\"options\\\": [], \\\"id\\\": 1 }, { \\\"index\\\": 2, \\\"description\\\": \\\"\\\", \\\"component\\\": \\\"select\\\", \\\"required\\\": true, \\\"editable\\\": true, \\\"cols\\\": 6, \\\"value\\\": \\\"\\\", \\\"label\\\": \\\"Model Type\\\", \\\"varName\\\": \\\"modelType\\\", \\\"validation\\\": \\\"\\\", \\\"placeholder\\\": \\\"\\\", \\\"options\\\": [ \\\"Equation\\\", \\\"InitialState\\\", \\\"PythonFunction\\\" ], \\\"id\\\": 2 }, { \\\"index\\\": 3, \\\"description\\\": \\\"\\\", \\\"component\\\": \\\"textInput\\\", \\\"required\\\": true, \\\"editable\\\": true, \\\"cols\\\": 6, \\\"value\\\": \\\"\\\", \\\"label\\\": \\\"Function Name\\\", \\\"varName\\\": \\\"functionName\\\", \\\"validation\\\": \\\"\\\", \\\"placeholder\\\": \\\"\\\", \\\"options\\\": [], \\\"id\\\": 3 }, { \\\"index\\\": 4, \\\"description\\\": \\\"\\\", \\\"component\\\": \\\"textInput\\\", \\\"required\\\": true, \\\"editable\\\": true, \\\"cols\\\": 6, \\\"value\\\": \\\"\\\", \\\"label\\\": \\\"Model Form\\\", \\\"varName\\\": \\\"modelForm\\\", \\\"validation\\\": \\\"\\\", \\\"placeholder\\\": \\\"\\\", \\\"options\\\": [], \\\"id\\\": 4 }, { \\\"index\\\": 5, \\\"description\\\": \\\"\\\", \\\"component\\\": \\\"codeEditor\\\", \\\"required\\\": false, \\\"editable\\\": true, \\\"cols\\\": 12, \\\"value\\\": \\\"\\\", \\\"label\\\": \\\"Code\\\", \\\"varName\\\": \\\"code\\\", \\\"validation\\\": \\\"\\\", \\\"placeholder\\\": \\\"\\\", \\\"options\\\": [], \\\"config\\\": { \\\"mode\\\": \\\"python\\\", \\\"require\\\": [ \\\"ace/ext/language_tools\\\" ], \\\"advanced\\\": { \\\"enableSnippets\\\": true, \\\"enableBasicAutocompletion\\\": true, \\\"enableLiveAutocompletion\\\": true } }, \\\"id\\\": 5 }, { \\\"index\\\": 6, \\\"description\\\": \\\"\\\", \\\"component\\\": \\\"dbnTagsInput\\\", \\\"required\\\": false, \\\"editable\\\": false, \\\"cols\\\": 12, \\\"value\\\": [], \\\"label\\\": \\\"Tags\\\", \\\"varName\\\": \\\"tags\\\", \\\"validation\\\": \\\"\\\", \\\"placeholder\\\": \\\"\\\", \\\"options\\\": [], \\\"id\\\": 6 } ], \\\"outputTemplate\\\": { \\\"Type\\\": \\\"@type\\\", \\\"Tag\\\": \\\"@tags\\\", \\\"Distribution\\\": \\\"\\\", \\\"DistributionParameters\\\": {}, \\\"ModelName\\\": \\\"@modelName\\\", \\\"Parents\\\": [], \\\"Children\\\": [] } }, \\\"inputCount\\\": 2, \\\"outputCount\\\": 1, \\\"top\\\": \\\"325px\\\", \\\"left\\\": \\\"577px\\\" }, { \\\"id\\\": \\\"gama\\\", \\\"data\\\": [ { \\\"id\\\": 0, \\\"label\\\": \\\"Type\\\", \\\"value\\\": \\\"Constant\\\", \\\"varName\\\": \\\"type\\\", \\\"validation\\\": \\\"\\\" }, { \\\"id\\\": 1, \\\"label\\\": \\\"Value\\\", \\\"value\\\": [ \\\"1.4\\\" ], \\\"varName\\\": \\\"value\\\", \\\"config\\\": { \\\"minLength\\\": 1 }, \\\"validation\\\": \\\"\\\" }, { \\\"id\\\": 2, \\\"label\\\": \\\"Initial Children\\\", \\\"value\\\": [ null ], \\\"varName\\\": \\\"initialChildren\\\", \\\"config\\\": { \\\"minLength\\\": 1 }, \\\"validation\\\": \\\"^[0-9]+$\\\" }, { \\\"id\\\": 3, \\\"label\\\": \\\"Tags\\\", \\\"value\\\": [], \\\"varName\\\": \\\"tags\\\", \\\"validation\\\": \\\"\\\" } ], \\\"inputs\\\": [], \\\"outputs\\\": [ { \\\"id\\\": \\\"gamaOutput0\\\", \\\"label\\\": \\\"gamaOutput0\\\", \\\"fixedLabel\\\": false, \\\"node\\\": null, \\\"nodeId\\\": \\\"gama\\\", \\\"inputsConnected\\\": [], \\\"inputsIdConnected\\\": [ \\\"a0.a0Input0\\\", \\\"tt0.tt0Input1\\\", \\\"pt0.pt0Input3\\\" ] } ], \\\"nodeType\\\": { \\\"id\\\": \\\"constant\\\", \\\"name\\\": \\\"Constant\\\", \\\"class\\\": \\\"circle\\\", \\\"inputCount\\\": 0, \\\"outputCount\\\": 1, \\\"formTemplate\\\": [ { \\\"index\\\": 0, \\\"description\\\": \\\"\\\", \\\"component\\\": \\\"textInput\\\", \\\"required\\\": true, \\\"editable\\\": false, \\\"cols\\\": 12, \\\"value\\\": \\\"Constant\\\", \\\"label\\\": \\\"Type\\\", \\\"varName\\\": \\\"type\\\", \\\"validation\\\": \\\"\\\", \\\"placeholder\\\": \\\"\\\", \\\"options\\\": [] }, { \\\"index\\\": 1, \\\"description\\\": \\\"\\\", \\\"component\\\": \\\"smallArrayInput\\\", \\\"required\\\": true, \\\"editable\\\": true, \\\"cols\\\": 12, \\\"value\\\": [ null ], \\\"label\\\": \\\"Value\\\", \\\"varName\\\": \\\"value\\\", \\\"config\\\": { \\\"minLength\\\": 1 }, \\\"validation\\\": \\\"\\\", \\\"placeholder\\\": \\\"\\\", \\\"options\\\": [] }, { \\\"index\\\": 2, \\\"description\\\": \\\"\\\", \\\"component\\\": \\\"smallArrayInput\\\", \\\"required\\\": false, \\\"editable\\\": true, \\\"cols\\\": 12, \\\"value\\\": [ null ], \\\"label\\\": \\\"Initial Children\\\", \\\"varName\\\": \\\"initialChildren\\\", \\\"config\\\": { \\\"minLength\\\": 1 }, \\\"validation\\\": \\\"^[0-9]+$\\\", \\\"placeholder\\\": \\\"\\\", \\\"options\\\": [] }, { \\\"index\\\": 3, \\\"description\\\": \\\"\\\", \\\"component\\\": \\\"dbnTagsInput\\\", \\\"required\\\": false, \\\"editable\\\": false, \\\"cols\\\": 12, \\\"value\\\": [], \\\"label\\\": \\\"Tags\\\", \\\"varName\\\": \\\"tags\\\", \\\"validation\\\": \\\"\\\", \\\"placeholder\\\": \\\"\\\", \\\"options\\\": [] } ], \\\"outputTemplate\\\": { \\\"Type\\\": \\\"@type\\\", \\\"Tag\\\": \\\"@tags\\\", \\\"Distribution\\\": \\\"\\\", \\\"DistributionParameters\\\": {}, \\\"Value\\\": \\\"@value\\\", \\\"Parents\\\": [], \\\"Children\\\": [], \\\"InitialChildren\\\": \\\"@?initialChildren\\\" }, \\\"upgradeValues\\\": [ { \\\"varName\\\": \\\"value\\\", \\\"oldValueType\\\": \\\"primitive\\\", \\\"newValueTemplate\\\": [ \\\"@oldValue\\\" ] } ] }, \\\"inputCount\\\": 0, \\\"inputCountFixed\\\": true, \\\"outputCount\\\": 1, \\\"outputCountFixed\\\": true, \\\"top\\\": \\\"335px\\\", \\\"left\\\": \\\"474px\\\" }, { \\\"id\\\": \\\"Rgas\\\", \\\"data\\\": [ { \\\"id\\\": 0, \\\"label\\\": \\\"Type\\\", \\\"value\\\": \\\"Constant\\\", \\\"varName\\\": \\\"type\\\", \\\"validation\\\": \\\"\\\" }, { \\\"id\\\": 1, \\\"label\\\": \\\"Value\\\", \\\"value\\\": [ \\\"1718.0\\\" ], \\\"varName\\\": \\\"value\\\", \\\"config\\\": { \\\"minLength\\\": 1 }, \\\"validation\\\": \\\"\\\" }, { \\\"id\\\": 2, \\\"label\\\": \\\"Initial Children\\\", \\\"value\\\": [ null ], \\\"varName\\\": \\\"initialChildren\\\", \\\"config\\\": { \\\"minLength\\\": 1 }, \\\"validation\\\": \\\"^[0-9]+$\\\" }, { \\\"id\\\": 3, \\\"label\\\": \\\"Tags\\\", \\\"value\\\": [], \\\"varName\\\": \\\"tags\\\", \\\"validation\\\": \\\"\\\" } ], \\\"inputs\\\": [], \\\"outputs\\\": [ { \\\"id\\\": \\\"RgasOutput0\\\", \\\"label\\\": \\\"RgasOutput0\\\", \\\"fixedLabel\\\": false, \\\"node\\\": null, \\\"nodeId\\\": \\\"Rgas\\\", \\\"inputsConnected\\\": [], \\\"inputsIdConnected\\\": [ \\\"a0.a0Input1\\\" ] } ], \\\"nodeType\\\": { \\\"id\\\": \\\"constant\\\", \\\"name\\\": \\\"Constant\\\", \\\"class\\\": \\\"circle\\\", \\\"inputCount\\\": 0, \\\"outputCount\\\": 1, \\\"formTemplate\\\": [ { \\\"index\\\": 0, \\\"description\\\": \\\"\\\", \\\"component\\\": \\\"textInput\\\", \\\"required\\\": true, \\\"editable\\\": false, \\\"cols\\\": 12, \\\"value\\\": \\\"Constant\\\", \\\"label\\\": \\\"Type\\\", \\\"varName\\\": \\\"type\\\", \\\"validation\\\": \\\"\\\", \\\"placeholder\\\": \\\"\\\", \\\"options\\\": [] }, { \\\"index\\\": 1, \\\"description\\\": \\\"\\\", \\\"component\\\": \\\"smallArrayInput\\\", \\\"required\\\": true, \\\"editable\\\": true, \\\"cols\\\": 12, \\\"value\\\": [ null ], \\\"label\\\": \\\"Value\\\", \\\"varName\\\": \\\"value\\\", \\\"config\\\": { \\\"minLength\\\": 1 }, \\\"validation\\\": \\\"\\\", \\\"placeholder\\\": \\\"\\\", \\\"options\\\": [] }, { \\\"index\\\": 2, \\\"description\\\": \\\"\\\", \\\"component\\\": \\\"smallArrayInput\\\", \\\"required\\\": false, \\\"editable\\\": true, \\\"cols\\\": 12, \\\"value\\\": [ null ], \\\"label\\\": \\\"Initial Children\\\", \\\"varName\\\": \\\"initialChildren\\\", \\\"config\\\": { \\\"minLength\\\": 1 }, \\\"validation\\\": \\\"^[0-9]+$\\\", \\\"placeholder\\\": \\\"\\\", \\\"options\\\": [] }, { \\\"index\\\": 3, \\\"description\\\": \\\"\\\", \\\"component\\\": \\\"dbnTagsInput\\\", \\\"required\\\": false, \\\"editable\\\": false, \\\"cols\\\": 12, \\\"value\\\": [], \\\"label\\\": \\\"Tags\\\", \\\"varName\\\": \\\"tags\\\", \\\"validation\\\": \\\"\\\", \\\"placeholder\\\": \\\"\\\", \\\"options\\\": [] } ], \\\"outputTemplate\\\": { \\\"Type\\\": \\\"@type\\\", \\\"Tag\\\": \\\"@tags\\\", \\\"Distribution\\\": \\\"\\\", \\\"DistributionParameters\\\": {}, \\\"Value\\\": \\\"@value\\\", \\\"Parents\\\": [], \\\"Children\\\": [], \\\"InitialChildren\\\": \\\"@?initialChildren\\\" }, \\\"upgradeValues\\\": [ { \\\"varName\\\": \\\"value\\\", \\\"oldValueType\\\": \\\"primitive\\\", \\\"newValueTemplate\\\": [ \\\"@oldValue\\\" ] } ] }, \\\"inputCount\\\": 0, \\\"inputCountFixed\\\": true, \\\"outputCount\\\": 1, \\\"outputCountFixed\\\": true, \\\"top\\\": \\\"311px\\\", \\\"left\\\": \\\"161px\\\" }, { \\\"id\\\": \\\"a0\\\", \\\"data\\\": [ { \\\"id\\\": 0, \\\"label\\\": \\\"Type\\\", \\\"value\\\": \\\"Deterministic\\\", \\\"varName\\\": \\\"type\\\", \\\"validation\\\": \\\"\\\" }, { \\\"id\\\": 1, \\\"label\\\": \\\"Model Name\\\", \\\"value\\\": \\\"a0\\\", \\\"varName\\\": \\\"modelName\\\", \\\"validation\\\": \\\"\\\" }, { \\\"id\\\": 2, \\\"label\\\": \\\"Model Type\\\", \\\"value\\\": \\\"Equation\\\", \\\"varName\\\": \\\"modelType\\\", \\\"validation\\\": \\\"\\\" }, { \\\"id\\\": 3, \\\"label\\\": \\\"Function Name\\\", \\\"value\\\": \\\"a0\\\", \\\"varName\\\": \\\"functionName\\\", \\\"validation\\\": \\\"\\\" }, { \\\"id\\\": 4, \\\"label\\\": \\\"Model Form\\\", \\\"value\\\": \\\"(gama*Rgas*ts0)**0.5\\\", \\\"varName\\\": \\\"modelForm\\\", \\\"validation\\\": \\\"\\\" }, { \\\"id\\\": 5, \\\"label\\\": \\\"Code\\\", \\\"value\\\": \\\"\\\", \\\"varName\\\": \\\"code\\\", \\\"config\\\": { \\\"mode\\\": \\\"python\\\", \\\"require\\\": [ \\\"ace/ext/language_tools\\\" ], \\\"advanced\\\": { \\\"enableSnippets\\\": true, \\\"enableBasicAutocompletion\\\": true, \\\"enableLiveAutocompletion\\\": true } }, \\\"validation\\\": \\\"\\\" }, { \\\"id\\\": 6, \\\"label\\\": \\\"Tags\\\", \\\"value\\\": [], \\\"varName\\\": \\\"tags\\\", \\\"validation\\\": \\\"\\\" } ], \\\"inputs\\\": [ { \\\"id\\\": \\\"a0Input0\\\", \\\"label\\\": \\\"a0Input0\\\", \\\"fixedLabel\\\": false, \\\"node\\\": null, \\\"nodeId\\\": \\\"a0\\\", \\\"outputConnected\\\": null, \\\"outputIdConnected\\\": \\\"gama.gamaOutput0\\\", \\\"dataEditable\\\": false, \\\"filledData\\\": false }, { \\\"id\\\": \\\"a0Input1\\\", \\\"label\\\": \\\"a0Input1\\\", \\\"fixedLabel\\\": false, \\\"node\\\": null, \\\"nodeId\\\": \\\"a0\\\", \\\"outputConnected\\\": null, \\\"outputIdConnected\\\": \\\"Rgas.RgasOutput0\\\", \\\"dataEditable\\\": false, \\\"filledData\\\": false }, { \\\"id\\\": \\\"a0Input2\\\", \\\"label\\\": \\\"a0Input2\\\", \\\"fixedLabel\\\": false, \\\"node\\\": null, \\\"nodeId\\\": \\\"a0\\\", \\\"outputConnected\\\": null, \\\"outputIdConnected\\\": \\\"ts0.ts0Output0\\\", \\\"dataEditable\\\": false, \\\"filledData\\\": false } ], \\\"outputs\\\": [ { \\\"id\\\": \\\"a0Output0\\\", \\\"label\\\": \\\"a0Output0\\\", \\\"fixedLabel\\\": false, \\\"node\\\": null, \\\"nodeId\\\": \\\"a0\\\", \\\"inputsConnected\\\": [], \\\"inputsIdConnected\\\": [ \\\"mach.machInput0\\\" ] } ], \\\"nodeType\\\": { \\\"id\\\": \\\"deterministic\\\", \\\"name\\\": \\\"Deterministic\\\", \\\"formTemplate\\\": [ { \\\"index\\\": 0, \\\"description\\\": \\\"\\\", \\\"component\\\": \\\"textInput\\\", \\\"required\\\": true, \\\"editable\\\": false, \\\"cols\\\": 12, \\\"value\\\": \\\"Deterministic\\\", \\\"label\\\": \\\"Type\\\", \\\"varName\\\": \\\"type\\\", \\\"validation\\\": \\\"\\\", \\\"placeholder\\\": \\\"\\\", \\\"options\\\": [], \\\"id\\\": 0 }, { \\\"index\\\": 1, \\\"description\\\": \\\"\\\", \\\"component\\\": \\\"textInput\\\", \\\"required\\\": true, \\\"editable\\\": true, \\\"cols\\\": 6, \\\"value\\\": \\\"\\\", \\\"label\\\": \\\"Model Name\\\", \\\"varName\\\": \\\"modelName\\\", \\\"validation\\\": \\\"\\\", \\\"placeholder\\\": \\\"\\\", \\\"options\\\": [], \\\"id\\\": 1 }, { \\\"index\\\": 2, \\\"description\\\": \\\"\\\", \\\"component\\\": \\\"select\\\", \\\"required\\\": true, \\\"editable\\\": true, \\\"cols\\\": 6, \\\"value\\\": \\\"\\\", \\\"label\\\": \\\"Model Type\\\", \\\"varName\\\": \\\"modelType\\\", \\\"validation\\\": \\\"\\\", \\\"placeholder\\\": \\\"\\\", \\\"options\\\": [ \\\"Equation\\\", \\\"InitialState\\\", \\\"PythonFunction\\\" ], \\\"id\\\": 2 }, { \\\"index\\\": 3, \\\"description\\\": \\\"\\\", \\\"component\\\": \\\"textInput\\\", \\\"required\\\": true, \\\"editable\\\": true, \\\"cols\\\": 6, \\\"value\\\": \\\"\\\", \\\"label\\\": \\\"Function Name\\\", \\\"varName\\\": \\\"functionName\\\", \\\"validation\\\": \\\"\\\", \\\"placeholder\\\": \\\"\\\", \\\"options\\\": [], \\\"id\\\": 3 }, { \\\"index\\\": 4, \\\"description\\\": \\\"\\\", \\\"component\\\": \\\"textInput\\\", \\\"required\\\": true, \\\"editable\\\": true, \\\"cols\\\": 6, \\\"value\\\": \\\"\\\", \\\"label\\\": \\\"Model Form\\\", \\\"varName\\\": \\\"modelForm\\\", \\\"validation\\\": \\\"\\\", \\\"placeholder\\\": \\\"\\\", \\\"options\\\": [], \\\"id\\\": 4 }, { \\\"index\\\": 5, \\\"description\\\": \\\"\\\", \\\"component\\\": \\\"codeEditor\\\", \\\"required\\\": false, \\\"editable\\\": true, \\\"cols\\\": 12, \\\"value\\\": \\\"\\\", \\\"label\\\": \\\"Code\\\", \\\"varName\\\": \\\"code\\\", \\\"validation\\\": \\\"\\\", \\\"placeholder\\\": \\\"\\\", \\\"options\\\": [], \\\"config\\\": { \\\"mode\\\": \\\"python\\\", \\\"require\\\": [ \\\"ace/ext/language_tools\\\" ], \\\"advanced\\\": { \\\"enableSnippets\\\": true, \\\"enableBasicAutocompletion\\\": true, \\\"enableLiveAutocompletion\\\": true } }, \\\"id\\\": 5 }, { \\\"index\\\": 6, \\\"description\\\": \\\"\\\", \\\"component\\\": \\\"dbnTagsInput\\\", \\\"required\\\": false, \\\"editable\\\": false, \\\"cols\\\": 12, \\\"value\\\": [], \\\"label\\\": \\\"Tags\\\", \\\"varName\\\": \\\"tags\\\", \\\"validation\\\": \\\"\\\", \\\"placeholder\\\": \\\"\\\", \\\"options\\\": [], \\\"id\\\": 6 } ], \\\"outputTemplate\\\": { \\\"Type\\\": \\\"@type\\\", \\\"Tag\\\": \\\"@tags\\\", \\\"Distribution\\\": \\\"\\\", \\\"DistributionParameters\\\": {}, \\\"ModelName\\\": \\\"@modelName\\\", \\\"Parents\\\": [], \\\"Children\\\": [] } }, \\\"inputCount\\\": 3, \\\"outputCount\\\": 1, \\\"top\\\": \\\"446px\\\", \\\"left\\\": \\\"305px\\\" }, { \\\"id\\\": \\\"speed\\\", \\\"data\\\": [ { \\\"id\\\": 0, \\\"label\\\": \\\"Type\\\", \\\"value\\\": \\\"Stochastic\\\", \\\"varName\\\": \\\"type\\\", \\\"validation\\\": \\\"\\\" }, { \\\"id\\\": 1, \\\"label\\\": \\\"Distribution\\\", \\\"value\\\": \\\"Uniform\\\", \\\"varName\\\": \\\"distribution\\\", \\\"validation\\\": \\\"\\\" }, { \\\"id\\\": 2, \\\"label\\\": \\\"Is distribution fixed?\\\", \\\"value\\\": \\\"Yes\\\", \\\"varName\\\": \\\"isDistributionFixed\\\", \\\"validation\\\": \\\"\\\" }, { \\\"id\\\": 3, \\\"label\\\": \\\"Lower\\\", \\\"value\\\": \\\"0\\\", \\\"varName\\\": \\\"lower\\\", \\\"validation\\\": \\\"^[0-9]+$\\\" }, { \\\"id\\\": 4, \\\"label\\\": \\\"Upper\\\", \\\"value\\\": \\\"1000\\\", \\\"varName\\\": \\\"upper\\\", \\\"validation\\\": \\\"^[0-9]+$\\\" }, { \\\"id\\\": 5, \\\"label\\\": \\\"Observation Data\\\", \\\"value\\\": { \\\"items\\\": [], \\\"columns\\\": [], \\\"filter\\\": { \\\"template\\\": [], \\\"data\\\": [] }, \\\"dataSources\\\": [], \\\"columnsCount\\\": 0 }, \\\"varName\\\": \\\"observationData\\\", \\\"config\\\": { \\\"dataSource\\\": \\\"dataSource\\\", \\\"numeric\\\": true }, \\\"validation\\\": \\\"\\\" }, { \\\"id\\\": 6, \\\"label\\\": \\\"Range\\\", \\\"value\\\": [ \\\"0\\\", \\\"1000\\\" ], \\\"varName\\\": \\\"range\\\", \\\"config\\\": { \\\"fixedLength\\\": 2 }, \\\"validation\\\": \\\"^[0-9]+$\\\" }, { \\\"id\\\": 7, \\\"label\\\": \\\"Tags\\\", \\\"value\\\": [], \\\"varName\\\": \\\"tags\\\", \\\"validation\\\": \\\"\\\" } ], \\\"inputs\\\": [ { \\\"id\\\": \\\"speedInput0\\\", \\\"label\\\": \\\"lower\\\", \\\"fixedLabel\\\": true, \\\"node\\\": null, \\\"nodeId\\\": \\\"speed\\\", \\\"outputConnected\\\": null, \\\"outputIdConnected\\\": null, \\\"dataEditable\\\": true, \\\"filledData\\\": false }, { \\\"id\\\": \\\"speedInput1\\\", \\\"label\\\": \\\"upper\\\", \\\"fixedLabel\\\": true, \\\"node\\\": null, \\\"nodeId\\\": \\\"speed\\\", \\\"outputConnected\\\": null, \\\"outputIdConnected\\\": null, \\\"dataEditable\\\": true, \\\"filledData\\\": false } ], \\\"outputs\\\": [ { \\\"id\\\": \\\"speedOutput0\\\", \\\"label\\\": \\\"output\\\", \\\"fixedLabel\\\": true, \\\"node\\\": null, \\\"nodeId\\\": \\\"speed\\\", \\\"inputsConnected\\\": [], \\\"inputsIdConnected\\\": [ \\\"mach.machInput1\\\" ] } ], \\\"nodeType\\\": { \\\"id\\\": \\\"stochastic-uniform\\\", \\\"name\\\": \\\"Stochastic - Uniform\\\", \\\"inputCount\\\": 2, \\\"outputCount\\\": 1, \\\"inputLabels\\\": [ \\\"lower\\\", \\\"upper\\\" ], \\\"outputLabels\\\": [ \\\"output\\\" ], \\\"formTemplate\\\": [ { \\\"index\\\": 0, \\\"description\\\": \\\"\\\", \\\"component\\\": \\\"textInput\\\", \\\"required\\\": true, \\\"editable\\\": false, \\\"cols\\\": 12, \\\"value\\\": \\\"Stochastic\\\", \\\"label\\\": \\\"Type\\\", \\\"varName\\\": \\\"type\\\", \\\"validation\\\": \\\"\\\", \\\"placeholder\\\": \\\"\\\", \\\"options\\\": [] }, { \\\"index\\\": 1, \\\"description\\\": \\\"\\\", \\\"component\\\": \\\"textInput\\\", \\\"required\\\": true, \\\"editable\\\": false, \\\"cols\\\": 12, \\\"value\\\": \\\"Uniform\\\", \\\"label\\\": \\\"Distribution\\\", \\\"varName\\\": \\\"distribution\\\", \\\"validation\\\": \\\"\\\", \\\"placeholder\\\": \\\"\\\", \\\"options\\\": [] }, { \\\"index\\\": 2, \\\"description\\\": \\\"\\\", \\\"component\\\": \\\"radio\\\", \\\"required\\\": true, \\\"editable\\\": true, \\\"cols\\\": 12, \\\"value\\\": \\\"Yes\\\", \\\"label\\\": \\\"Is distribution fixed?\\\", \\\"varName\\\": \\\"isDistributionFixed\\\", \\\"validation\\\": \\\"\\\", \\\"placeholder\\\": \\\"\\\", \\\"options\\\": [ \\\"Yes\\\", \\\"No\\\" ], \\\"finalValue\\\": { \\\"Yes\\\": true, \\\"No\\\": false } }, { \\\"index\\\": 3, \\\"description\\\": \\\"\\\", \\\"component\\\": \\\"textInput\\\", \\\"required\\\": true, \\\"editable\\\": true, \\\"cols\\\": 6, \\\"value\\\": \\\"\\\", \\\"label\\\": \\\"Lower\\\", \\\"varName\\\": \\\"lower\\\", \\\"validation\\\": \\\"^[0-9]+$\\\", \\\"placeholder\\\": \\\"\\\", \\\"options\\\": [] }, { \\\"index\\\": 4, \\\"description\\\": \\\"\\\", \\\"component\\\": \\\"textInput\\\", \\\"required\\\": true, \\\"editable\\\": true, \\\"cols\\\": 6, \\\"value\\\": \\\"\\\", \\\"label\\\": \\\"Upper\\\", \\\"varName\\\": \\\"upper\\\", \\\"validation\\\": \\\"^[0-9]+$\\\", \\\"placeholder\\\": \\\"\\\", \\\"options\\\": [] }, { \\\"index\\\": 5, \\\"description\\\": \\\"\\\", \\\"component\\\": \\\"tableInput\\\", \\\"required\\\": false, \\\"editable\\\": false, \\\"cols\\\": 12, \\\"value\\\": { \\\"items\\\": [], \\\"columns\\\": [] }, \\\"label\\\": \\\"Observation Data\\\", \\\"varName\\\": \\\"observationData\\\", \\\"validation\\\": \\\"\\\", \\\"placeholder\\\": \\\"\\\", \\\"options\\\": [], \\\"config\\\": { \\\"dataSource\\\": \\\"dataSource\\\", \\\"numeric\\\": true } }, { \\\"index\\\": 6, \\\"description\\\": \\\"\\\", \\\"component\\\": \\\"smallArrayInput\\\", \\\"required\\\": true, \\\"editable\\\": true, \\\"cols\\\": 6, \\\"value\\\": [ null, null ], \\\"label\\\": \\\"Range\\\", \\\"varName\\\": \\\"range\\\", \\\"config\\\": { \\\"fixedLength\\\": 2 }, \\\"validation\\\": \\\"^[0-9]+$\\\", \\\"placeholder\\\": \\\"\\\", \\\"options\\\": [] }, { \\\"index\\\": 7, \\\"description\\\": \\\"\\\", \\\"component\\\": \\\"dbnTagsInput\\\", \\\"required\\\": false, \\\"editable\\\": false, \\\"cols\\\": 12, \\\"value\\\": [], \\\"label\\\": \\\"Tags\\\", \\\"varName\\\": \\\"tags\\\", \\\"validation\\\": \\\"\\\", \\\"placeholder\\\": \\\"\\\", \\\"options\\\": [] } ], \\\"outputTemplate\\\": { \\\"Type\\\": \\\"@type\\\", \\\"Tag\\\": \\\"@tags\\\", \\\"Distribution\\\": \\\"@distribution\\\", \\\"DistributionParameters\\\": { \\\"lower\\\": \\\"@lower\\\", \\\"upper\\\": \\\"@upper\\\" }, \\\"InitialChildren\\\": [], \\\"Children\\\": [], \\\"Parents\\\": [], \\\"ObservationData\\\": \\\"@?observationData.items\\\", \\\"FullObservationData\\\": \\\"@?observationData.fullData\\\", \\\"IsDistributionFixed\\\": \\\"@isDistributionFixed\\\", \\\"Range\\\": \\\"@?range\\\" }, \\\"upgradeValues\\\": [ { \\\"varName\\\": \\\"observationData\\\", \\\"oldValueType\\\": \\\"array\\\", \\\"newValueTemplate\\\": { \\\"items\\\": \\\"@oldValue\\\", \\\"columns\\\": [] } } ] }, \\\"inputCount\\\": 2, \\\"inputCountFixed\\\": true, \\\"outputCount\\\": 1, \\\"outputCountFixed\\\": true, \\\"top\\\": \\\"166px\\\", \\\"left\\\": \\\"740px\\\" }, { \\\"id\\\": \\\"mach\\\", \\\"data\\\": [ { \\\"id\\\": 0, \\\"label\\\": \\\"Type\\\", \\\"value\\\": \\\"Deterministic\\\", \\\"varName\\\": \\\"type\\\", \\\"validation\\\": \\\"\\\" }, { \\\"id\\\": 1, \\\"label\\\": \\\"Model Name\\\", \\\"value\\\": \\\"mach\\\", \\\"varName\\\": \\\"modelName\\\", \\\"validation\\\": \\\"\\\" }, { \\\"id\\\": 2, \\\"label\\\": \\\"Model Type\\\", \\\"value\\\": \\\"Equation\\\", \\\"varName\\\": \\\"modelType\\\", \\\"validation\\\": \\\"\\\" }, { \\\"id\\\": 3, \\\"label\\\": \\\"Function Name\\\", \\\"value\\\": \\\"mach\\\", \\\"varName\\\": \\\"functionName\\\", \\\"validation\\\": \\\"\\\" }, { \\\"id\\\": 4, \\\"label\\\": \\\"Model Form\\\", \\\"value\\\": \\\"(speed/5280.0*3600.0)/a0\\\", \\\"varName\\\": \\\"modelForm\\\", \\\"validation\\\": \\\"\\\" }, { \\\"id\\\": 5, \\\"label\\\": \\\"Code\\\", \\\"value\\\": \\\"\\\", \\\"varName\\\": \\\"code\\\", \\\"config\\\": { \\\"mode\\\": \\\"python\\\", \\\"require\\\": [ \\\"ace/ext/language_tools\\\" ], \\\"advanced\\\": { \\\"enableSnippets\\\": true, \\\"enableBasicAutocompletion\\\": true, \\\"enableLiveAutocompletion\\\": true } }, \\\"validation\\\": \\\"\\\" }, { \\\"id\\\": 6, \\\"label\\\": \\\"Tags\\\", \\\"value\\\": [], \\\"varName\\\": \\\"tags\\\", \\\"validation\\\": \\\"\\\" } ], \\\"inputs\\\": [ { \\\"id\\\": \\\"machInput0\\\", \\\"label\\\": \\\"machInput0\\\", \\\"fixedLabel\\\": false, \\\"node\\\": null, \\\"nodeId\\\": \\\"mach\\\", \\\"outputConnected\\\": null, \\\"outputIdConnected\\\": \\\"a0.a0Output0\\\", \\\"dataEditable\\\": false, \\\"filledData\\\": false }, { \\\"id\\\": \\\"machInput1\\\", \\\"label\\\": \\\"machInput1\\\", \\\"fixedLabel\\\": false, \\\"node\\\": null, \\\"nodeId\\\": \\\"mach\\\", \\\"outputConnected\\\": null, \\\"outputIdConnected\\\": \\\"speed.speedOutput0\\\", \\\"dataEditable\\\": false, \\\"filledData\\\": false } ], \\\"outputs\\\": [ { \\\"id\\\": \\\"machOutput0\\\", \\\"label\\\": \\\"machOutput0\\\", \\\"fixedLabel\\\": false, \\\"node\\\": null, \\\"nodeId\\\": \\\"mach\\\", \\\"inputsConnected\\\": [], \\\"inputsIdConnected\\\": [ \\\"tt0.tt0Input2\\\" ] } ], \\\"nodeType\\\": { \\\"id\\\": \\\"deterministic\\\", \\\"name\\\": \\\"Deterministic\\\", \\\"formTemplate\\\": [ { \\\"index\\\": 0, \\\"description\\\": \\\"\\\", \\\"component\\\": \\\"textInput\\\", \\\"required\\\": true, \\\"editable\\\": false, \\\"cols\\\": 12, \\\"value\\\": \\\"Deterministic\\\", \\\"label\\\": \\\"Type\\\", \\\"varName\\\": \\\"type\\\", \\\"validation\\\": \\\"\\\", \\\"placeholder\\\": \\\"\\\", \\\"options\\\": [], \\\"id\\\": 0 }, { \\\"index\\\": 1, \\\"description\\\": \\\"\\\", \\\"component\\\": \\\"textInput\\\", \\\"required\\\": true, \\\"editable\\\": true, \\\"cols\\\": 6, \\\"value\\\": \\\"\\\", \\\"label\\\": \\\"Model Name\\\", \\\"varName\\\": \\\"modelName\\\", \\\"validation\\\": \\\"\\\", \\\"placeholder\\\": \\\"\\\", \\\"options\\\": [], \\\"id\\\": 1 }, { \\\"index\\\": 2, \\\"description\\\": \\\"\\\", \\\"component\\\": \\\"select\\\", \\\"required\\\": true, \\\"editable\\\": true, \\\"cols\\\": 6, \\\"value\\\": \\\"\\\", \\\"label\\\": \\\"Model Type\\\", \\\"varName\\\": \\\"modelType\\\", \\\"validation\\\": \\\"\\\", \\\"placeholder\\\": \\\"\\\", \\\"options\\\": [ \\\"Equation\\\", \\\"InitialState\\\", \\\"PythonFunction\\\" ], \\\"id\\\": 2 }, { \\\"index\\\": 3, \\\"description\\\": \\\"\\\", \\\"component\\\": \\\"textInput\\\", \\\"required\\\": true, \\\"editable\\\": true, \\\"cols\\\": 6, \\\"value\\\": \\\"\\\", \\\"label\\\": \\\"Function Name\\\", \\\"varName\\\": \\\"functionName\\\", \\\"validation\\\": \\\"\\\", \\\"placeholder\\\": \\\"\\\", \\\"options\\\": [], \\\"id\\\": 3 }, { \\\"index\\\": 4, \\\"description\\\": \\\"\\\", \\\"component\\\": \\\"textInput\\\", \\\"required\\\": true, \\\"editable\\\": true, \\\"cols\\\": 6, \\\"value\\\": \\\"\\\", \\\"label\\\": \\\"Model Form\\\", \\\"varName\\\": \\\"modelForm\\\", \\\"validation\\\": \\\"\\\", \\\"placeholder\\\": \\\"\\\", \\\"options\\\": [], \\\"id\\\": 4 }, { \\\"index\\\": 5, \\\"description\\\": \\\"\\\", \\\"component\\\": \\\"codeEditor\\\", \\\"required\\\": false, \\\"editable\\\": true, \\\"cols\\\": 12, \\\"value\\\": \\\"\\\", \\\"label\\\": \\\"Code\\\", \\\"varName\\\": \\\"code\\\", \\\"validation\\\": \\\"\\\", \\\"placeholder\\\": \\\"\\\", \\\"options\\\": [], \\\"config\\\": { \\\"mode\\\": \\\"python\\\", \\\"require\\\": [ \\\"ace/ext/language_tools\\\" ], \\\"advanced\\\": { \\\"enableSnippets\\\": true, \\\"enableBasicAutocompletion\\\": true, \\\"enableLiveAutocompletion\\\": true } }, \\\"id\\\": 5 }, { \\\"index\\\": 6, \\\"description\\\": \\\"\\\", \\\"component\\\": \\\"dbnTagsInput\\\", \\\"required\\\": false, \\\"editable\\\": false, \\\"cols\\\": 12, \\\"value\\\": [], \\\"label\\\": \\\"Tags\\\", \\\"varName\\\": \\\"tags\\\", \\\"validation\\\": \\\"\\\", \\\"placeholder\\\": \\\"\\\", \\\"options\\\": [], \\\"id\\\": 6 } ], \\\"outputTemplate\\\": { \\\"Type\\\": \\\"@type\\\", \\\"Tag\\\": \\\"@tags\\\", \\\"Distribution\\\": \\\"\\\", \\\"DistributionParameters\\\": {}, \\\"ModelName\\\": \\\"@modelName\\\", \\\"Parents\\\": [], \\\"Children\\\": [] } }, \\\"inputCount\\\": 2, \\\"outputCount\\\": 1, \\\"top\\\": \\\"465px\\\", \\\"left\\\": \\\"801px\\\" }, { \\\"id\\\": \\\"tt0\\\", \\\"data\\\": [ { \\\"id\\\": 0, \\\"label\\\": \\\"Type\\\", \\\"value\\\": \\\"Deterministic\\\", \\\"varName\\\": \\\"type\\\", \\\"validation\\\": \\\"\\\" }, { \\\"id\\\": 1, \\\"label\\\": \\\"Model Name\\\", \\\"value\\\": \\\"tt0\\\", \\\"varName\\\": \\\"modelName\\\", \\\"validation\\\": \\\"\\\" }, { \\\"id\\\": 2, \\\"label\\\": \\\"Model Type\\\", \\\"value\\\": \\\"Equation\\\", \\\"varName\\\": \\\"modelType\\\", \\\"validation\\\": \\\"\\\" }, { \\\"id\\\": 3, \\\"label\\\": \\\"Function Name\\\", \\\"value\\\": \\\"tt0\\\", \\\"varName\\\": \\\"functionName\\\", \\\"validation\\\": \\\"\\\" }, { \\\"id\\\": 4, \\\"label\\\": \\\"Model Form\\\", \\\"value\\\": \\\"ts0*(1.0 + 0.5*(gama-1.0)*mach*mach)\\\", \\\"varName\\\": \\\"modelForm\\\", \\\"validation\\\": \\\"\\\" }, { \\\"id\\\": 5, \\\"label\\\": \\\"Code\\\", \\\"value\\\": \\\"\\\", \\\"varName\\\": \\\"code\\\", \\\"config\\\": { \\\"mode\\\": \\\"python\\\", \\\"require\\\": [ \\\"ace/ext/language_tools\\\" ], \\\"advanced\\\": { \\\"enableSnippets\\\": true, \\\"enableBasicAutocompletion\\\": true, \\\"enableLiveAutocompletion\\\": true } }, \\\"validation\\\": \\\"\\\" }, { \\\"id\\\": 6, \\\"label\\\": \\\"Tags\\\", \\\"value\\\": [], \\\"varName\\\": \\\"tags\\\", \\\"validation\\\": \\\"\\\" } ], \\\"inputs\\\": [ { \\\"id\\\": \\\"tt0Input0\\\", \\\"label\\\": \\\"tt0Input0\\\", \\\"fixedLabel\\\": false, \\\"node\\\": null, \\\"nodeId\\\": \\\"tt0\\\", \\\"outputConnected\\\": null, \\\"outputIdConnected\\\": \\\"ts0.ts0Output0\\\", \\\"dataEditable\\\": false, \\\"filledData\\\": false }, { \\\"id\\\": \\\"tt0Input1\\\", \\\"label\\\": \\\"tt0Input1\\\", \\\"fixedLabel\\\": false, \\\"node\\\": null, \\\"nodeId\\\": \\\"tt0\\\", \\\"outputConnected\\\": null, \\\"outputIdConnected\\\": \\\"gama.gamaOutput0\\\", \\\"dataEditable\\\": false, \\\"filledData\\\": false }, { \\\"id\\\": \\\"tt0Input2\\\", \\\"label\\\": \\\"tt0Input2\\\", \\\"fixedLabel\\\": false, \\\"node\\\": null, \\\"nodeId\\\": \\\"tt0\\\", \\\"outputConnected\\\": null, \\\"outputIdConnected\\\": \\\"mach.machOutput0\\\", \\\"dataEditable\\\": false, \\\"filledData\\\": false } ], \\\"outputs\\\": [ { \\\"id\\\": \\\"tt0Output0\\\", \\\"label\\\": \\\"tt0Output0\\\", \\\"fixedLabel\\\": false, \\\"node\\\": null, \\\"nodeId\\\": \\\"tt0\\\", \\\"inputsConnected\\\": [], \\\"inputsIdConnected\\\": [ \\\"pt0.pt0Input0\\\" ] } ], \\\"nodeType\\\": { \\\"id\\\": \\\"deterministic\\\", \\\"name\\\": \\\"Deterministic\\\", \\\"formTemplate\\\": [ { \\\"index\\\": 0, \\\"description\\\": \\\"\\\", \\\"component\\\": \\\"textInput\\\", \\\"required\\\": true, \\\"editable\\\": false, \\\"cols\\\": 12, \\\"value\\\": \\\"Deterministic\\\", \\\"label\\\": \\\"Type\\\", \\\"varName\\\": \\\"type\\\", \\\"validation\\\": \\\"\\\", \\\"placeholder\\\": \\\"\\\", \\\"options\\\": [], \\\"id\\\": 0 }, { \\\"index\\\": 1, \\\"description\\\": \\\"\\\", \\\"component\\\": \\\"textInput\\\", \\\"required\\\": true, \\\"editable\\\": true, \\\"cols\\\": 6, \\\"value\\\": \\\"\\\", \\\"label\\\": \\\"Model Name\\\", \\\"varName\\\": \\\"modelName\\\", \\\"validation\\\": \\\"\\\", \\\"placeholder\\\": \\\"\\\", \\\"options\\\": [], \\\"id\\\": 1 }, { \\\"index\\\": 2, \\\"description\\\": \\\"\\\", \\\"component\\\": \\\"select\\\", \\\"required\\\": true, \\\"editable\\\": true, \\\"cols\\\": 6, \\\"value\\\": \\\"\\\", \\\"label\\\": \\\"Model Type\\\", \\\"varName\\\": \\\"modelType\\\", \\\"validation\\\": \\\"\\\", \\\"placeholder\\\": \\\"\\\", \\\"options\\\": [ \\\"Equation\\\", \\\"InitialState\\\", \\\"PythonFunction\\\" ], \\\"id\\\": 2 }, { \\\"index\\\": 3, \\\"description\\\": \\\"\\\", \\\"component\\\": \\\"textInput\\\", \\\"required\\\": true, \\\"editable\\\": true, \\\"cols\\\": 6, \\\"value\\\": \\\"\\\", \\\"label\\\": \\\"Function Name\\\", \\\"varName\\\": \\\"functionName\\\", \\\"validation\\\": \\\"\\\", \\\"placeholder\\\": \\\"\\\", \\\"options\\\": [], \\\"id\\\": 3 }, { \\\"index\\\": 4, \\\"description\\\": \\\"\\\", \\\"component\\\": \\\"textInput\\\", \\\"required\\\": true, \\\"editable\\\": true, \\\"cols\\\": 6, \\\"value\\\": \\\"\\\", \\\"label\\\": \\\"Model Form\\\", \\\"varName\\\": \\\"modelForm\\\", \\\"validation\\\": \\\"\\\", \\\"placeholder\\\": \\\"\\\", \\\"options\\\": [], \\\"id\\\": 4 }, { \\\"index\\\": 5, \\\"description\\\": \\\"\\\", \\\"component\\\": \\\"codeEditor\\\", \\\"required\\\": false, \\\"editable\\\": true, \\\"cols\\\": 12, \\\"value\\\": \\\"\\\", \\\"label\\\": \\\"Code\\\", \\\"varName\\\": \\\"code\\\", \\\"validation\\\": \\\"\\\", \\\"placeholder\\\": \\\"\\\", \\\"options\\\": [], \\\"config\\\": { \\\"mode\\\": \\\"python\\\", \\\"require\\\": [ \\\"ace/ext/language_tools\\\" ], \\\"advanced\\\": { \\\"enableSnippets\\\": true, \\\"enableBasicAutocompletion\\\": true, \\\"enableLiveAutocompletion\\\": true } }, \\\"id\\\": 5 }, { \\\"index\\\": 6, \\\"description\\\": \\\"\\\", \\\"component\\\": \\\"dbnTagsInput\\\", \\\"required\\\": false, \\\"editable\\\": false, \\\"cols\\\": 12, \\\"value\\\": [], \\\"label\\\": \\\"Tags\\\", \\\"varName\\\": \\\"tags\\\", \\\"validation\\\": \\\"\\\", \\\"placeholder\\\": \\\"\\\", \\\"options\\\": [], \\\"id\\\": 6 } ], \\\"outputTemplate\\\": { \\\"Type\\\": \\\"@type\\\", \\\"Tag\\\": \\\"@tags\\\", \\\"Distribution\\\": \\\"\\\", \\\"DistributionParameters\\\": {}, \\\"ModelName\\\": \\\"@modelName\\\", \\\"Parents\\\": [], \\\"Children\\\": [] } }, \\\"inputCount\\\": 3, \\\"outputCount\\\": 1, \\\"top\\\": \\\"600px\\\", \\\"left\\\": \\\"404px\\\" }, { \\\"id\\\": \\\"pt0\\\", \\\"data\\\": [ { \\\"id\\\": 0, \\\"label\\\": \\\"Type\\\", \\\"value\\\": \\\"Deterministic\\\", \\\"varName\\\": \\\"type\\\", \\\"validation\\\": \\\"\\\" }, { \\\"id\\\": 1, \\\"label\\\": \\\"Model Name\\\", \\\"value\\\": \\\"pt0\\\", \\\"varName\\\": \\\"modelName\\\", \\\"validation\\\": \\\"\\\" }, { \\\"id\\\": 2, \\\"label\\\": \\\"Model Type\\\", \\\"value\\\": \\\"Equation\\\", \\\"varName\\\": \\\"modelType\\\", \\\"validation\\\": \\\"\\\" }, { \\\"id\\\": 3, \\\"label\\\": \\\"Function Name\\\", \\\"value\\\": \\\"pt0\\\", \\\"varName\\\": \\\"functionName\\\", \\\"validation\\\": \\\"\\\" }, { \\\"id\\\": 4, \\\"label\\\": \\\"Model Form\\\", \\\"value\\\": \\\"ps0*(tt0/ts0)**(gama/(gama-1.0))\\\", \\\"varName\\\": \\\"modelForm\\\", \\\"validation\\\": \\\"\\\" }, { \\\"id\\\": 5, \\\"label\\\": \\\"Code\\\", \\\"value\\\": \\\"\\\", \\\"varName\\\": \\\"code\\\", \\\"config\\\": { \\\"mode\\\": \\\"python\\\", \\\"require\\\": [ \\\"ace/ext/language_tools\\\" ], \\\"advanced\\\": { \\\"enableSnippets\\\": true, \\\"enableBasicAutocompletion\\\": true, \\\"enableLiveAutocompletion\\\": true } }, \\\"validation\\\": \\\"\\\" }, { \\\"id\\\": 6, \\\"label\\\": \\\"Tags\\\", \\\"value\\\": [], \\\"varName\\\": \\\"tags\\\", \\\"validation\\\": \\\"\\\" } ], \\\"inputs\\\": [ { \\\"id\\\": \\\"pt0Input0\\\", \\\"label\\\": \\\"pt0Input0\\\", \\\"fixedLabel\\\": false, \\\"node\\\": null, \\\"nodeId\\\": \\\"pt0\\\", \\\"outputConnected\\\": null, \\\"outputIdConnected\\\": \\\"tt0.tt0Output0\\\", \\\"dataEditable\\\": false, \\\"filledData\\\": false }, { \\\"id\\\": \\\"pt0Input1\\\", \\\"label\\\": \\\"pt0Input1\\\", \\\"fixedLabel\\\": false, \\\"node\\\": null, \\\"nodeId\\\": \\\"pt0\\\", \\\"outputConnected\\\": null, \\\"outputIdConnected\\\": \\\"ps0.ps0Output0\\\", \\\"dataEditable\\\": false, \\\"filledData\\\": false }, { \\\"id\\\": \\\"pt0Input2\\\", \\\"label\\\": \\\"pt0Input2\\\", \\\"fixedLabel\\\": false, \\\"node\\\": null, \\\"nodeId\\\": \\\"pt0\\\", \\\"outputConnected\\\": null, \\\"outputIdConnected\\\": \\\"ts0.ts0Output0\\\", \\\"dataEditable\\\": false, \\\"filledData\\\": false }, { \\\"id\\\": \\\"pt0Input3\\\", \\\"label\\\": \\\"pt0Input3\\\", \\\"fixedLabel\\\": false, \\\"node\\\": null, \\\"nodeId\\\": \\\"pt0\\\", \\\"outputConnected\\\": null, \\\"outputIdConnected\\\": \\\"gama.gamaOutput0\\\", \\\"dataEditable\\\": false, \\\"filledData\\\": false } ], \\\"outputs\\\": [ { \\\"id\\\": \\\"pt0Output0\\\", \\\"label\\\": \\\"pt0Output0\\\", \\\"fixedLabel\\\": false, \\\"node\\\": null, \\\"nodeId\\\": \\\"pt0\\\", \\\"inputsConnected\\\": [], \\\"inputsIdConnected\\\": [] } ], \\\"nodeType\\\": { \\\"id\\\": \\\"deterministic\\\", \\\"name\\\": \\\"Deterministic\\\", \\\"formTemplate\\\": [ { \\\"index\\\": 0, \\\"description\\\": \\\"\\\", \\\"component\\\": \\\"textInput\\\", \\\"required\\\": true, \\\"editable\\\": false, \\\"cols\\\": 12, \\\"value\\\": \\\"Deterministic\\\", \\\"label\\\": \\\"Type\\\", \\\"varName\\\": \\\"type\\\", \\\"validation\\\": \\\"\\\", \\\"placeholder\\\": \\\"\\\", \\\"options\\\": [], \\\"id\\\": 0 }, { \\\"index\\\": 1, \\\"description\\\": \\\"\\\", \\\"component\\\": \\\"textInput\\\", \\\"required\\\": true, \\\"editable\\\": true, \\\"cols\\\": 6, \\\"value\\\": \\\"\\\", \\\"label\\\": \\\"Model Name\\\", \\\"varName\\\": \\\"modelName\\\", \\\"validation\\\": \\\"\\\", \\\"placeholder\\\": \\\"\\\", \\\"options\\\": [], \\\"id\\\": 1 }, { \\\"index\\\": 2, \\\"description\\\": \\\"\\\", \\\"component\\\": \\\"select\\\", \\\"required\\\": true, \\\"editable\\\": true, \\\"cols\\\": 6, \\\"value\\\": \\\"\\\", \\\"label\\\": \\\"Model Type\\\", \\\"varName\\\": \\\"modelType\\\", \\\"validation\\\": \\\"\\\", \\\"placeholder\\\": \\\"\\\", \\\"options\\\": [ \\\"Equation\\\", \\\"InitialState\\\", \\\"PythonFunction\\\" ], \\\"id\\\": 2 }, { \\\"index\\\": 3, \\\"description\\\": \\\"\\\", \\\"component\\\": \\\"textInput\\\", \\\"required\\\": true, \\\"editable\\\": true, \\\"cols\\\": 6, \\\"value\\\": \\\"\\\", \\\"label\\\": \\\"Function Name\\\", \\\"varName\\\": \\\"functionName\\\", \\\"validation\\\": \\\"\\\", \\\"placeholder\\\": \\\"\\\", \\\"options\\\": [], \\\"id\\\": 3 }, { \\\"index\\\": 4, \\\"description\\\": \\\"\\\", \\\"component\\\": \\\"textInput\\\", \\\"required\\\": true, \\\"editable\\\": true, \\\"cols\\\": 6, \\\"value\\\": \\\"\\\", \\\"label\\\": \\\"Model Form\\\", \\\"varName\\\": \\\"modelForm\\\", \\\"validation\\\": \\\"\\\", \\\"placeholder\\\": \\\"\\\", \\\"options\\\": [], \\\"id\\\": 4 }, { \\\"index\\\": 5, \\\"description\\\": \\\"\\\", \\\"component\\\": \\\"codeEditor\\\", \\\"required\\\": false, \\\"editable\\\": true, \\\"cols\\\": 12, \\\"value\\\": \\\"\\\", \\\"label\\\": \\\"Code\\\", \\\"varName\\\": \\\"code\\\", \\\"validation\\\": \\\"\\\", \\\"placeholder\\\": \\\"\\\", \\\"options\\\": [], \\\"config\\\": { \\\"mode\\\": \\\"python\\\", \\\"require\\\": [ \\\"ace/ext/language_tools\\\" ], \\\"advanced\\\": { \\\"enableSnippets\\\": true, \\\"enableBasicAutocompletion\\\": true, \\\"enableLiveAutocompletion\\\": true } }, \\\"id\\\": 5 }, { \\\"index\\\": 6, \\\"description\\\": \\\"\\\", \\\"component\\\": \\\"dbnTagsInput\\\", \\\"required\\\": false, \\\"editable\\\": false, \\\"cols\\\": 12, \\\"value\\\": [], \\\"label\\\": \\\"Tags\\\", \\\"varName\\\": \\\"tags\\\", \\\"validation\\\": \\\"\\\", \\\"placeholder\\\": \\\"\\\", \\\"options\\\": [], \\\"id\\\": 6 } ], \\\"outputTemplate\\\": { \\\"Type\\\": \\\"@type\\\", \\\"Tag\\\": \\\"@tags\\\", \\\"Distribution\\\": \\\"\\\", \\\"DistributionParameters\\\": {}, \\\"ModelName\\\": \\\"@modelName\\\", \\\"Parents\\\": [], \\\"Children\\\": [] } }, \\\"inputCount\\\": 4, \\\"outputCount\\\": 1, \\\"top\\\": \\\"648px\\\", \\\"left\\\": \\\"630px\\\" }, { \\\"id\\\": \\\"ts0\\\", \\\"data\\\": [ { \\\"id\\\": 0, \\\"label\\\": \\\"Type\\\", \\\"value\\\": \\\"Deterministic\\\", \\\"varName\\\": \\\"type\\\", \\\"validation\\\": \\\"\\\" }, { \\\"id\\\": 1, \\\"label\\\": \\\"Model Name\\\", \\\"value\\\": \\\"ts0\\\", \\\"varName\\\": \\\"modelName\\\", \\\"validation\\\": \\\"\\\" }, { \\\"id\\\": 2, \\\"label\\\": \\\"Model Type\\\", \\\"value\\\": \\\"Equation\\\", \\\"varName\\\": \\\"modelType\\\", \\\"validation\\\": \\\"\\\" }, { \\\"id\\\": 3, \\\"label\\\": \\\"Function Name\\\", \\\"value\\\": \\\"ts0\\\", \\\"varName\\\": \\\"functionName\\\", \\\"validation\\\": \\\"\\\" }, { \\\"id\\\": 4, \\\"label\\\": \\\"Model Form\\\", \\\"value\\\": \\\"518.6-3.56*altitude/1000.0\\\", \\\"varName\\\": \\\"modelForm\\\", \\\"validation\\\": \\\"\\\" }, { \\\"id\\\": 5, \\\"label\\\": \\\"Code\\\", \\\"value\\\": \\\"\\\", \\\"varName\\\": \\\"code\\\", \\\"config\\\": { \\\"mode\\\": \\\"python\\\", \\\"require\\\": [ \\\"ace/ext/language_tools\\\" ], \\\"advanced\\\": { \\\"enableSnippets\\\": true, \\\"enableBasicAutocompletion\\\": true, \\\"enableLiveAutocompletion\\\": true } }, \\\"validation\\\": \\\"\\\" }, { \\\"id\\\": 6, \\\"label\\\": \\\"Tags\\\", \\\"value\\\": [], \\\"varName\\\": \\\"tags\\\", \\\"validation\\\": \\\"\\\" } ], \\\"inputs\\\": [ { \\\"id\\\": \\\"ts0Input0\\\", \\\"label\\\": \\\"ts0Input0\\\", \\\"fixedLabel\\\": false, \\\"node\\\": null, \\\"nodeId\\\": \\\"ts0\\\", \\\"outputConnected\\\": null, \\\"outputIdConnected\\\": \\\"altitude.altitudeOutput0\\\", \\\"dataEditable\\\": false, \\\"filledData\\\": false } ], \\\"outputs\\\": [ { \\\"id\\\": \\\"ts0Output0\\\", \\\"label\\\": \\\"ts0Output0\\\", \\\"fixedLabel\\\": false, \\\"node\\\": null, \\\"nodeId\\\": \\\"ts0\\\", \\\"inputsConnected\\\": [], \\\"inputsIdConnected\\\": [ \\\"ps0.ps0Input0\\\", \\\"a0.a0Input2\\\", \\\"tt0.tt0Input0\\\", \\\"pt0.pt0Input2\\\" ] } ], \\\"nodeType\\\": { \\\"id\\\": \\\"deterministic\\\", \\\"name\\\": \\\"Deterministic\\\", \\\"formTemplate\\\": [ { \\\"index\\\": 0, \\\"description\\\": \\\"\\\", \\\"component\\\": \\\"textInput\\\", \\\"required\\\": true, \\\"editable\\\": false, \\\"cols\\\": 12, \\\"value\\\": \\\"Deterministic\\\", \\\"label\\\": \\\"Type\\\", \\\"varName\\\": \\\"type\\\", \\\"validation\\\": \\\"\\\", \\\"placeholder\\\": \\\"\\\", \\\"options\\\": [], \\\"id\\\": 0 }, { \\\"index\\\": 1, \\\"description\\\": \\\"\\\", \\\"component\\\": \\\"textInput\\\", \\\"required\\\": true, \\\"editable\\\": true, \\\"cols\\\": 6, \\\"value\\\": \\\"\\\", \\\"label\\\": \\\"Model Name\\\", \\\"varName\\\": \\\"modelName\\\", \\\"validation\\\": \\\"\\\", \\\"placeholder\\\": \\\"\\\", \\\"options\\\": [], \\\"id\\\": 1 }, { \\\"index\\\": 2, \\\"description\\\": \\\"\\\", \\\"component\\\": \\\"select\\\", \\\"required\\\": true, \\\"editable\\\": true, \\\"cols\\\": 6, \\\"value\\\": \\\"\\\", \\\"label\\\": \\\"Model Type\\\", \\\"varName\\\": \\\"modelType\\\", \\\"validation\\\": \\\"\\\", \\\"placeholder\\\": \\\"\\\", \\\"options\\\": [ \\\"Equation\\\", \\\"InitialState\\\", \\\"PythonFunction\\\" ], \\\"id\\\": 2 }, { \\\"index\\\": 3, \\\"description\\\": \\\"\\\", \\\"component\\\": \\\"textInput\\\", \\\"required\\\": true, \\\"editable\\\": true, \\\"cols\\\": 6, \\\"value\\\": \\\"\\\", \\\"label\\\": \\\"Function Name\\\", \\\"varName\\\": \\\"functionName\\\", \\\"validation\\\": \\\"\\\", \\\"placeholder\\\": \\\"\\\", \\\"options\\\": [], \\\"id\\\": 3 }, { \\\"index\\\": 4, \\\"description\\\": \\\"\\\", \\\"component\\\": \\\"textInput\\\", \\\"required\\\": true, \\\"editable\\\": true, \\\"cols\\\": 6, \\\"value\\\": \\\"\\\", \\\"label\\\": \\\"Model Form\\\", \\\"varName\\\": \\\"modelForm\\\", \\\"validation\\\": \\\"\\\", \\\"placeholder\\\": \\\"\\\", \\\"options\\\": [], \\\"id\\\": 4 }, { \\\"index\\\": 5, \\\"description\\\": \\\"\\\", \\\"component\\\": \\\"codeEditor\\\", \\\"required\\\": false, \\\"editable\\\": true, \\\"cols\\\": 12, \\\"value\\\": \\\"\\\", \\\"label\\\": \\\"Code\\\", \\\"varName\\\": \\\"code\\\", \\\"validation\\\": \\\"\\\", \\\"placeholder\\\": \\\"\\\", \\\"options\\\": [], \\\"config\\\": { \\\"mode\\\": \\\"python\\\", \\\"require\\\": [ \\\"ace/ext/language_tools\\\" ], \\\"advanced\\\": { \\\"enableSnippets\\\": true, \\\"enableBasicAutocompletion\\\": true, \\\"enableLiveAutocompletion\\\": true } }, \\\"id\\\": 5 }, { \\\"index\\\": 6, \\\"description\\\": \\\"\\\", \\\"component\\\": \\\"dbnTagsInput\\\", \\\"required\\\": false, \\\"editable\\\": false, \\\"cols\\\": 12, \\\"value\\\": [], \\\"label\\\": \\\"Tags\\\", \\\"varName\\\": \\\"tags\\\", \\\"validation\\\": \\\"\\\", \\\"placeholder\\\": \\\"\\\", \\\"options\\\": [], \\\"id\\\": 6 } ], \\\"outputTemplate\\\": { \\\"Type\\\": \\\"@type\\\", \\\"Tag\\\": \\\"@tags\\\", \\\"Distribution\\\": \\\"\\\", \\\"DistributionParameters\\\": {}, \\\"ModelName\\\": \\\"@modelName\\\", \\\"Parents\\\": [], \\\"Children\\\": [] } }, \\\"inputCount\\\": 1, \\\"outputCount\\\": 1, \\\"top\\\": \\\"242px\\\", \\\"left\\\": \\\"293px\\\" } ] } }, \\\"dataSources\\\": {}, \\\"dataSourcesIds\\\": {}, \\\"additionalFilesIds\\\": {}, \\\"dataSourcesInfo\\\": {}, \\\"inputs\\\": [], \\\"outputs\\\": [], \\\"headerMappings\\\": {}, \\\"workDir\\\": \\\"/tmp/\\\" }\"";
        //System.out.println("\"" + responseTxt.replace("\"", "\\\"") + "\"");
//        System.out.println("\"" + testJson.replace("\"", "\\\"") + "\"");
        try {
			httppost.setEntity(new StringEntity("\"" + jsonTxt.replace("\"", "\\\"") + "\""));
//        httppost.setEntity(new StringEntity("\"" + testJson.replace("\"", "\\\"") + "\""));
			CloseableHttpResponse response = httpclient.execute(httppost);
	        HttpEntity respEntity = response.getEntity();
	        String responseTxt = EntityUtils.toString(respEntity, "UTF-8");
	        System.out.println(responseTxt);
	        httpclient.close();
	        return responseTxt;
		} catch (IOException e) {
			//e.printStackTrace();
			System.err.println("DBN execution service request failed.");
	        httpclient.close();
			return "";
		}
	}


	@SuppressWarnings("deprecation")
	private String generateDBNjson(String jsonTxt) {
		DefaultHttpClient httpclient = new DefaultHttpClient();
		HttpPost httppost = new HttpPost("http://vesuvius063.crd.ge.com:46000/dbn/jsonGenerator");
        httppost.setHeader("Accept", "application/json");
        httppost.setHeader("Content-type", "application/json");
        
        try {
	        httppost.setEntity(new StringEntity(jsonTxt));
	        CloseableHttpResponse response = httpclient.execute(httppost);
	        HttpEntity respEntity = response.getEntity();
	        String responseTxt = EntityUtils.toString(respEntity, "UTF-8");
	        System.out.println(responseTxt);
	        httpclient.close();
	        return responseTxt;
        } catch (IOException e) {
			e.printStackTrace();
			System.err.println("DBN json generation service request failed.");
	        httpclient.close();
			return "";
		}
	}


	@SuppressWarnings("deprecation")
	private String kgResultsToJson(String nodesCSVString, String modelsCSVString, String mode, String obsData) throws Exception {
		DefaultHttpClient httpclient = new DefaultHttpClient();
		HttpPost httppost = new HttpPost("http://vesuvius063.crd.ge.com:46000/dbn/SADLResultSetToJson");
		httppost.setHeader("Accept", "application/json");
        httppost.setHeader("Content-type", "application/x-www-form-urlencoded");
        
        List<NameValuePair> arguments = new ArrayList<>(2);
        arguments.add(new BasicNameValuePair("nodes", nodesCSVString));
        arguments.add(new BasicNameValuePair("models", modelsCSVString));
        arguments.add(new BasicNameValuePair("mode", mode));
        arguments.add(new BasicNameValuePair("data", obsData));

        try {
	        httppost.setEntity(new UrlEncodedFormEntity(arguments, "UTF-8"));
	//         HttpResponse response = httpclient.execute(httppost);
	//         HttpEntity respEntity = response.getEntity();
	//         String responseTxt = EntityUtils.toString(respEntity, "UTF-8");
	        CloseableHttpResponse response = httpclient.execute(httppost);
	        HttpEntity respEntity = response.getEntity();
	        String responseTxt = EntityUtils.toString(respEntity, "UTF-8");
	        httpclient.close();
	        return responseTxt;
        } catch (IOException e) {
			e.printStackTrace();
			System.err.println("KG results to json translate service request failed.");
	        httpclient.close();
			return "";
		}
	}


	private String strUriList(List<RDFNode> nodeList) {
		String uriStr = "";
		for ( RDFNode o : nodeList ) {
			uriStr += "<" + o.toString() + ">,";
		}
		uriStr = uriStr.substring(0,uriStr.length()-1);
		return uriStr;
	}


	private Individual createIndividualOfClass(OntModel model, String classUriStr) {
		return model.createIndividual(getTheJenaModel().getOntClass(classUriStr));
	}

	private boolean commonSubject(TripleElement[] triples) {
		Node lastSubject = null;
		for (TripleElement tr : triples) {
			Node thisSubject = tr.getSubject();
			if (lastSubject != null && !lastSubject.equals(thisSubject)) {
				return false;
			}
			lastSubject = thisSubject;
		}
		return true;
	}
	
	private String convertResultSetToString(com.hp.hpl.jena.query.ResultSetRewindable results) {
		ByteArrayOutputStream baos = new ByteArrayOutputStream();
		com.hp.hpl.jena.query.ResultSetFormatter.outputAsCSV(baos, results);
		return new String(baos.toByteArray(), Charset.defaultCharset()).replace(System.getProperty("line.separator"), "\n");		
	}
	
	private String getDataForHypothesisTesting(String dataFile) {
		String dataContent = "";
		BufferedReader br = null;
		try {
			br = new BufferedReader(new FileReader(dataFile));
			String line;
			try {
				while ((line = br.readLine()) != null) {
					dataContent += line + "\n"; 
				}
			} catch (IOException e) {
				// TODO Auto-generated catch block
				e.printStackTrace();
			}
		} catch (FileNotFoundException e) {
			// TODO Auto-generated catch block
			e.printStackTrace();
        } finally {
            if (br != null) {
                try {
                    br.close();
                } catch (IOException e) {
                    e.printStackTrace();
                }
            }
        }
		
		return dataContent;
	}

	private Map<String, String> getPreferences() {
		return preferenceMap;
	}

	/**
	 * Method to get the preference identified by key
	 * @param key
	 * @return
	 */
	public String getPreference(String key) {
		if (preferenceMap != null) {
			return preferenceMap.get(key);
		}
		return null;
	}

	private void setPreferences(Map<String, String> preferenceMap) {
		this.preferenceMap = preferenceMap;
	}
}<|MERGE_RESOLUTION|>--- conflicted
+++ resolved
@@ -105,7 +105,6 @@
 public class JenaBasedDialogInferenceProcessor extends JenaBasedSadlInferenceProcessor {
 
 	private OntModel qhmodel;
-
 	private Map<String, String> preferenceMap;
 	
 	public static final String queryHistoryKey = "MetaData";
@@ -594,13 +593,9 @@
 			"  ?doc imp:dataLocation ?furl.\n" + 
 			"}";
 
-<<<<<<< HEAD
-
-
-	public JenaBasedDialogInferenceProcessor(OntModel theModel) {
-=======
+
+
 	public JenaBasedDialogInferenceProcessor(OntModel theModel, Map<String, String> map) {
->>>>>>> e8d63ac2
 		setTheJenaModel(theModel);
 		setPreferences(map);
 	}
@@ -628,7 +623,7 @@
 //			Builtin service = iter.next();
 //			System.out.println(service.getClass().getCanonicalName());
 //		}
-		
+
 		String useDbnStr = getPreference(DialogPreferences.USE_DBN_CG_SERVICE.getId());
 		boolean useDbn = useDbnStr != null ? Boolean.parseBoolean(useDbnStr) : false;
 		String useKCStr = getPreference(DialogPreferences.USE_ANSWER_KCHAIN_CG_SERVICE.getId());
@@ -643,48 +638,8 @@
 				results[0] = "KChain requires that all triples have the same subject and that all predicates are properties";
 			}
 		}
-<<<<<<< HEAD
-		else {
-			qhmodel = (OntModel) qhModelObj;
-		}
-		
-		// To do: Alfredo
-		// ingest query object and store to CGQuery model file
-		// get inputs and outputs
-		// query for equations "buildCompSubgraph.sparql"
-		// query for models & nodes
-		// build json
-		// request dbn execution
-		// ingest dbn instance
-		// ingest dbn results
-		// output results on dialog window
-		
-		
-		
-	
-		
-		// Triples of triples representing a quantity
-		// v0 altitude v1, v1 value 35000, v1 units "ft"
-		TripleElement[] quantity; // = new TripleElement[4];
-=======
->>>>>>> e8d63ac2
 
 		if (useDbn) {
-		
-<<<<<<< HEAD
-					if (tr.getPredicate().getName().contains("value")) { //input value triple (v1, sadlimplicitmodel:value, 35000)
-						//Node varNode = tr.getSubject();
-						quantity = createUQtriplesArray(tr,triples);
-//						TripleElement inputTypeTr = getInputTypeTriple(varNode, triples); // get the property triple, e.g. (v0, hypersonicsV2:altitude, v1)
-//						quantity[0] = inputTypeTr;
-//						quantity[1] = tr;
-//						quantity[2] = getInputUnitsTriple(varNode,triples);
-						insertions.add(quantity);
-					}
-					else if (tr.getObject() == null) { //(v0, hypersonicsV2:staticTemperature, null)
-						// this is an output
-						queryPatterns.add(tr);
-=======
 	//		String queryHistoryKey = "MetaData";
 	//		String qhModelName = "http://aske.ge.com/MetaData";
 	//		String qhOwlFileName = "MetaData.owl";
@@ -703,7 +658,6 @@
 					} catch (ConfigurationException e1) {
 						//  Auto-generated catch block
 						e1.printStackTrace();
->>>>>>> e8d63ac2
 					}
 					qhmodel = cmgr.loadOntModel(qhOwlFileWithPath);
 				}
@@ -730,185 +684,10 @@
 			
 			
 		
-<<<<<<< HEAD
-		//Create a new metaData file for every query, or make query variables unique.
-		
-		
-		// Create list of inputs & ingest input values
-		if (insertions != null && insertions.size() > 0) {
-			for (int i = 0; i < insertions.size(); i++) {
-				
-				itr = insertions.get(i)[0]; //e.g. itr = (v0 altitude v1)
-				sp = itr.getPredicate().getURI();
-				ssp = getTheJenaModel().getProperty(sp);
-				// Add property to list of inputs
-				inputsList.add(ssp);
-			}
-		}
-		
-		// ingest input values
-		if (insertions != null && insertions.size() > 0) {
-			for (int i = 0; i < insertions.size(); i++) {
-				
-				itr = insertions.get(i)[0]; //e.g. itr = (v0 altitude v1)
-				//if (itr.getSubject().equals(commonSubject)) {
-				//NamedNode subj = (NamedNode) getTheJenaModel().getOntClass(itr.getSubject().getURI());
-
-				ss = itr.getSubject().getName();
-				sp = itr.getPredicate().getURI();
-				so = itr.getObject().getName();
-				
-				ns = getModelName() + "#";
-				
-				sss = getTheJenaModel().getResource(ns+ss);
-				ssp = getTheJenaModel().getProperty(sp);
-				sso = getTheJenaModel().getResource(ns+so);
-
-				//com.hp.hpl.jena.rdf.model.Resource foo = qhmodel.getResource(ns+so+cgq.ge);
-				
-				// Add property to list of inputs
-//				inputsList.add(ssp);
-				
-				ingestKGTriple(sss, ssp, sso); //(:v0 :altitude :v1)
-				
-				// create triple: cgq, mm:input, property
-				OntProperty inputprop = getTheJenaModel().getOntProperty(METAMODEL_INPUT_PROP);
-				if (inputprop == null) {
-					// TODO need EObject to display error marker in Dialog window... 
-					System.err.println("Unable to find property '" + METAMODEL_INPUT_PROP + "'; is the meta model imported?");
-					return null;
-				}
-				//ingestKGTriple(cgq, inputprop, ssp); //(bnode, mm:input, :altitude)
-
-				ingestKGTriple(cgq, inputprop, sso); //(bnode, mm:input, v1)
-
-				
-				
-				//ingest value triple
-				itr = insertions.get(i)[1]; //e.g. itr = (v1 :value 30000)
-
-				ss = itr.getSubject().getName();
-				sss = getTheJenaModel().getResource(ns+ss);
-				sp = itr.getPredicate().getURI();
-				ssp = getTheJenaModel().getProperty(sp);
-				RDFNode val = getObjectAsLiteralOrResource(itr.getPredicate(), itr.getObject());
-				
-				ingestKGTriple(sss, ssp, val);
-				//ingestKGTriple(sss, getTheJenaModel().getProperty(VALUE_PROP), val); // (#v1, #value, 30000^^decimal )
-				
-				//ingest units triple
-				itr = insertions.get(i)[2]; //e.g. itr = (v1, units, "ft")
-				if (itr != null) {
-					sp = itr.getPredicate().getURI();
-					ssp = getTheJenaModel().getProperty(sp);
-					sso = getObjectAsLiteralOrResource(itr.getPredicate(), itr.getObject());
-					ingestKGTriple(sss, ssp, sso); // (#v1, #unit, ft^^string )
-					//ingestKGTriple(sss, getTheJenaModel().getProperty(UNIT_PROP), sso); // (#v1, #unit, ft^^string )
-				}
-				
-				itr = insertions.get(i)[3]; // (v1 rdf:type :Altitude)
-				if (itr != null) {
-					ss = itr.getSubject().getName();
-					sss = getTheJenaModel().getResource(ns+ss);
-					sp = itr.getPredicate().getURI();
-					ssp = getTheJenaModel().getProperty(sp);
-					so = itr.getObject().getNamespace() + itr.getObject().getName();
-					sso = getTheJenaModel().getResource(so);
-					ingestKGTriple(sss, ssp, sso);
-				}
-			}
-		}
-		//getTheJenaModel().write(System.out, "TTL" );
-
-		// Will need object to create (obj prop uq) triple, where uq is a unitted quantity obj
-		HashMap<String, String> mapPropertiesToOutputObj = new HashMap<String,String>(); 
-		
-		
-		// Create list of outputs
-//		if (queryPatterns.size() > 0) {
-//			// how many results there will be
-//			//ResultSet[] results = new ResultSet[queryPatterns.size()];
-		for (int i = 0; i < queryPatterns.size(); i++) {
-			itr = queryPatterns.get(i);
-			sp = itr.getPredicate().getURI(); // e.g. #altitude
-			ssp = getTheJenaModel().getProperty(sp);
-			outputsList.add(ssp);
-			
-			mapPropertiesToOutputObj.put(itr.getSubject().toString(), sp.toString());
-		}
-//		}
-		
-		// Create list of outputs
-//	if (docPatterns.size() > 0) {
-			for (int i = 0; i < docPatterns.size(); i++) {
-				itr = docPatterns.get(i);
-				sp = itr.getPredicate().getURI(); // e.g. #altitude
-				ssp = getTheJenaModel().getProperty(sp);
-				outputsList.add(ssp);
-			}
-//		}
-		
-		
-		// Insert dependency graph
-		//String tmp = DEPENDENCY_GRAPH_INSERT
-		UpdateAction.parseExecute(DEPENDENCY_GRAPH_INSERT , getTheJenaModel());
-		
-		ResultSetRewindable depTest = queryKnowledgeGraph(CHECK_DEPENDENCY, getTheJenaModel());
-		
-		if (!depTest.hasNext()) {
-			throw new SadlInferenceException("Dependency inference failed");
-		}
-			
-		
-		//getTheJenaModel().write(System.out, "TTL" );
-
-
-		// Inputs/Outputs filter parameters
-		
-		String listOfInputs = "";
-		String listOfOutputs = "";
-
-		
-		com.hp.hpl.jena.query.ResultSetRewindable eqnsResults = null;
-		String queryStr = "";
-		QueryExecution qexec = null;
-		OntResource qtype;
-		OntProperty qtypeprop = getTheJenaModel().getOntProperty(METAMODEL_QUERYTYPE_PROP);
-		OntProperty outputprop = getTheJenaModel().getOntProperty(METAMODEL_OUTPUT_PROP);
-		String listOfEqns = "";
-		com.hp.hpl.jena.query.ResultSetRewindable models, nodes;
-		String modelsCSVString = "";
-		String nodesCSVString = "";
-		Individual cgIns = null;
-
-		OntClass cexec;
-		Individual ce;
-		OntProperty execprop;
-		
-		Map<String,String> class2lbl, lbl2class;
-		Map<String,String[]> lbl2value;
-		
-		String queryMode;
-		String cgJson, dbnJson, dbnResultsJson;
-		
-		String outputType;
-		Individual oinst; 
-		
-		Map<RDFNode, String[]> dbnEqns = new HashMap<RDFNode,String[]>();
-		Map<RDFNode, RDFNode> dbnOutput = new HashMap<RDFNode,RDFNode>();
-
-		
-//		ResultSet[] results = new ResultSet[2]; 
-		ResultSet[] results = null;
-		
-		try {
-		
-			if (outputsList.size() > 0 && docPatterns.size() <= 0) { 
-=======
 			
 			// Triples of triples representing a quantity
 			// v0 altitude v1, v1 value 35000, v1 units "ft"
-			TripleElement[] quantity = new TripleElement[3];
+			TripleElement[] quantity; // = new TripleElement[4];
 	
 			List<TripleElement[]> insertions = new ArrayList<TripleElement[]>();
 			List<TripleElement> queryPatterns = new ArrayList<TripleElement>();
@@ -928,11 +707,12 @@
 					if (tr.getPredicate().getURI() != null) {
 			
 						if (tr.getPredicate().getName().contains("value")) { //input value triple (v1, sadlimplicitmodel:value, 35000)
-							Node varNode = tr.getSubject();
-							TripleElement inputTypeTr = getInputTypeTriple(varNode, triples); // get the property triple, e.g. (v0, hypersonicsV2:altitude, v1)
-							quantity[0] = inputTypeTr;
-							quantity[1] = tr;
-							//quantity[2] = // this will add the units triple
+							//Node varNode = tr.getSubject();
+							quantity = createUQtriplesArray(tr,triples);
+	//						TripleElement inputTypeTr = getInputTypeTriple(varNode, triples); // get the property triple, e.g. (v0, hypersonicsV2:altitude, v1)
+	//						quantity[0] = inputTypeTr;
+	//						quantity[1] = tr;
+	//						quantity[2] = getInputUnitsTriple(varNode,triples);
 							insertions.add(quantity);
 						}
 						else if (tr.getObject() == null) { //(v0, hypersonicsV2:staticTemperature, null)
@@ -945,7 +725,6 @@
 					}
 				}
 			}
->>>>>>> e8d63ac2
 	
 			// Query instance
 			OntClass cgquery = getTheJenaModel().getOntClass(METAMODEL_QUERY_CLASS);
@@ -998,11 +777,26 @@
 			//Individual sinst;
 			TripleElement itr;
 			
+			//Create a new metaData file for every query, or make query variables unique.
+			
+			
 			// Create list of inputs & ingest input values
 			if (insertions != null && insertions.size() > 0) {
 				for (int i = 0; i < insertions.size(); i++) {
 					
 					itr = insertions.get(i)[0]; //e.g. itr = (v0 altitude v1)
+					sp = itr.getPredicate().getURI();
+					ssp = getTheJenaModel().getProperty(sp);
+					// Add property to list of inputs
+					inputsList.add(ssp);
+				}
+			}
+			
+			// ingest input values
+			if (insertions != null && insertions.size() > 0) {
+				for (int i = 0; i < insertions.size(); i++) {
+					
+					itr = insertions.get(i)[0]; //e.g. itr = (v0 altitude v1)
 					//if (itr.getSubject().equals(commonSubject)) {
 					//NamedNode subj = (NamedNode) getTheJenaModel().getOntClass(itr.getSubject().getURI());
 	
@@ -1015,186 +809,59 @@
 					sss = getTheJenaModel().getResource(ns+ss);
 					ssp = getTheJenaModel().getProperty(sp);
 					sso = getTheJenaModel().getResource(ns+so);
-					
-					ingestKGTriple(sss, ssp, sso); //works
-					
-<<<<<<< HEAD
-//					//TODO: create output instances and link them to ce
-//					//      There may be multiple outputs, need to loop through them
-//					// We may need to do this later after the results have been computed
-//					for (RDFNode op : outputsList) {
-//						outputType = op.as(OntProperty.class).getRange().toString();
-//						oinst = createIndividualOfClass(qhmodel,outputType);
-//						ingestKGTriple(ce,outputprop,oinst);
-//					}
-//					
-					
-					// Comp Graph instance
-					cgIns = qhmodel.createIndividual(METAMODEL_PREFIX + "CG_" + System.currentTimeMillis(), getTheJenaModel().getOntClass(METAMODEL_CCG));
-					//qhmodel.add(ce, getTheJenaModel().getOntProperty(METAMODEL_COMPGRAPH_PROP), cgIns);
-					ingestKGTriple(ce, getTheJenaModel().getOntProperty(METAMODEL_COMPGRAPH_PROP), cgIns);
-					//getTheJenaModel().add(ce, RDF.type, getTheJenaModel().getOntClass(METAMODEL_CCG));
-
-
-					// Retrieve Models & Nodes
-					queryStr = RETRIEVE_MODELS.replaceAll("EQNSLIST", listOfEqns);
-					models = queryKnowledgeGraph(queryStr, getTheJenaModel());
-					modelsCSVString = convertResultSetToString(models);
-					System.out.println(modelsCSVString);
-					
-					queryStr = RETRIEVE_NODES.replaceAll("EQNSLIST", listOfEqns);
-					queryStr = queryStr.replaceAll("COMPGRAPH", "<" + cgIns.getURI() + ">");
-					nodes = queryKnowledgeGraph(queryStr, getTheJenaModel().union(qhmodel));
-					nodesCSVString = convertResultSetToString(nodes);
-					System.out.println(nodesCSVString);
-		
-//					if (nodes.size() <= 0) {
-//						return null;
-//					}
-		
-					
-					cgJson 		= kgResultsToJson(nodesCSVString, modelsCSVString, queryMode, "");
-					dbnJson 	= generateDBNjson(cgJson);
-					class2lbl 	= getClassLabelMapping(dbnJson);
-					
-					
-					
-		            dbnResultsJson = executeDBN(dbnJson);
-		            
-		            //Send sensitivity request to DBN
-//		            queryMode = "sensitivity";
-//		            cgJson = kgResultsToJson(nodesCSVString, modelsCSVString, queryMode, "");
-//		            dbnJson = generateDBNjson(cgJson);
-//		            String dbnResultsJsonSensitivity = executeDBN(dbnJson);
-//		            String sensitivitiyOutcome = getDBNoutcome(dbnResultsJsonSensitivity);
-//		            
-//		            if(sensitivitiyOutcome.equals("Success")) {
-//			            lbl2class = getLabelClassMapping(dbnJson);
-//			            ingestSensitivityResults(cgIns, lbl2class, dbnResultsJsonSensitivity);
-//		            } else {
-//		            	System.err.println("Sensitivity computation failed");
-//		            }
-		            
-		            
-		            //check if DBN execution was successful
-		            
-		            String resmsg = getDBNoutcome(dbnResultsJson).trim();
-		            //boolean suc = resmsg.equals("Success");
-		            
-		            if(resmsg.equals("Success")) {
-			            
-			            lbl2value = getLabelToMeanStdMapping(dbnResultsJson);
-		//TODO
-			            createCGsubgraphs(cgIns, dbnEqns, dbnOutput, listOfEqns, class2lbl, lbl2value);
-			            
-						//TODO: create output instances and link them to ce
-						//      There may be multiple outputs, need to loop through them
-						// We may need to do this later after the results have been computed
-						for (RDFNode op : outputsList) {
-							outputType = op.as(OntProperty.class).getRange().toString();
-							oinst = createIndividualOfClass(qhmodel,outputType);
-							ingestKGTriple(ce,outputprop,oinst);
-						}
-						
-
-
-			            
-			            //add outputs to CG if calibration
-						//if(queryMode.equals("prognostic")) {
-
-//			            //Comment out until switch from Class to Property for outputs
-//			            for(OntClass oc : outputsList) {
-//							if (!dbnOutput.values().contains(oc)) {//if no DBN has this output, ie it's an model input 
-//								String ocls = oc.toString();
-//								String cls = class2lbl.get(ocls);
-//								String[] ms = lbl2value.get(cls);  
-//								Individual oinst = createIndividualOfClass(qhmodel,ocls);
-//								//getTheJenaModel().add(oinst,RDF.type, ocls);
-//								OntProperty outputprop = getTheJenaModel().getOntProperty(METAMODEL_OUTPUT_PROP);
-//								//qhmodel.add(cgq, outputprop, oinst);
-//								//TODO link oinst to ce not cgq
-//								//ingestKGTriple(cgq, outputprop, oinst);
-//								ingestKGTriple(ce, outputprop, oinst);
-//								qhmodel.add(oinst, getTheJenaModel().getProperty(VALUE_PROP), ms[0] );
-//								qhmodel.add(oinst, getTheJenaModel().getProperty(STDDEV_PROP), ms[1] );
-//							}
-//						}
-						//}
-
-//						saveMetaDataFile(resource);
-//						ResultSet assumpCheck = checkModelAssumptions(resource, cgIns.toString());
-////						if (assumpCheck == null || !assumpCheck.hasNext() || assumpCheck.next().toString().equals("false")) {
-////							System.out.println("Model " + cgIns.toString() + " does not satisfy its assumptions");
-////						}
-//						if (assumpCheck != null) {
-//							System.out.println(assumpCheck.toString());
-//						}
-			            
-						// create ResultSet
-						results[i] = retrieveCompGraph(resource, cgIns);
-						
-						results[i+numOfModels] = retrieveValues(resource, cgIns);
-
-		            
-		            }
-		            else {
-		            	results = null;
-		            	//System.err.println("DBN execution failed. Message: " + dbnResultsJson.toString());
-		            }
-				}
-				if (numOfModels < 1) {
-					results = null;
-					//System.out.println("Unable to assemble a model with current knowledge");
-=======
-					// create triple: cgq, mm:input, sinst
+	
+					//com.hp.hpl.jena.rdf.model.Resource foo = qhmodel.getResource(ns+so+cgq.ge);
+					
+					// Add property to list of inputs
+	//				inputsList.add(ssp);
+					
+					ingestKGTriple(sss, ssp, sso); //(:v0 :altitude :v1)
+					
+					// create triple: cgq, mm:input, property
 					OntProperty inputprop = getTheJenaModel().getOntProperty(METAMODEL_INPUT_PROP);
 					if (inputprop == null) {
-	// TODO need EObject to display error marker in Dialog window... 
+						// TODO need EObject to display error marker in Dialog window... 
 						System.err.println("Unable to find property '" + METAMODEL_INPUT_PROP + "'; is the meta model imported?");
 						return null;
 					}
-					ingestKGTriple(cgq, inputprop, ssp);
-	//				ingestKGTriple(cgq, inputprop, sinst);
-					
-					// Add property to list of inputs
-					inputsList.add(ssp);
+					//ingestKGTriple(cgq, inputprop, ssp); //(bnode, mm:input, :altitude)
+	
+					ingestKGTriple(cgq, inputprop, sso); //(bnode, mm:input, v1)
+	
+					
 					
 					//ingest value triple
-					itr = insertions.get(i)[1]; //e.g. itr = (v1 ^value 30000)
-	
-					//String s1s = 
+					itr = insertions.get(i)[1]; //e.g. itr = (v1 :value 30000)
+	
 					ss = itr.getSubject().getName();
 					sss = getTheJenaModel().getResource(ns+ss);
-	
-					//String s1p = 
 					sp = itr.getPredicate().getURI();
 					ssp = getTheJenaModel().getProperty(sp);
-	
-					Node valObj = itr.getObject();
-	
-					RDFNode val = null;
-					
-					if (valObj instanceof Literal) {
-						if (ssp.canAs(OntProperty.class)) {
-							OntResource rng = ssp.as(OntProperty.class).getRange();
-							try {
-								val = SadlUtils.getLiteralMatchingDataPropertyRange(getTheJenaModel(), rng.getURI(), ((Literal)valObj).getValue());
-							} catch (TranslationException e) {
-								//  Auto-generated catch block
-								e.printStackTrace();
-							}
-						}
-						else {
-							val = getTheJenaModel().createTypedLiteral(((Literal)valObj).getValue());
-						}
+					RDFNode val = getObjectAsLiteralOrResource(itr.getPredicate(), itr.getObject());
+					
+					ingestKGTriple(sss, ssp, val);
+					//ingestKGTriple(sss, getTheJenaModel().getProperty(VALUE_PROP), val); // (#v1, #value, 30000^^decimal )
+					
+					//ingest units triple
+					itr = insertions.get(i)[2]; //e.g. itr = (v1, units, "ft")
+					if (itr != null) {
+						sp = itr.getPredicate().getURI();
+						ssp = getTheJenaModel().getProperty(sp);
+						sso = getObjectAsLiteralOrResource(itr.getPredicate(), itr.getObject());
+						ingestKGTriple(sss, ssp, sso); // (#v1, #unit, ft^^string )
+						//ingestKGTriple(sss, getTheJenaModel().getProperty(UNIT_PROP), sso); // (#v1, #unit, ft^^string )
 					}
-					else {
-						val = getTheJenaModel().getResource(valObj.getURI());
+					
+					itr = insertions.get(i)[3]; // (v1 rdf:type :Altitude)
+					if (itr != null) {
+						ss = itr.getSubject().getName();
+						sss = getTheJenaModel().getResource(ns+ss);
+						sp = itr.getPredicate().getURI();
+						ssp = getTheJenaModel().getProperty(sp);
+						so = itr.getObject().getNamespace() + itr.getObject().getName();
+						sso = getTheJenaModel().getResource(so);
+						ingestKGTriple(sss, ssp, sso);
 					}
-	
-					ingestKGTriple(sss, ssp, val);
-					
->>>>>>> e8d63ac2
 				}
 			}
 			//getTheJenaModel().write(System.out, "TTL" );
@@ -1229,7 +896,15 @@
 			
 			
 			// Insert dependency graph
+			//String tmp = DEPENDENCY_GRAPH_INSERT
 			UpdateAction.parseExecute(DEPENDENCY_GRAPH_INSERT , getTheJenaModel());
+			
+			ResultSetRewindable depTest = queryKnowledgeGraph(CHECK_DEPENDENCY, getTheJenaModel());
+			
+			if (!depTest.hasNext()) {
+				throw new SadlInferenceException("Dependency inference failed");
+			}
+				
 			
 			//getTheJenaModel().write(System.out, "TTL" );
 	
@@ -1256,7 +931,7 @@
 			Individual ce;
 			OntProperty execprop;
 			
-			Map<String,String> class2lbl;
+			Map<String,String> class2lbl, lbl2class;
 			Map<String,String[]> lbl2value;
 			
 			String queryMode;
@@ -1333,15 +1008,15 @@
 						//		insert new triples into graph
 						
 						
-						//TODO: create output instances and link them to ce
-						//      There may be multiple outputs, need to loop through them
-						// We may need to do this later after the results have been computed
-						for (RDFNode op : outputsList) {
-							outputType = op.as(OntProperty.class).getRange().toString();
-							oinst = createIndividualOfClass(qhmodel,outputType);
-							ingestKGTriple(ce,outputprop,oinst);
-						}
-						
+	//					//TODO: create output instances and link them to ce
+	//					//      There may be multiple outputs, need to loop through them
+	//					// We may need to do this later after the results have been computed
+	//					for (RDFNode op : outputsList) {
+	//						outputType = op.as(OntProperty.class).getRange().toString();
+	//						oinst = createIndividualOfClass(qhmodel,outputType);
+	//						ingestKGTriple(ce,outputprop,oinst);
+	//					}
+	//					
 						
 						// Comp Graph instance
 						cgIns = qhmodel.createIndividual(METAMODEL_PREFIX + "CG_" + System.currentTimeMillis(), getTheJenaModel().getOntClass(METAMODEL_CCG));
@@ -1355,7 +1030,7 @@
 						models = queryKnowledgeGraph(queryStr, getTheJenaModel());
 						modelsCSVString = convertResultSetToString(models);
 						System.out.println(modelsCSVString);
-			
+						
 						queryStr = RETRIEVE_NODES.replaceAll("EQNSLIST", listOfEqns);
 						queryStr = queryStr.replaceAll("COMPGRAPH", "<" + cgIns.getURI() + ">");
 						nodes = queryKnowledgeGraph(queryStr, getTheJenaModel().union(qhmodel));
@@ -1367,11 +1042,28 @@
 	//					}
 			
 						
-						cgJson = kgResultsToJson(nodesCSVString, modelsCSVString, queryMode, "");
-						dbnJson = generateDBNjson(cgJson);
-						class2lbl = getClassLabelMapping(dbnJson);
+						cgJson 		= kgResultsToJson(nodesCSVString, modelsCSVString, queryMode, "");
+						dbnJson 	= generateDBNjson(cgJson);
+						class2lbl 	= getClassLabelMapping(dbnJson);
+						
+						
 						
 			            dbnResultsJson = executeDBN(dbnJson);
+			            
+			            //Send sensitivity request to DBN
+	//		            queryMode = "sensitivity";
+	//		            cgJson = kgResultsToJson(nodesCSVString, modelsCSVString, queryMode, "");
+	//		            dbnJson = generateDBNjson(cgJson);
+	//		            String dbnResultsJsonSensitivity = executeDBN(dbnJson);
+	//		            String sensitivitiyOutcome = getDBNoutcome(dbnResultsJsonSensitivity);
+	//		            
+	//		            if(sensitivitiyOutcome.equals("Success")) {
+	//			            lbl2class = getLabelClassMapping(dbnJson);
+	//			            ingestSensitivityResults(cgIns, lbl2class, dbnResultsJsonSensitivity);
+	//		            } else {
+	//		            	System.err.println("Sensitivity computation failed");
+	//		            }
+			            
 			            
 			            //check if DBN execution was successful
 			            
@@ -1383,12 +1075,23 @@
 				            lbl2value = getLabelToMeanStdMapping(dbnResultsJson);
 			//TODO
 				            createCGsubgraphs(cgIns, dbnEqns, dbnOutput, listOfEqns, class2lbl, lbl2value);
+				            
+							//TODO: create output instances and link them to ce
+							//      There may be multiple outputs, need to loop through them
+							// We may need to do this later after the results have been computed
+							for (RDFNode op : outputsList) {
+								outputType = op.as(OntProperty.class).getRange().toString();
+								oinst = createIndividualOfClass(qhmodel,outputType);
+								ingestKGTriple(ce,outputprop,oinst);
+							}
+							
+	
 	
 				            
 				            //add outputs to CG if calibration
 							//if(queryMode.equals("prognostic")) {
 	
-				            //Comment out until switch from Class to Property for outputs
+	//			            //Comment out until switch from Class to Property for outputs
 	//			            for(OntClass oc : outputsList) {
 	//							if (!dbnOutput.values().contains(oc)) {//if no DBN has this output, ie it's an model input 
 	//								String ocls = oc.toString();
@@ -1407,11 +1110,19 @@
 	//						}
 							//}
 	
+	//						saveMetaDataFile(resource);
+	//						ResultSet assumpCheck = checkModelAssumptions(resource, cgIns.toString());
+	////						if (assumpCheck == null || !assumpCheck.hasNext() || assumpCheck.next().toString().equals("false")) {
+	////							System.out.println("Model " + cgIns.toString() + " does not satisfy its assumptions");
+	////						}
+	//						if (assumpCheck != null) {
+	//							System.out.println(assumpCheck.toString());
+	//						}
 				            
 							// create ResultSet
-				            dbnresults[i] = retrieveCompGraph(resource, cgIns);
+							dbnresults[i] = retrieveCompGraph(resource, cgIns);
 							
-				            dbnresults[i+numOfModels] = retrieveValues(resource, cgIns);
+							dbnresults[i+numOfModels] = retrieveValues(resource, cgIns);
 	
 			            
 			            }
@@ -1597,6 +1308,7 @@
 	//			results[0] = retrieveCompGraph(resource, cgIns);
 	//			
 	//			results[1] = retrieveValues(resource, cgIns);
+				
 				if (results.length == 0) {
 					results = dbnresults;
 				}
@@ -2501,7 +2213,7 @@
 		
 		return dataContent;
 	}
-
+	
 	private Map<String, String> getPreferences() {
 		return preferenceMap;
 	}
@@ -2520,5 +2232,5 @@
 
 	private void setPreferences(Map<String, String> preferenceMap) {
 		this.preferenceMap = preferenceMap;
-	}
+	}	
 }