--- conflicted
+++ resolved
@@ -783,15 +783,12 @@
 				}
 			}
 			triples.add(thisRulesTriples);
-<<<<<<< HEAD
-=======
 		}
 		try {
 			return insertTriplesAndQuery(resource, triples);
 		}
 		catch (Throwable t) {
 			throw new SadlInferenceException(t.getMessage(), t);
->>>>>>> dd1966ac
 		}
 	}
 	
@@ -933,13 +930,8 @@
 		getInputPatterns(triples, inputPatterns, inputNodes);
 
 		//refactor this one too.
-<<<<<<< HEAD
 		for (int i = 0; i < triples.length; i++) {
 			TripleElement tr = triples[i];
-=======
-		for (int i = 0; triples.size() > 0 && i < triples.get(0).length; i++) {
-			TripleElement tr = triples.get(0)[i];
->>>>>>> dd1966ac
 			if (tr.getSubject() instanceof NamedNode) {
 				if (tr.getPredicate().getURI() != null) {
 					if ( ! inputNodes.contains(tr.getSubject()) && ! inputNodes.contains(tr.getObject()) ) {
@@ -1457,13 +1449,8 @@
 
 private void getInputPatterns(TripleElement[] triples, List<TripleElement[]> inputPatterns, List<Node> inputNodes) {
 	TripleElement[] quantity;
-<<<<<<< HEAD
 	for (int i = 0; i < triples.length; i++) {
 		TripleElement tr = triples[i];
-=======
-	for (int i = 0; triples.size() > 0 && i < triples.get(0).length; i++) {
-		TripleElement tr = triples.get(0)[i];
->>>>>>> dd1966ac
 		if (tr.getSubject() instanceof NamedNode) {
 			if (tr.getPredicate().getURI() != null && tr.getPredicate().getName().contains("value")) { //input value triple (v1, sadlimplicitmodel:value, 35000)
 				quantity = createUQtriplesArray(tr,triples);
