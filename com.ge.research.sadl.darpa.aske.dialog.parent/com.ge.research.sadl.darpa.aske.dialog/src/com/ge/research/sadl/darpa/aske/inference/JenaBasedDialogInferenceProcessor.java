--- conflicted
+++ resolved
@@ -104,17 +104,9 @@
 
 public class JenaBasedDialogInferenceProcessor extends JenaBasedSadlInferenceProcessor {
 
-<<<<<<< HEAD
 	private OntModel queryModel;
-=======
-	private OntModel qhmodel;
 	private Map<String, String> preferenceMap;
 	
-	public static final String queryHistoryKey = "MetaData";
-	public static final String qhModelName = "http://aske.ge.com/MetaData";
-	public static final String qhOwlFileName = "MetaData.owl";
->>>>>>> e326bd46
-
 //	public static final String queryHistoryKey = "MetaData";
 //	public static final String qhModelName = "http://aske.ge.com/MetaData";
 //	public static final String qhOwlFileName = "MetaData.owl";
@@ -636,81 +628,6 @@
 //			System.out.println(service.getClass().getCanonicalName());
 //		}
 
-<<<<<<< HEAD
-		if (commonSubject(triples) && allPredicatesAreProperties(triples)) {
-			return super.insertTriplesAndQuery(resource, triples);
-		}
-
-		
-//		String qhOwlFileWithPath = getModelFolderPath(resource) + File.separator + qhOwlFileName;
-//		//Path qhpath = Paths.get(qhOwlFileWithPath);
-//		ConfigurationManagerForIDE cmgr = null;
-//		Object qhModelObj = OntModelProvider.getPrivateKeyValuePair(resource, queryHistoryKey);
-//		
-//		if (qhModelObj == null) {
-//			File f = new File(qhOwlFileWithPath);
-//			if (f.exists() && !f.isDirectory()) {
-//			//if (Files.exists(qhpath)) {
-//				try {
-//					//String p = getModelFolderPath(resource);
-//					cmgr = new ConfigurationManagerForIDE(getModelFolderPath(resource), ConfigurationManagerForIDE.getOWLFormat());
-//				} catch (ConfigurationException e1) {
-//					//  Auto-generated catch block
-//					e1.printStackTrace();
-//				}
-//				qhmodel = cmgr.loadOntModel(qhOwlFileWithPath);
-//			}
-//			else {
-//				qhmodel = ModelFactory.createOntologyModel(OntModelSpec.OWL_MEM);
-//			}
-//			OntModelProvider.addPrivateKeyValuePair(resource, queryHistoryKey, qhmodel);
-//		}
-//		else {
-//			qhmodel = (OntModel) qhModelObj;
-//		}
-		
-		// To do: Alfredo
-		// ingest query object and store to CGQuery model file
-		// get inputs and outputs
-		// query for equations "buildCompSubgraph.sparql"
-		// query for models & nodes
-		// build json
-		// request dbn execution
-		// ingest dbn instance
-		// ingest dbn results
-		// output results on dialog window
-		
-		
-		
-	
-		
-		// Triples representing a quantity
-		// v0 altitude v1, v1 value 35000, v1 units "ft", v1 type Altitude
-		TripleElement[] quantity; // = new TripleElement[4];
-
-		List<TripleElement[]> insertions = new ArrayList<TripleElement[]>();
-		List<TripleElement> queryPatterns = new ArrayList<TripleElement>();
-		List<TripleElement> docPatterns = new ArrayList<TripleElement>();
-		
-		
-		List<RDFNode> inputsList = new ArrayList<RDFNode>();
-		List<RDFNode> outputsList = new ArrayList<RDFNode>();
-		//Map<OntClass, Individual> outputInstance = new HashMap<OntClass, Individual>();
-		
-		
-		for (int i = 0; i < triples.length; i++) {
-			TripleElement tr = triples[i];
-			if (tr.getSubject() instanceof NamedNode) {
-				
-				if (tr.getPredicate().getURI() != null) {
-					if (tr.getPredicate().getName().contains("value")) { //input value triple (v1, sadlimplicitmodel:value, 35000)
-						quantity = createUQtriplesArray(tr,triples);
-						insertions.add(quantity);
-					}
-					else if (tr.getObject() == null) { //(v0, hypersonicsV2:staticTemperature, null)
-						// this is an output
-						queryPatterns.add(tr);
-=======
 		String useDbnStr = getPreference(DialogPreferences.USE_DBN_CG_SERVICE.getId());
 		boolean useDbn = useDbnStr != null ? Boolean.parseBoolean(useDbnStr) : false;
 		String useKCStr = getPreference(DialogPreferences.USE_ANSWER_KCHAIN_CG_SERVICE.getId());
@@ -727,197 +644,11 @@
 		}
 
 		if (useDbn) {
-	//		String queryHistoryKey = "MetaData";
-	//		String qhModelName = "http://aske.ge.com/MetaData";
-	//		String qhOwlFileName = "MetaData.owl";
-			String qhOwlFileWithPath = getModelFolderPath(resource) + File.separator + qhOwlFileName;
-			//Path qhpath = Paths.get(qhOwlFileWithPath);
-			ConfigurationManagerForIDE cmgr = null;
-			Object qhModelObj = OntModelProvider.getPrivateKeyValuePair(resource, queryHistoryKey);
-			
-			if (qhModelObj == null) {
-				File f = new File(qhOwlFileWithPath);
-				if (f.exists() && !f.isDirectory()) {
-				//if (Files.exists(qhpath)) {
-					try {
-						//String p = getModelFolderPath(resource);
-						cmgr = new ConfigurationManagerForIDE(getModelFolderPath(resource), ConfigurationManagerForIDE.getOWLFormat());
-					} catch (ConfigurationException e1) {
-						//  Auto-generated catch block
-						e1.printStackTrace();
->>>>>>> e326bd46
-					}
-					qhmodel = cmgr.loadOntModel(qhOwlFileWithPath);
-				}
-				else {
-					qhmodel = ModelFactory.createOntologyModel(OntModelSpec.OWL_MEM);
-				}
-				OntModelProvider.addPrivateKeyValuePair(resource, queryHistoryKey, qhmodel);
-			}
-<<<<<<< HEAD
-		}
-
-		
-//		//Create a model for this query [don't need it?]
-//		OntModel queryModel;
-//		String queryKey = null;
-//		String queryGraphNamePrefix = "http://aske.ge.com/";
-//		String queryOwlFileName = null;
-//		String queryOwlFilePath = getModelFolderPath(resource) + File.separator;  //+ qhOwlFileName;
-//	
-//		queryKey = cgq.getLocalName();
-//		queryModel = ModelFactory.createOntologyModel(OntModelSpec.OWL_MEM);
-//		OntModelProvider.addPrivateKeyValuePair(resource, queryKey, queryModel);
-		
-		String kgsDirectory = getModelFolderPath(resource) + File.separator  + "Queries";
-		new File(kgsDirectory).mkdir();
-		
-		String queryModelFileName = "Q_" + System.currentTimeMillis();
-		//String queryModelName = METAMODEL_PREFIX + "Model_" + queryModelFileName;
-		String queryInstanceName = METAMODEL_PREFIX + queryModelFileName;
-		String queryOwlFileWithPath = kgsDirectory + File.separator + queryModelFileName + ".owl";
-
-		//ConfigurationManagerForIDE cmgr = null;
-		//Object qhModelObj = OntModelProvider.getPrivateKeyValuePair(resource, queryHistoryKey);
-		
-		File f = new File(queryOwlFileWithPath);
-		if (f.exists() && !f.isDirectory()) {
-			throw new SadlInferenceException("Query model file already exists");
-		}
-		else {
-			queryModel = ModelFactory.createOntologyModel(OntModelSpec.OWL_MEM);
-		}
-		OntModelProvider.addPrivateKeyValuePair(resource, queryModelFileName, queryModel);
-
-
-		
-		
-		String ss, sp, so, ns;
-		com.hp.hpl.jena.rdf.model.Resource sss;
-		Property ssp;
-		RDFNode sso;
-		String suri;
-		OntClass sclass;
-		//Individual sinst;
-		TripleElement itr;
-		
-		//Create a new metaData file for every query, or make query variables unique.
-		
-		
-		// Create list of inputs & ingest input values
-		if (insertions != null && insertions.size() > 0) {
-			for (int i = 0; i < insertions.size(); i++) {
-				
-				itr = insertions.get(i)[0]; //e.g. itr = (v0 altitude v1)
-				sp = itr.getPredicate().getURI();
-				ssp = getTheJenaModel().getProperty(sp);
-				// Add property to list of inputs
-				inputsList.add(ssp);
-=======
-			else {
-				qhmodel = (OntModel) qhModelObj;
->>>>>>> e326bd46
-			}
-			
-			// To do: Alfredo
-			// ingest query object and store to CGQuery model file
-			// get inputs and outputs
-			// query for equations "buildCompSubgraph.sparql"
-			// query for models & nodes
-			// build json
-			// request dbn execution
-			// ingest dbn instance
-			// ingest dbn results
-			// output results on dialog window
-			
-			
-			
-		
-<<<<<<< HEAD
-		// Query instance
-		//OntClass cgquery = getTheJenaModel().getOntClass(METAMODEL_QUERY_CLASS);
-		//Individual cgq = getTheJenaModel().createIndividual(cgquery);
-		//Individual cgq = createIndividualOfClass(queryModel, METAMODEL_QUERY_CLASS);
-		Individual cgq = queryModel.createIndividual(queryInstanceName, getTheJenaModel().getOntClass(METAMODEL_QUERY_CLASS));
-		// This is how to add properties to the individual
-		//i.addProperty(RDFS.comment, "something");
-	    //i.addRDFType(OWL2.NamedIndividual);
-
-		// ingest input values
-		if (insertions != null && insertions.size() > 0) {
-			for (int i = 0; i < insertions.size(); i++) {
-				
-				itr = insertions.get(i)[0]; //e.g. itr = (v0 altitude v1)
-				//if (itr.getSubject().equals(commonSubject)) {
-				//NamedNode subj = (NamedNode) getTheJenaModel().getOntClass(itr.getSubject().getURI());
-
-				ss = itr.getSubject().getName();
-				sp = itr.getPredicate().getURI();
-				so = itr.getObject().getName();
-				
-				ns = getModelName() + "#";
-				
-				sss = getTheJenaModel().getResource(ns+ss);
-				ssp = getTheJenaModel().getProperty(sp);
-				sso = getTheJenaModel().getResource(ns+so);
-
-				//com.hp.hpl.jena.rdf.model.Resource foo = qhmodel.getResource(ns+so+cgq.ge);
-				
-				// Add property to list of inputs
-//				inputsList.add(ssp);
-				
-				ingestKGTriple(sss, ssp, sso); //(:v0 :altitude :v1)
-				
-				// create triple: cgq, mm:input, property
-				OntProperty inputprop = getTheJenaModel().getOntProperty(METAMODEL_INPUT_PROP);
-				if (inputprop == null) {
-					// TODO need EObject to display error marker in Dialog window... 
-					System.err.println("Unable to find property '" + METAMODEL_INPUT_PROP + "'; is the meta model imported?");
-					return null;
-				}
-				//ingestKGTriple(cgq, inputprop, ssp); //(bnode, mm:input, :altitude)
-
-				ingestKGTriple(cgq, inputprop, sso); //(bnode, mm:input, v1)
-
-				
-				
-				//ingest value triple
-				itr = insertions.get(i)[1]; //e.g. itr = (v1 :value 30000)
-
-				ss = itr.getSubject().getName();
-				sss = getTheJenaModel().getResource(ns+ss);
-				sp = itr.getPredicate().getURI();
-				ssp = getTheJenaModel().getProperty(sp);
-				RDFNode val = getObjectAsLiteralOrResource(itr.getPredicate(), itr.getObject());
-				
-				ingestKGTriple(sss, ssp, val);
-				//ingestKGTriple(sss, getTheJenaModel().getProperty(VALUE_PROP), val); // (#v1, #value, 30000^^decimal )
-				
-				//ingest units triple
-				itr = insertions.get(i)[2]; //e.g. itr = (v1, units, "ft")
-				if (itr != null) {
-					sp = itr.getPredicate().getURI();
-					ssp = getTheJenaModel().getProperty(sp);
-					sso = getObjectAsLiteralOrResource(itr.getPredicate(), itr.getObject());
-					ingestKGTriple(sss, ssp, sso); // (#v1, #unit, ft^^string )
-					//ingestKGTriple(sss, getTheJenaModel().getProperty(UNIT_PROP), sso); // (#v1, #unit, ft^^string )
-				}
-				
-				itr = insertions.get(i)[3]; // (v1 rdf:type :Altitude)
-				if (itr != null) {
-					ss = itr.getSubject().getName();
-					sss = getTheJenaModel().getResource(ns+ss);
-					sp = itr.getPredicate().getURI();
-					ssp = getTheJenaModel().getProperty(sp);
-					so = itr.getObject().getNamespace() + itr.getObject().getName();
-					sso = getTheJenaModel().getResource(so);
-					ingestKGTriple(sss, ssp, sso);
-=======
-			
-			// Triples of triples representing a quantity
-			// v0 altitude v1, v1 value 35000, v1 units "ft"
+			
+			// Triples representing a quantity
+			// v0 altitude v1, v1 value 35000, v1 units "ft", v1 type Altitude
 			TripleElement[] quantity; // = new TripleElement[4];
-	
+
 			List<TripleElement[]> insertions = new ArrayList<TripleElement[]>();
 			List<TripleElement> queryPatterns = new ArrayList<TripleElement>();
 			List<TripleElement> docPatterns = new ArrayList<TripleElement>();
@@ -930,18 +661,11 @@
 			
 			for (int i = 0; i < triples.length; i++) {
 				TripleElement tr = triples[i];
-				//Node snode = tr.getSubject();
 				if (tr.getSubject() instanceof NamedNode) {
 					
 					if (tr.getPredicate().getURI() != null) {
-			
 						if (tr.getPredicate().getName().contains("value")) { //input value triple (v1, sadlimplicitmodel:value, 35000)
-							//Node varNode = tr.getSubject();
 							quantity = createUQtriplesArray(tr,triples);
-	//						TripleElement inputTypeTr = getInputTypeTriple(varNode, triples); // get the property triple, e.g. (v0, hypersonicsV2:altitude, v1)
-	//						quantity[0] = inputTypeTr;
-	//						quantity[1] = tr;
-	//						quantity[2] = getInputUnitsTriple(varNode,triples);
 							insertions.add(quantity);
 						}
 						else if (tr.getObject() == null) { //(v0, hypersonicsV2:staticTemperature, null)
@@ -952,52 +676,48 @@
 					else {
 						docPatterns.add(tr);
 					}
->>>>>>> e326bd46
 				}
 			}
-	
-			// Query instance
-			OntClass cgquery = getTheJenaModel().getOntClass(METAMODEL_QUERY_CLASS);
-			//Individual cgq = getTheJenaModel().createIndividual(cgquery);
-			Individual cgq = createIndividualOfClass(qhmodel,METAMODEL_QUERY_CLASS);
-			// This is how to add properties to the individual
-			//i.addProperty(RDFS.comment, "something");
-		    //i.addRDFType(OWL2.NamedIndividual);
-			
-	//		//Create a model for this query [don't need it?]
-	//		OntModel queryModel;
-	//		String queryKey = null;
-	//		String queryGraphNamePrefix = "http://aske.ge.com/";
-	//		String queryOwlFileName = null;
-	//		String queryOwlFilePath = getModelFolderPath(resource) + File.separator;  //+ qhOwlFileName;
+			
+		
+//			//Create a model for this query [don't need it?]
+//			OntModel queryModel;
+//			String queryKey = null;
+//			String queryGraphNamePrefix = "http://aske.ge.com/";
+//			String queryOwlFileName = null;
+//			String queryOwlFilePath = getModelFolderPath(resource) + File.separator;  //+ qhOwlFileName;
 	//	
-	//		queryKey = cgq.getLocalName();
-	//		queryModel = ModelFactory.createOntologyModel(OntModelSpec.OWL_MEM);
-	//		OntModelProvider.addPrivateKeyValuePair(resource, queryKey, queryModel);
-			
-	
-			
-	//		//Create execution instance with time [not here. Need one for each model]
-	//		OntClass cexec = getTheJenaModel().getOntClass(METAMODEL_CGEXEC_CLASS);
-	//		Individual ce = qhmodel.createIndividual(cexec);
-	//		//OntProperty stprop = getTheJenaModel().getOntProperty(METAMODEL_STARTTIME_PROP);
-	//
-	////		String DATE_FORMAT_NOW = "yyyy-MM-dd HH:mm:ss";
-	////		Calendar cal = Calendar.getInstance();
-	////		SimpleDateFormat sdf = new SimpleDateFormat(DATE_FORMAT_NOW);
-	////		XSDDateTime tim = sdf.format(cal.getTime());
-	////		qhmodel.add(ce,stprop,(XSDDateTime)val).asCalendar().getTime());
-	//		
-	//		OntProperty execprop = getTheJenaModel().getOntProperty(METAMODEL_EXEC_PROP);
-	//		if (execprop == null) {
-	//			System.err.println("Can't find property '" + METAMODEL_EXEC_PROP + "'. Something is wrong.");
-	//			return null;
-	//		}
-	//		else {
-	//			qhmodel.add(cgq,execprop,ce);
-	//		}
-			
-	
+//			queryKey = cgq.getLocalName();
+//			queryModel = ModelFactory.createOntologyModel(OntModelSpec.OWL_MEM);
+//			OntModelProvider.addPrivateKeyValuePair(resource, queryKey, queryModel);
+			String kgsDirectory = getModelFolderPath(resource) + File.separator  + "Queries";
+			new File(kgsDirectory).mkdir();
+			
+			String queryModelFileName = "Q_" + System.currentTimeMillis();
+			//String queryModelName = METAMODEL_PREFIX + "Model_" + queryModelFileName;
+			String queryInstanceName = METAMODEL_PREFIX + queryModelFileName;
+			String queryOwlFileWithPath = kgsDirectory + File.separator + queryModelFileName + ".owl";
+
+			//ConfigurationManagerForIDE cmgr = null;
+			//Object qhModelObj = OntModelProvider.getPrivateKeyValuePair(resource, queryHistoryKey);
+			
+			File f = new File(queryOwlFileWithPath);
+			if (f.exists() && !f.isDirectory()) {
+				throw new SadlInferenceException("Query model file already exists");
+			}
+			else {
+				queryModel = ModelFactory.createOntologyModel(OntModelSpec.OWL_MEM);
+			}
+			
+			OntModelProvider.addPrivateKeyValuePair(resource, queryModelFileName, queryModel);
+		
+
+		
+		
+
+
+		
+		
 			String ss, sp, so, ns;
 			com.hp.hpl.jena.rdf.model.Resource sss;
 			Property ssp;
@@ -1020,26 +740,18 @@
 					// Add property to list of inputs
 					inputsList.add(ssp);
 				}
-<<<<<<< HEAD
-
+			}
 				
-				String[] modelEqnList = buildEqnsLists(numOfModels, dbnEqns);
-
-				
-				results = new ResultSet[numOfModels*2]; 
-				
-				
-				for(int i=0; i<numOfModels; i++) {
-					listOfEqns = modelEqnList[i];
-	
-					//Create execution instance with time
-					cexec = getTheJenaModel().getOntClass(METAMODEL_CGEXEC_CLASS);
-					ce = queryModel.createIndividual(cexec);
-					//OntProperty stprop = getTheJenaModel().getOntProperty(METAMODEL_STARTTIME_PROP);
-=======
-			}
->>>>>>> e326bd46
-			
+			
+			// Query instance
+			//OntClass cgquery = getTheJenaModel().getOntClass(METAMODEL_QUERY_CLASS);
+			//Individual cgq = getTheJenaModel().createIndividual(cgquery);
+			//Individual cgq = createIndividualOfClass(queryModel, METAMODEL_QUERY_CLASS);
+			Individual cgq = queryModel.createIndividual(queryInstanceName, getTheJenaModel().getOntClass(METAMODEL_QUERY_CLASS));
+			// This is how to add properties to the individual
+			//i.addProperty(RDFS.comment, "something");
+		    //i.addRDFType(OWL2.NamedIndividual);
+	
 			// ingest input values
 			if (insertions != null && insertions.size() > 0) {
 				for (int i = 0; i < insertions.size(); i++) {
@@ -1065,31 +777,6 @@
 					
 					ingestKGTriple(sss, ssp, sso); //(:v0 :altitude :v1)
 					
-<<<<<<< HEAD
-					// Comp Graph instance
-					cgIns = queryModel.createIndividual(METAMODEL_PREFIX + "CG_" + System.currentTimeMillis(), getTheJenaModel().getOntClass(METAMODEL_CCG));
-					//qhmodel.add(ce, getTheJenaModel().getOntProperty(METAMODEL_COMPGRAPH_PROP), cgIns);
-					ingestKGTriple(ce, getTheJenaModel().getOntProperty(METAMODEL_COMPGRAPH_PROP), cgIns);
-					//getTheJenaModel().add(ce, RDF.type, getTheJenaModel().getOntClass(METAMODEL_CCG));
-
-
-					// Retrieve Models & Nodes
-					queryStr = RETRIEVE_MODELS.replaceAll("EQNSLIST", listOfEqns);
-					models = queryKnowledgeGraph(queryStr, getTheJenaModel());
-					modelsCSVString = convertResultSetToString(models);
-					System.out.println(modelsCSVString);
-					
-					queryStr = RETRIEVE_NODES.replaceAll("EQNSLIST", listOfEqns);
-					queryStr = queryStr.replaceAll("COMPGRAPH", "<" + cgIns.getURI() + ">");
-					nodes = queryKnowledgeGraph(queryStr, getTheJenaModel().union(queryModel));
-					nodesCSVString = convertResultSetToString(nodes);
-					System.out.println(nodesCSVString);
-		
-//					if (nodes.size() <= 0) {
-//						return null;
-//					}
-		
-=======
 					// create triple: cgq, mm:input, property
 					OntProperty inputprop = getTheJenaModel().getOntProperty(METAMODEL_INPUT_PROP);
 					if (inputprop == null) {
@@ -1102,7 +789,6 @@
 					ingestKGTriple(cgq, inputprop, sso); //(bnode, mm:input, v1)
 	
 					
->>>>>>> e326bd46
 					
 					//ingest value triple
 					itr = insertions.get(i)[1]; //e.g. itr = (v1 :value 30000)
@@ -1126,94 +812,6 @@
 						//ingestKGTriple(sss, getTheJenaModel().getProperty(UNIT_PROP), sso); // (#v1, #unit, ft^^string )
 					}
 					
-<<<<<<< HEAD
-		            dbnResultsJson = executeDBN(dbnJson);
-		            
-		            //Send sensitivity request to DBN
-//		            queryMode = "sensitivity";
-//		            cgJson = kgResultsToJson(nodesCSVString, modelsCSVString, queryMode, "");
-//		            dbnJson = generateDBNjson(cgJson);
-//		            String dbnResultsJsonSensitivity = executeDBN(dbnJson);
-//		            String sensitivitiyOutcome = getDBNoutcome(dbnResultsJsonSensitivity);
-//		            
-//		            if(sensitivitiyOutcome.equals("Success")) {
-//			            lbl2class = getLabelClassMapping(dbnJson);
-//			            ingestSensitivityResults(cgIns, lbl2class, dbnResultsJsonSensitivity);
-//		            } else {
-//		            	System.err.println("Sensitivity computation failed");
-//		            }
-		            
-		            
-		            //check if DBN execution was successful
-		            
-		            String resmsg = getDBNoutcome(dbnResultsJson).trim();
-		            //boolean suc = resmsg.equals("Success");
-		            
-		            if(resmsg.equals("Success")) {
-			            
-			            lbl2value = getLabelToMeanStdMapping(dbnResultsJson);
-		//TODO
-			            createCGsubgraphs(cgIns, dbnEqns, dbnOutput, listOfEqns, class2lbl, lbl2value);
-			            
-						//TODO: create output instances and link them to ce
-						//      There may be multiple outputs, need to loop through them
-						// We may need to do this later after the results have been computed
-						for (RDFNode op : outputsList) {
-							outputType = op.as(OntProperty.class).getRange().toString();
-							oinst = createIndividualOfClass(queryModel,outputType);
-							ingestKGTriple(ce,outputprop,oinst);
-						}
-						
-
-
-			            
-			            //add outputs to CG if calibration
-						//if(queryMode.equals("prognostic")) {
-
-//			            //Comment out until switch from Class to Property for outputs
-//			            for(OntClass oc : outputsList) {
-//							if (!dbnOutput.values().contains(oc)) {//if no DBN has this output, ie it's an model input 
-//								String ocls = oc.toString();
-//								String cls = class2lbl.get(ocls);
-//								String[] ms = lbl2value.get(cls);  
-//								Individual oinst = createIndividualOfClass(qhmodel,ocls);
-//								//getTheJenaModel().add(oinst,RDF.type, ocls);
-//								OntProperty outputprop = getTheJenaModel().getOntProperty(METAMODEL_OUTPUT_PROP);
-//								//qhmodel.add(cgq, outputprop, oinst);
-//								//TODO link oinst to ce not cgq
-//								//ingestKGTriple(cgq, outputprop, oinst);
-//								ingestKGTriple(ce, outputprop, oinst);
-//								qhmodel.add(oinst, getTheJenaModel().getProperty(VALUE_PROP), ms[0] );
-//								qhmodel.add(oinst, getTheJenaModel().getProperty(STDDEV_PROP), ms[1] );
-//							}
-//						}
-						//}
-
-//						saveMetaDataFile(resource);
-//						ResultSet assumpCheck = checkModelAssumptions(resource, cgIns.toString());
-////						if (assumpCheck == null || !assumpCheck.hasNext() || assumpCheck.next().toString().equals("false")) {
-////							System.out.println("Model " + cgIns.toString() + " does not satisfy its assumptions");
-////						}
-//						if (assumpCheck != null) {
-//							System.out.println(assumpCheck.toString());
-//						}
-			            
-						// create ResultSet
-						results[i] = retrieveCompGraph(resource, cgIns);
-						
-						results[i+numOfModels] = retrieveValues(resource, cgIns);
-
-		            
-		            }
-		            else {
-		            	results = null;
-		            	//System.err.println("DBN execution failed. Message: " + dbnResultsJson.toString());
-		            }
-				}
-				if (numOfModels < 1) {
-					results = null;
-					//System.out.println("Unable to assemble a model with current knowledge");
-=======
 					itr = insertions.get(i)[3]; // (v1 rdf:type :Altitude)
 					if (itr != null) {
 						ss = itr.getSubject().getName();
@@ -1224,40 +822,39 @@
 						sso = getTheJenaModel().getResource(so);
 						ingestKGTriple(sss, ssp, sso);
 					}
->>>>>>> e326bd46
 				}
-			}
+
+			}
+			
 			//getTheJenaModel().write(System.out, "TTL" );
-	
+		
 			// Will need object to create (obj prop uq) triple, where uq is a unitted quantity obj
 			HashMap<String, String> mapPropertiesToOutputObj = new HashMap<String,String>(); 
-			
-			
-			// Create list of outputs
-	//		if (queryPatterns.size() > 0) {
-	//			// how many results there will be
-	//			//ResultSet[] results = new ResultSet[queryPatterns.size()];
+				
+				
+				// Create list of outputs
+		//		if (queryPatterns.size() > 0) {
+		//			// how many results there will be
+		//			//ResultSet[] results = new ResultSet[queryPatterns.size()];
 			for (int i = 0; i < queryPatterns.size(); i++) {
 				itr = queryPatterns.get(i);
 				sp = itr.getPredicate().getURI(); // e.g. #altitude
 				ssp = getTheJenaModel().getProperty(sp);
 				outputsList.add(ssp);
+					
+				mapPropertiesToOutputObj.put(itr.getSubject().toString(), sp.toString());
+			}
 				
-				mapPropertiesToOutputObj.put(itr.getSubject().toString(), sp.toString());
-			}
-	//		}
-			
 			// Create list of outputs
-	//	if (docPatterns.size() > 0) {
-				for (int i = 0; i < docPatterns.size(); i++) {
-					itr = docPatterns.get(i);
-					sp = itr.getPredicate().getURI(); // e.g. #altitude
-					ssp = getTheJenaModel().getProperty(sp);
-					outputsList.add(ssp);
-				}
-	//		}
-			
-			
+		//	if (docPatterns.size() > 0) {
+			for (int i = 0; i < docPatterns.size(); i++) {
+				itr = docPatterns.get(i);
+				sp = itr.getPredicate().getURI(); // e.g. #altitude
+				ssp = getTheJenaModel().getProperty(sp);
+				outputsList.add(ssp);
+			}
+				
+				
 			// Insert dependency graph
 			//String tmp = DEPENDENCY_GRAPH_INSERT
 			UpdateAction.parseExecute(DEPENDENCY_GRAPH_INSERT , getTheJenaModel());
@@ -1364,19 +961,7 @@
 						else {
 							ingestKGTriple(cgq,execprop,ce);
 						}
-<<<<<<< HEAD
-			            
-						//TODO: create output instances and link them to ce
-						//      There is only one output for datasets
-						outputType = oputType.as(OntProperty.class).getRange().toString();
-						oinst = createIndividualOfClass(queryModel,outputType);
-						ingestKGTriple(ce,outputprop,oinst);
-						
-						cgIns = queryModel.createIndividual(METAMODEL_PREFIX + "CG_" + System.currentTimeMillis(), getTheJenaModel().getOntClass(METAMODEL_CCG));
-						//getTheJenaModel().add(cgIns, RDF.type, getTheJenaModel().getOntClass(METAMODEL_CCG));
-						// Each comp graph is attached to the execution instance
-=======
-						
+
 						//TODO: for each equation
 						//  	retrieve context triples
 						//		replace instances already in the graph (e.g. if (v0 type Air) in graph, and equation has (vv type Air), replace v0 for vv
@@ -1394,8 +979,7 @@
 	//					
 						
 						// Comp Graph instance
-						cgIns = qhmodel.createIndividual(METAMODEL_PREFIX + "CG_" + System.currentTimeMillis(), getTheJenaModel().getOntClass(METAMODEL_CCG));
->>>>>>> e326bd46
+						cgIns = queryModel.createIndividual(METAMODEL_PREFIX + "CG_" + System.currentTimeMillis(), getTheJenaModel().getOntClass(METAMODEL_CCG));
 						//qhmodel.add(ce, getTheJenaModel().getOntProperty(METAMODEL_COMPGRAPH_PROP), cgIns);
 						ingestKGTriple(ce, getTheJenaModel().getOntProperty(METAMODEL_COMPGRAPH_PROP), cgIns);
 						//getTheJenaModel().add(ce, RDF.type, getTheJenaModel().getOntClass(METAMODEL_CCG));
@@ -1409,13 +993,7 @@
 						
 						queryStr = RETRIEVE_NODES.replaceAll("EQNSLIST", listOfEqns);
 						queryStr = queryStr.replaceAll("COMPGRAPH", "<" + cgIns.getURI() + ">");
-<<<<<<< HEAD
 						nodes = queryKnowledgeGraph(queryStr, getTheJenaModel().union(queryModel));
-						
-						modelsCSVString = convertResultSetToString(models);
-=======
-						nodes = queryKnowledgeGraph(queryStr, getTheJenaModel().union(qhmodel));
->>>>>>> e326bd46
 						nodesCSVString = convertResultSetToString(nodes);
 						System.out.println(nodesCSVString);
 			
@@ -1453,18 +1031,6 @@
 			            //boolean suc = resmsg.equals("Success");
 			            
 			            if(resmsg.equals("Success")) {
-<<<<<<< HEAD
-			            	
-			            	numOfModels ++;
-							
-			            	//Ingest model error
-			            	String modelError = getModelError(dbnResultsJson);
-			    			queryModel.add(cgIns, getTheJenaModel().getProperty(MODELERROR_PROP), modelError);
-			            	
-			            	lbl2value = getLabelToMeanStdMapping(dbnResultsJson);
-						
-				            createCGsubgraphs(cgIns, dbnEqns, dbnOutput, listOfEqns, class2lbl, lbl2value); //, outputInstance);
-=======
 				            
 				            lbl2value = getLabelToMeanStdMapping(dbnResultsJson);
 			//TODO
@@ -1475,10 +1041,9 @@
 							// We may need to do this later after the results have been computed
 							for (RDFNode op : outputsList) {
 								outputType = op.as(OntProperty.class).getRange().toString();
-								oinst = createIndividualOfClass(qhmodel,outputType);
+								oinst = createIndividualOfClass(queryModel,outputType);
 								ingestKGTriple(ce,outputprop,oinst);
 							}
->>>>>>> e326bd46
 							
 	
 	
@@ -1597,7 +1162,7 @@
 				            
 							//Create execution instance with time
 							cexec = getTheJenaModel().getOntClass(METAMODEL_CGEXEC_CLASS);
-							ce = qhmodel.createIndividual(cexec);
+							ce = queryModel.createIndividual(cexec);
 							//OntProperty stprop = getTheJenaModel().getOntProperty(METAMODEL_STARTTIME_PROP);
 					
 	//						String DATE_FORMAT_NOW = "yyyy-MM-dd HH:mm:ss";
@@ -1619,10 +1184,10 @@
 							//TODO: create output instances and link them to ce
 							//      There is only one output for datasets
 							outputType = oputType.as(OntProperty.class).getRange().toString();
-							oinst = createIndividualOfClass(qhmodel,outputType);
+							oinst = createIndividualOfClass(queryModel,outputType);
 							ingestKGTriple(ce,outputprop,oinst);
 							
-							cgIns = qhmodel.createIndividual(METAMODEL_PREFIX + "CG_" + System.currentTimeMillis(), getTheJenaModel().getOntClass(METAMODEL_CCG));
+							cgIns = queryModel.createIndividual(METAMODEL_PREFIX + "CG_" + System.currentTimeMillis(), getTheJenaModel().getOntClass(METAMODEL_CCG));
 							//getTheJenaModel().add(cgIns, RDF.type, getTheJenaModel().getOntClass(METAMODEL_CCG));
 							// Each comp graph is attached to the execution instance
 							//qhmodel.add(ce, getTheJenaModel().getOntProperty(METAMODEL_COMPGRAPH_PROP), cgIns);
@@ -1634,7 +1199,7 @@
 							
 							queryStr = RETRIEVE_NODES.replaceAll("EQNSLIST", listOfEqns);
 							queryStr = queryStr.replaceAll("COMPGRAPH", "<" + cgIns.getURI() + ">");
-							nodes = queryKnowledgeGraph(queryStr, getTheJenaModel().union(qhmodel));
+							nodes = queryKnowledgeGraph(queryStr, getTheJenaModel().union(queryModel));
 							
 							modelsCSVString = convertResultSetToString(models);
 							nodesCSVString = convertResultSetToString(nodes);
@@ -1668,7 +1233,7 @@
 								
 				            	//Ingest model error
 				            	String modelError = getModelError(dbnResultsJson);
-				    			qhmodel.add(cgIns, getTheJenaModel().getProperty(MODELERROR_PROP), modelError);
+				            	queryModel.add(cgIns, getTheJenaModel().getProperty(MODELERROR_PROP), modelError);
 				            	
 				            	lbl2value = getLabelToMeanStdMapping(dbnResultsJson);
 							
@@ -1697,7 +1262,7 @@
 				
 				
 				// Save metadata owl file 
-				saveMetaDataFile(resource);
+				saveMetaDataFile(resource, queryModelFileName);
 			
 	//			// create ResultSet
 	//			results[0] = retrieveCompGraph(resource, cgIns);
@@ -1726,29 +1291,13 @@
 				//TODO: reset model
 				e.printStackTrace();
 			}
-	
-			
-			
-			
-<<<<<<< HEAD
-			// Save metadata owl file 
-			saveMetaDataFile(resource, queryModelFileName);
-		
-//			// create ResultSet
-//			results[0] = retrieveCompGraph(resource, cgIns);
-//			
-//			results[1] = retrieveValues(resource, cgIns);
-=======
-	//		Object[] results = new Object[outputInstance.keySet().size()];
-	//		for(OntClass oclass : outputInstance.keySet()) {
-	//			results[0] = outputInstance.get(oclass);
-	//	
-	//		}
-			
-	
-			
->>>>>>> e326bd46
-			
+
+		//		Object[] results = new Object[outputInstance.keySet().size()];
+		//		for(OntClass oclass : outputInstance.keySet()) {
+		//			results[0] = outputInstance.get(oclass);
+		//	
+		//		}
+				
 		}
 		return null;
 	}
@@ -2621,7 +2170,7 @@
 		return dataContent;
 	}
 	
-	private Map<String, String> getPreferences() {
+	protected Map<String, String> getPreferences() {
 		return preferenceMap;
 	}
 
@@ -2637,7 +2186,7 @@
 		return null;
 	}
 
-	private void setPreferences(Map<String, String> preferenceMap) {
+	public void setPreferences(Map<String, String> preferenceMap) {
 		this.preferenceMap = preferenceMap;
 	}	
 }