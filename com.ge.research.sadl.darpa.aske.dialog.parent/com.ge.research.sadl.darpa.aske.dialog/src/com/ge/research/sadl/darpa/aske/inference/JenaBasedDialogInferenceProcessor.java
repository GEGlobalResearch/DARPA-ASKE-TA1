/********************************************************************** 
 * Note: This license has also been called the "New BSD License" or 
 * "Modified BSD License". See also the 2-clause BSD License.
 *
 * Copyright � 2018-2019 - General Electric Company, All Rights Reserved
 * 
 * Projects: ANSWER and KApEESH, developed with the support of the Defense 
 * Advanced Research Projects Agency (DARPA) under Agreement  No.  
 * HR00111990006 and Agreement No. HR00111990007, respectively. 
 *
 * Redistribution and use in source and binary forms, with or without 
 * modification, are permitted provided that the following conditions are met:
 * 1. Redistributions of source code must retain the above copyright notice, 
 *    this list of conditions and the following disclaimer.
 *
 * 2. Redistributions in binary form must reproduce the above copyright notice, 
 *    this list of conditions and the following disclaimer in the documentation 
 *    and/or other materials provided with the distribution.
 *
 * 3. Neither the name of the copyright holder nor the names of its 
 *    contributors may be used to endorse or promote products derived 
 *    from this software without specific prior written permission.
 *
 * THIS SOFTWARE IS PROVIDED BY THE COPYRIGHT HOLDERS AND CONTRIBUTORS "AS IS" 
 * AND ANY EXPRESS OR IMPLIED WARRANTIES, INCLUDING, BUT NOT LIMITED TO, THE 
 * IMPLIED WARRANTIES OF MERCHANTABILITY AND FITNESS FOR A PARTICULAR PURPOSE 
 * ARE DISCLAIMED. IN NO EVENT SHALL THE COPYRIGHT HOLDER OR CONTRIBUTORS BE 
 * LIABLE FOR ANY DIRECT, INDIRECT, INCIDENTAL, SPECIAL, EXEMPLARY, OR 
 * CONSEQUENTIAL DAMAGES (INCLUDING, BUT NOT LIMITED TO, PROCUREMENT OF 
 * SUBSTITUTE GOODS OR SERVICES; LOSS OF USE, DATA, OR PROFITS; OR BUSINESS 
 * INTERRUPTION) HOWEVER CAUSED AND ON ANY THEORY OF LIABILITY, WHETHER IN 
 * CONTRACT, STRICT LIABILITY, OR TORT (INCLUDING NEGLIGENCE OR OTHERWISE) 
 * ARISING IN ANY WAY OUT OF THE USE OF THIS SOFTWARE, EVEN IF ADVISED OF 
 * THE POSSIBILITY OF SUCH DAMAGE.
 *
 ***********************************************************************/
package com.ge.research.sadl.darpa.aske.inference;

import java.io.BufferedReader;
import java.io.ByteArrayOutputStream;
import java.io.File;
import java.io.FileInputStream;
import java.io.FileNotFoundException;
import java.io.FileReader;
import java.io.FilenameFilter;
import java.io.IOException;
import java.io.InputStream;
import java.io.InputStreamReader;
import java.net.MalformedURLException;
import java.net.URISyntaxException;
import java.nio.charset.Charset;
import java.text.SimpleDateFormat;
import java.util.ArrayList;
import java.util.Calendar;
import java.util.HashMap;
import java.util.HashSet;
import java.util.Iterator;
import java.util.List;
import java.util.Map;
import java.util.Map.Entry;
import java.util.Set;

import org.apache.http.HttpEntity;
import org.apache.http.NameValuePair;
import org.apache.http.client.entity.UrlEncodedFormEntity;
import org.apache.http.client.methods.CloseableHttpResponse;
import org.apache.http.client.methods.HttpPost;
import org.apache.http.entity.StringEntity;
import org.apache.http.impl.client.CloseableHttpClient;
import org.apache.http.impl.client.DefaultHttpClient;
import org.apache.http.impl.client.HttpClientBuilder;
import org.apache.http.message.BasicNameValuePair;
import org.apache.http.util.EntityUtils;
import org.eclipse.emf.common.util.URI;
import org.eclipse.emf.ecore.resource.Resource;

import com.ge.research.sadl.builder.ConfigurationManagerForIDE;
import com.ge.research.sadl.builder.ConfigurationManagerForIdeFactory;
import com.ge.research.sadl.builder.IConfigurationManagerForIDE;
import com.ge.research.sadl.darpa.aske.curation.AnswerCurationManager;
import com.ge.research.sadl.darpa.aske.curation.AnswerCurationManager.Agent;
import com.ge.research.sadl.darpa.aske.preferences.DialogPreferences;
import com.ge.research.sadl.darpa.aske.processing.DialogConstants;
import com.ge.research.sadl.darpa.aske.processing.SadlStatementContent;
import com.ge.research.sadl.darpa.aske.processing.imports.InvizinServiceInterface;
import com.ge.research.sadl.darpa.aske.processing.imports.KChainServiceInterface;
import com.ge.research.sadl.jena.JenaBasedSadlInferenceProcessor;
import com.ge.research.sadl.jena.JenaBasedSadlModelProcessor;
import com.ge.research.sadl.jena.UtilsForJena;
import com.ge.research.sadl.model.gp.Literal;
import com.ge.research.sadl.model.gp.NamedNode;
import com.ge.research.sadl.model.gp.Node;
import com.ge.research.sadl.model.gp.Rule;
import com.ge.research.sadl.model.gp.TripleElement;
import com.ge.research.sadl.processing.OntModelProvider;
import com.ge.research.sadl.processing.SadlInferenceException;
import com.ge.research.sadl.reasoner.ConfigurationException;
import com.ge.research.sadl.reasoner.ConfigurationManager;
import com.ge.research.sadl.reasoner.IReasoner;
import com.ge.research.sadl.reasoner.InvalidNameException;
import com.ge.research.sadl.reasoner.QueryCancelledException;
import com.ge.research.sadl.reasoner.QueryParseException;
import com.ge.research.sadl.reasoner.ReasonerNotFoundException;
import com.ge.research.sadl.reasoner.ResultSet;
import com.ge.research.sadl.reasoner.TranslationException;
import com.ge.research.sadl.reasoner.utils.SadlUtils;
import com.ge.research.sadl.utils.ResourceManager;
import com.google.gson.JsonArray;
import com.google.gson.JsonElement;
import com.google.gson.JsonObject;
import com.google.gson.JsonParser;
import com.hp.hpl.jena.ontology.Individual;
import com.hp.hpl.jena.ontology.OntClass;
import com.hp.hpl.jena.ontology.OntModel;
import com.hp.hpl.jena.ontology.OntModelSpec;
import com.hp.hpl.jena.ontology.OntProperty;
import com.hp.hpl.jena.ontology.OntResource;
import com.hp.hpl.jena.query.QueryExecution;
import com.hp.hpl.jena.query.QueryExecutionFactory;
import com.hp.hpl.jena.query.QueryFactory;
import com.hp.hpl.jena.query.QuerySolution;
import com.hp.hpl.jena.query.ResultSetRewindable;
import com.hp.hpl.jena.rdf.model.Model;
import com.hp.hpl.jena.rdf.model.ModelFactory;
import com.hp.hpl.jena.rdf.model.Property;
import com.hp.hpl.jena.rdf.model.RDFNode;
import com.hp.hpl.jena.rdf.model.Statement;
import com.hp.hpl.jena.update.UpdateAction;
import com.hp.hpl.jena.vocabulary.RDF;

/**
 * @author 212438865
 *
 */
public class JenaBasedDialogInferenceProcessor extends JenaBasedSadlInferenceProcessor {

	private OntModel queryModel;
//	private Map<String, String> preferenceMap;
	
//	public static final String queryHistoryKey = "MetaData";
//	public static final String qhModelName = "http://aske.ge.com/MetaData";
//	public static final String qhOwlFileName = "MetaData.owl";

	public static final boolean debugMode = false;
	
	
    private static final String KCHAIN_SERVICE_URL_FRAGMENT = "/darpa/aske/kchain/";

	public static final String CGMODELS_FOLDER = "ComputationalGraphModels";
	
	
	public static final String METAMODEL_PREFIX = "http://aske.ge.com/metamodel#";
	public static final String METAMODEL_QUERY_CLASS = METAMODEL_PREFIX + "CGQuery";
	public static final String METAMODEL_INPUT_PROP = METAMODEL_PREFIX + "cgInput";
	public static final String METAMODEL_OUTPUT_PROP = METAMODEL_PREFIX + "output";
	public static final String METAMODEL_CCG = METAMODEL_PREFIX + "CCG";
	public static final String METAMODEL_SUBGRAPH = METAMODEL_PREFIX + "SubGraph";
	public static final String METAMODEL_SUBG_PROP = METAMODEL_PREFIX + "subgraph";
	public static final String METAMODEL_CGRAPH_PROP = METAMODEL_PREFIX + "cgraph";
	public static final String METAMODEL_EXEC_PROP = METAMODEL_PREFIX + "execution";
	public static final String METAMODEL_COMPGRAPH_PROP = METAMODEL_PREFIX + "compGraph";
	public static final String METAMODEL_HASEQN_PROP = "http://aske.ge.com/compgraphmodel#hasEquation";
	public static final String METAMODEL_HASMODEL_PROP = "http://aske.ge.com/compgraphmodel#hasModel";
	public static final String METAMODEL_QUERYTYPE_PROP = METAMODEL_PREFIX + "queryType";
	public static final String METAMODEL_PROGNOSTIC = METAMODEL_PREFIX + "prognostic";
	public static final String METAMODEL_CALIBRATION = METAMODEL_PREFIX + "calibration";
	public static final String METAMODEL_CGEXEC_CLASS = METAMODEL_PREFIX + "CGExecution";
	public static final String METAMODEL_STARTTIME_PROP = METAMODEL_PREFIX + "startTime";
	public static final String VALUE_PROP = "http://sadl.org/sadlimplicitmodel#value";
	public static final String UNIT_PROP = "http://sadl.org/sadlimplicitmodel#unit";
	public static final String STDDEV_PROP = "http://sadl.org/sadlimplicitmodel#stddev";
	public static final String VARERROR_PROP = "http://sadl.org/sadlimplicitmodel#varError";
	public static final String MODELERROR_PROP = METAMODEL_PREFIX + "accuracy";
	public static final String METAMODEL_SENS_PROP = METAMODEL_PREFIX + "sensitivity";
	public static final String METAMODEL_INPUTSENS_PROP = METAMODEL_PREFIX + "inputSensitivity";
	public static final String METAMODEL_SENSVALUE_PROP = METAMODEL_PREFIX + "sensitivityValue";
	public static final String METAMODEL_SENSITIVITY = METAMODEL_PREFIX + "Sensitivity";
	public static final String METAMODEL_INPUTSENSITIVITY = METAMODEL_PREFIX + "InputSensitivity";
	public static final String METAMODEL_SENS_TRENDEFFECT_PROP = METAMODEL_PREFIX + "trendEffect";
	public static final String METAMODEL_SENS_OUTPUTTREND = METAMODEL_PREFIX + "OutputTrend";
	public static final String METAMODEL_SENS_TREND_PROP = METAMODEL_PREFIX + "trend";
	private static final String METAMODEL_TREND_INCRINCR = METAMODEL_PREFIX + "increasingIncreases";
	private static final String METAMODEL_TREND_INCRDECR = METAMODEL_PREFIX + "increasingDecreases";
	private static final String METAMODEL_TREND_DECRINCR = METAMODEL_PREFIX + "decreasingIncreases";
	private static final String METAMODEL_TREND_DECRDECR = METAMODEL_PREFIX + "decreasingDecreases";
	private static final String METAMODEL_TREND_INDEPENDENT = METAMODEL_PREFIX + "independent";
	public static final String METAMODEL_ASSUMPTIONSSATISFIED_PROP = METAMODEL_PREFIX + "assumptionsSatisfied";
	public static final String METAMODEL_ASSUMPTIONUNSATISFIED_PROP = METAMODEL_PREFIX + "unsatisfiedAssumption";
	public static final String CGMODEL_CG_CLASS = "http://aske.ge.com/compgraphmodel#ComputationalGraph";

	public static final String GENERICIOs = "prefix cg:<http://aske.ge.com/compgraphmodel#>\n" + 
			"prefix imp:<http://sadl.org/sadlimplicitmodel#>\n" + 
			"prefix sci:<http://aske.ge.com/sciknow#>\n" + 
			"prefix list:<http://sadl.org/sadllistmodel#>\n" + 
			"prefix rdf:<http://www.w3.org/1999/02/22-rdf-syntax-ns#>\n" +
			"prefix rdfs:<http://www.w3.org/2000/01/rdf-schema#>\n" +
			"\n" + 
			"insert \n" + 
			"{ ?Eq imp:genericInput ?In. ?Eq imp:genericOutput ?Out. }\n" + 
			"where {\n" + 
			"  \n" + 
			" {?Eq imp:returnTypes ?AL1.\n" + 
			"  ?AL1 list:rest*/list:first ?AO1.\n" + 
			"  ?AO1 imp:augmentedType ?Type1.\n" + 
			"  ?Type1 imp:constraints ?CL1.\n" + 
			"  ?CL1 rdf:rest*/rdf:first ?C1.\n" + 
			"  ?C1 imp:gpPredicate ?P.\n" + 
			"  ?P rdfs:range ?Out. }\n" + 
			"\n" + 
			"  union {\n" + 
			"    ?Eq imp:implicitOutput/imp:augmentedType/imp:semType ?Out.\n" + 
			"    filter not exists{?Eq a imp:IntializerMethod} }\n" + 
			"\n" + 
			"  union{\n" + 
			"   ?Eq imp:arguments ?AL2.\n" + 
			"   ?AL2 list:rest*/list:first ?AO2.\n" + 
			"   ?AO2 imp:augmentedType ?Type2.\n" + 
			"   ?Type2 imp:constraints ?CL2.\n" + 
			"   ?CL2 rdf:rest*/rdf:first ?C2.\n" + 
			"   ?C2 imp:gpPredicate ?P.\n" + 
			"   ?P rdfs:range ?In.}\n" + 
			"\n" + 
			"  union { #Explicit inputs w/o AT\n" + 
			"    ?Eq imp:arguments ?AL2.\n" + 
			"    ?AL2 list:rest*/list:first ?AO2.\n" + 
			"    filter not exists {?AO2 imp:augmentedType []}\n" + 
			"    ?AO2 imp:localDescriptorName ?In.}\n" + 
			"\n" + 
			"  union {?Eq imp:implicitInput/imp:augmentedType/imp:semType ?In.\n" + 
			"   filter not exists{?Eq a imp:IntializerMethod} }\n" + 
			"\n" + 
			"  union {\n" + 
			"   ?Eq imp:implicitOutput/imp:localDescriptorName ?Out.\n" + 
			"   filter not exists{?Eq a imp:IntializerMethod} }\n" + 
			"  union {\n" + 
			"   ?Eq imp:implicitInput?IO.\n" + 
			"   filter not exists {?IO imp:augmentedType [] }\n" + 
			"   ?IO imp:localDescriptorName ?In.\n" + 
			"   filter not exists{?Eq a imp:IntializerMethod} } \n" + 
			"}";

	public static final String CHECK_GENERICIOs = "select distinct ?Eq ?Out where { ?Eq <http://sadl.org/sadlimplicitmodel#genericOutput> ?Out}";
	
	public static final String DEPENDENCY_GRAPH_INSERT = "prefix cg:<http://aske.ge.com/compgraphmodel#>\n" +
		    "prefix imp:<http://sadl.org/sadlimplicitmodel#>\n" +
			"insert {?EqCh cg:parent ?EqPa}\n" +
			"where {\n" + 
			"{\n" + 
			" ?EqCh imp:genericInput ?V.\n" + 
			" ?EqPa imp:genericOutput ?V.\n" + 
			"\n" + 
			"  filter( ?EqPa != ?EqCh)}\n" + 
			"  filter not exists {?EqCh imp:dependsOn ?EqPa}\n" + 
			"  filter not exists {?EqPa imp:dependsOn ?EqCh}\n" + 
			"  filter not exists {?EqCh imp:versionOf ?EqPa}\n" + 
			"  filter not exists {?EqPa imp:versionOf ?EqCh}\n" + 
			"\n" + 
			"  filter not exists {\n" + 
			"    ?EqCh imp:genericOutput ?V1.\n" + 
			"    ?EqPa imp:genericInput ?V1.\n" + 
			"    filter not exists {?EqPa imp:genericOutput ?V1.}\n" + 
			"  }\n" + 
			"}";
	
	public static final String CHECK_DEPENDENCY = "select distinct ?EqCh ?EqPa where { ?EqCh <http://aske.ge.com/compgraphmodel#parent> ?EqPa}";
	
	public static final String BUILD_COMP_GRAPH = "prefix hyper:<http://aske.ge.com/hypersonicsV2#>\n" + 
			"prefix imp:<http://sadl.org/sadlimplicitmodel#> \n" + 
			"prefix owl:<http://www.w3.org/2002/07/owl#> \n" + 
			"prefix rdfs:<http://www.w3.org/2000/01/rdf-schema#>\n" + 
			"prefix rdf:<http://www.w3.org/1999/02/22-rdf-syntax-ns#>prefix sci:<http://aske.ge.com/sciknow#>\n" + 
			"prefix cg:<http://aske.ge.com/compgraphmodel#>\n" + 
			"prefix list:<http://sadl.org/sadllistmodel#>\n" +
			"\n" + 
			"select distinct ?Eq ?Out where {\n" + 
			"{select distinct ?EqOut ?EqIn ?Eq\n" + 
			"where {\n" + 
			"  ?EqOut imp:genericOutput ?Op.\n" + 
			"     filter (?Op in ( LISTOFOUTPUTS )).\n" + 
			"\n" + 
			"   ?EqIn imp:genericInput ?In.\n" + 
			"   filter (?In in ( LISTOFINPUTS )).\n" + 
			"\n" + 
			"    ?EqOut cg:parent* ?Eq. \n" + 
			"    ?Eq cg:parent* ?EqIn. \n" + 
			"}}\n" + 
			"  ?Eq imp:genericOutput ?Out. \n" + 
			"  filter not exists {?Eq imp:implicitOutput/imp:localDescriptorName ?Out} \n" + 
			"}";
	
	
	
	public static final String RETRIEVE_MODEL_EXPRESSIONS = "prefix hyper:<http://aske.ge.com/hypersonicsV2#>\n" + 
			"prefix imp:<http://sadl.org/sadlimplicitmodel#>\n" + 
			"prefix sci:<http://aske.ge.com/sciknow#> \n" + 
			"prefix owl:<http://www.w3.org/2002/07/owl#> \n" + 
			"prefix cg:<http://aske.ge.com/compgraphmodel#>\n" + 
			"prefix rdfs:<http://www.w3.org/2000/01/rdf-schema#>\n" + 
			"prefix rdf:<http://www.w3.org/1999/02/22-rdf-syntax-ns#>\n" + 
			"prefix list:<http://sadl.org/sadllistmodel#>\n" +
			"\n" + 
			"select distinct ?Model \n" + 
			"(str(?expr) as ?ModelForm) (str(?Fun) as ?Function) \n" + 
			"?Initializer ?Dependency\n" + 
			"where { \n" + 
			"\n" + 
			"  {?Model a imp:ExternalEquation.\n" + 
			"         filter (?Model in ( EQNSLIST )) #EQNSLIST\n" + 
			"  } union \n" + 
			"  {select distinct ?Model ?Initializer ?Dependency\n" + 
			"      where {\n" + 
			"        {select ?Model ?Initializer where {\n" + 
			"           ?Model imp:initializes ?Class.\n" + 
			"           filter (?Class in ( CONTEXCLASSES )). #CONTEXCLASSES\n" + 
			"           bind(bound(?Model) as ?Initializer).\n" + 
			"        }}union\n" + 
			"        {select ?Model ?Dependency  where {\n" + 
			"          ?Eq imp:dependsOn ?Model.\n" + 
			"          filter (?Eq in ( EQNSLIST )). #EQNSLIST\n" + 
			"          #bind(\"\" as ?Initializer)\n" + 
			"	  bind(bound(?Model) as ?Dependency)\n" + 
			"       }}union\n" + 
			"        {select distinct ?Model where {\n" + 
			"         ?EqCh cg:parent ?Model.\n" + 
			"         filter (?EqCh in (EQNSLIST)) #EQNSLIST\n" + 
			"         ?Model imp:genericOutput ?Out.\n" + 
			"         ?EqCh imp:genericInput ?Out.\n" + 
			"         filter not exists {?Out rdfs:subClassOf* imp:UnittedQuantity}\n" + 
			"      }}}\n" + 
			"  }\n" + 
			"  \n" + 
			"  optional{\n" + 
			"    ?Model imp:expression ?Scr.\n" + 
			"    ?Scr imp:script ?expr.\n" + 
			"    ?Scr imp:language ?lang.\n" + 
			"      filter ( ?lang = <http://sadl.org/sadlimplicitmodel#Python> )\n" + 
			"  }\n" + 
			"  optional {\n" + 
			"    ?Model imp:externalURI ?Fun.\n" + 
			"  }\n" + 
			"\n" + 
			"}\n" + 
			"order by ?Model";
	public static final String RETRIEVE_MODELS_WEXP = "prefix hyper:<http://aske.ge.com/hypersonicsV2#>\n" + 
			"prefix imp:<http://sadl.org/sadlimplicitmodel#>\n" + 
			"prefix sci:<http://aske.ge.com/sciknow#> \n" + 
			"prefix owl:<http://www.w3.org/2002/07/owl#> \n" + 
			"prefix cg:<http://aske.ge.com/compgraphmodel#>\n" + 
			"prefix rdfs:<http://www.w3.org/2000/01/rdf-schema#>\n" + 
			"prefix rdf:<http://www.w3.org/1999/02/22-rdf-syntax-ns#>\n" + 
			"prefix list:<http://sadl.org/sadllistmodel#>\n" +
			"\n" + 
			"select distinct ?Model ?Input (str(?InLabel) as ?InputLabel) ?UniqueInputLabel \n" + 
			"?Output \n" + 
			"(str(?expr) as ?ModelForm) (str(?Fun) as ?Function) \n" + 
			"(str(?ImpIn) as ?ImpInput) ?ImpInputAugType (str(?InpD) as ?InpDeclaration)\n" + 
			"(str(?ImpOut) as ?ImpOutput) ?ImpOutputAugType (str(?OutpD) as?OutpDeclaration)\n" + 
			"?Initializer ?Dependency\n" + 
			"where { \n" + 
			"\n" + 
			"  { ?Model a imp:ExternalEquation.\n" + 
			"         filter (?Model in ( EQNSLIST )) #EQNSLIST\n" + 
			"  }union \n" + 
			"      {select distinct ?Model ?Initializer ?Dependency\n" + 
			"      where {\n" + 
			"        {select ?Model ?Initializer where {\n" + 
			"           ?Model imp:initializes ?Class.\n" + 
			"           filter (?Class in ( CONTEXCLASSES )). #CONTEXCLASSES\n" + 
			"           bind(bound(?Model) as ?Initializer).\n" + 
			"       }}union\n" + 
			"        {select ?Model ?Dependency where {\n" + 
			"          ?Eq imp:dependsOn ?Model.\n" + 
			"          filter (?Eq in ( EQNSLIST )). #EQNSLIST\n" + 
			"          #bind(\"\" as ?Initializer)\n" + 
			"          bind(bound(?Model) as ?Dependency)\n" + 
			"       }}union\n" + 
			"        {select distinct ?Model where {\n" + 
			"         ?EqCh cg:parent ?Model.\n" + 
			"         filter (?EqCh in (EQNSLIST)) #EQNSLIST\n" + 
			"         ?Model imp:genericOutput ?Out.\n" + 
			"         ?EqCh imp:genericInput ?Out.\n" + 
			"         filter not exists {?Out rdfs:subClassOf* imp:UnittedQuantity}\n" + 
			"      }}}\n" + 
			"   }\n" + 
			"  \n" + 
			"  optional{ #Explicit outputs. ?Output is a UQ or a label\n" + 
			"   ?Model imp:genericOutput ?Output.\n" + 
			"   filter not exists {?Model imp:implicitOutput/imp:localDescriptorName ?Output}\n" + 
			"   filter not exists {?Model imp:implicitOutput/imp:augmentedType/imp:semType ?Output.}}\n" + 
			"\n" + 
			"  optional{ #Explicit inputs. ?Input is a UQ or a label\n" + 
			"   ?Model imp:genericInput ?Input. #For explicit inputs w/o sem type, this is the label\n" + 
			"   filter not exists {?Model imp:implicitInput/imp:localDescriptorName ?Input.}\n" + 
			"   filter not exists {?Model imp:implicitInput/imp:augmentedType/imp:semType ?Input.}\n" + 
			"\n" + 
			"   optional {?Input imp:localDescriptorName ?InLabel.} #only applies to SemanticInputs\n" + 
			"   optional {?Input imp:descriptorVariable ?UniqueInputLabel.} \n" + 
			"   # Get the uniquelabel if available\n" + 
			"   #optional {?Model imp:arguments ?AL2.\n" + 
			"   #         ?AL2 list:rest*/list:first ?AO2.\n" + 
			"   #         ?AO2 imp:localDescriptorName ?Input.\n" + 
			"   #         ?AO2 imp:descriptorVariable  ?UniqueInputLabel.} #are we using these?\n" + 
			"   }\n" + 
			"  \n" + 
			"  optional{\n" + 
			"    ?Model imp:expression ?Scr.\n" + 
			"    ?Scr imp:script ?expr.\n" + 
			"    ?Scr imp:language ?lang.\n" + 
			"      filter ( ?lang = <http://sadl.org/sadlimplicitmodel#Python> )\n" + 
			"  }\n" + 
			"  optional {\n" + 
			"    ?Model imp:externalURI ?Fun.\n" + 
			"  }\n" + 
			"\n" + 
			"  #Get implicit IOs that have augmentedTypes\n" + 
			"  optional{\n" + 
			"   ?Model imp:implicitInput ?II.\n" + 
			"   ?II imp:localDescriptorName ?ImpIn.\n" + 
			"   #optional{?II imp:descriptorVariable  ?UniqueImpInputLabel.} #These are not being added to the extracted models\n" + 
			"   optional{?II imp:augmentedType ?IT. ?IT imp:semType ?ImpInputAugType.}\n" + 
			"   optional{?II imp:declaration ?ID. ?ID imp:language imp:Python. ?ID imp:script ?InpD}}\n" + 
			"\n" + 
			"  optional{\n" + 
			"   ?Model imp:implicitOutput ?IO.\n" + 
			"   ?IO imp:localDescriptorName ?ImpOut.\n" + 
			"   optional{?IO imp:augmentedType ?OT. ?OT imp:semType ?ImpOutputAugType.}\n" + 
			"   optional{?IO imp:declaration ?OD. ?OD imp:language imp:Python. ?OD imp:script ?OutpD}}\n" + 
			"  \n" + 
			"}order by ?Model";
	
	public static final String RETRIEVE_MODELS = "prefix hyper:<http://aske.ge.com/hypersonicsV2#>\n" + 
			"prefix imp:<http://sadl.org/sadlimplicitmodel#>\n" + 
			"prefix sci:<http://aske.ge.com/sciknow#> \n" + 
			"prefix owl:<http://www.w3.org/2002/07/owl#> \n" + 
			"prefix cg:<http://aske.ge.com/compgraphmodel#>\n" + 
			"prefix rdfs:<http://www.w3.org/2000/01/rdf-schema#>\n" + 
			"prefix rdf:<http://www.w3.org/1999/02/22-rdf-syntax-ns#>\n" + 
			"prefix list:<http://sadl.org/sadllistmodel#>\n" +
			"\n" + 
			"select distinct ?Model ?Input (str(?InLabel) as ?InputLabel) ?UniqueInputLabel \n" + 
			"?Output \n" + 
//			"(str(?expr) as ?ModelForm) (str(?Fun) as ?Function) \n" + 
			"(str(?ImpIn) as ?ImpInput) ?ImpInputAugType (str(?InpD) as ?InpDeclaration)\n" + 
			"(str(?ImpOut) as ?ImpOutput) ?ImpOutputAugType (str(?OutpD) as?OutpDeclaration)\n" + 
			"?Initializer ?Dependency\n" + 
			"where { \n" + 
			"\n" + 
			"  { ?Model a imp:ExternalEquation.\n" + 
			"         filter (?Model in ( EQNSLIST )) #EQNSLIST\n" + 
			"  }union \n" + 
			"      {select distinct ?Model ?Initializer ?Dependency\n" + 
			"      where {\n" + 
			"        {select ?Model ?Initializer where {\n" + 
			"           ?Model imp:initializes ?Class.\n" + 
			"           filter (?Class in ( CONTEXCLASSES )). #CONTEXCLASSES\n" + 
			"           bind(bound(?Model) as ?Initializer).\n" + 
			"       }}union\n" + 
			"        {select ?Model ?Dependency where {\n" + 
			"          ?Eq imp:dependsOn ?Model.\n" + 
			"          filter (?Eq in ( EQNSLIST )). #EQNSLIST\n" + 
			"          #bind(\"\" as ?Initializer)\n" + 
			"          bind(bound(?Model) as ?Dependency)\n" + 
			"       }}union\n" + 
			"        {select distinct ?Model where {\n" + 
			"         ?EqCh cg:parent ?Model.\n" + 
			"         filter (?EqCh in (EQNSLIST)) #EQNSLIST\n" + 
			"         ?Model imp:genericOutput ?Out.\n" + 
			"         ?EqCh imp:genericInput ?Out.\n" + 
			"         filter not exists {?Out rdfs:subClassOf* imp:UnittedQuantity}\n" + 
			"      }}}\n" + 
			"   }\n" + 
			"  \n" + 
			"  optional{ #Explicit outputs. ?Output is a UQ or a label\n" + 
			"   ?Model imp:genericOutput ?Output.\n" + 
			"   filter not exists {?Model imp:implicitOutput/imp:localDescriptorName ?Output}\n" + 
			"   filter not exists {?Model imp:implicitOutput/imp:augmentedType/imp:semType ?Output.}}\n" + 
			"\n" + 
			"  optional{ #Explicit inputs. ?Input is a UQ or a label\n" + 
			"   ?Model imp:genericInput ?Input. #For explicit inputs w/o sem type, this is the label\n" + 
			"   filter not exists {?Model imp:implicitInput/imp:localDescriptorName ?Input.}\n" + 
			"   filter not exists {?Model imp:implicitInput/imp:augmentedType/imp:semType ?Input.}\n" + 
			"\n" + 
			"   optional {?Input imp:localDescriptorName ?InLabel.} #only applies to SemanticInputs\n" + 
			"   optional {?Input imp:descriptorVariable ?UniqueInputLabel.} \n" + 
			"   # Get the uniquelabel if available\n" + 
			"   #optional {?Model imp:arguments ?AL2.\n" + 
			"   #         ?AL2 list:rest*/list:first ?AO2.\n" + 
			"   #         ?AO2 imp:localDescriptorName ?Input.\n" + 
			"   #         ?AO2 imp:descriptorVariable  ?UniqueInputLabel.} #are we using these?\n" + 
			"   }\n" + 
			"  \n" + 
//			"  optional{\n" + 
//			"    ?Model imp:expression ?Scr.\n" + 
//			"    ?Scr imp:script ?expr.\n" + 
//			"    ?Scr imp:language ?lang.\n" + 
//			"      filter ( ?lang = <http://sadl.org/sadlimplicitmodel#Python> )\n" + 
//			"  }\n" + 
//			"  optional {\n" + 
//			"    ?Model imp:externalURI ?Fun.\n" + 
//			"  }\n" + 
//			"\n" + 
			"  #Get implicit IOs that have augmentedTypes\n" + 
			"  optional{\n" + 
			"   ?Model imp:implicitInput ?II.\n" + 
			"   ?II imp:localDescriptorName ?ImpIn.\n" + 
			"   #optional{?II imp:descriptorVariable  ?UniqueImpInputLabel.} #These are not being added to the extracted models\n" + 
			"   optional{?II imp:augmentedType ?IT. ?IT imp:semType ?ImpInputAugType.}\n" + 
			"   optional{?II imp:declaration ?ID. ?ID imp:language imp:Python. ?ID imp:script ?InpD}}\n" + 
			"\n" + 
			"  optional{\n" + 
			"   ?Model imp:implicitOutput ?IO.\n" + 
			"   ?IO imp:localDescriptorName ?ImpOut.\n" + 
			"   optional{?IO imp:augmentedType ?OT. ?OT imp:semType ?ImpOutputAugType.}\n" + 
			"   optional{?IO imp:declaration ?OD. ?OD imp:language imp:Python. ?OD imp:script ?OutpD}}\n" + 
			"  \n" + 
			"}order by ?Model";
	
	public static final String RETRIEVE_NODES = "prefix hyper:<http://aske.ge.com/hypersonicsV2#>\n" + 
			"prefix imp:<http://sadl.org/sadlimplicitmodel#>\n" + 
			"prefix sci:<http://aske.ge.com/sciknow#>\n" + 
			"prefix mm:<http://aske.ge.com/metamodel#>\n" + 
			"prefix cg:<http://aske.ge.com/compgraphmodel#>\n" + 
			"prefix owl:<http://www.w3.org/2002/07/owl#>\n" + 
			"prefix rdfs:<http://www.w3.org/2000/01/rdf-schema#>\n" + 
			"prefix rdf:<http://www.w3.org/1999/02/22-rdf-syntax-ns#>\n"+
			"prefix list:<http://sadl.org/sadllistmodel#>\n" +
			"\n" + 
			"select distinct ?Node (str(?NUnits) as ?NodeOutputUnits) ?Child (str(?CUnits) as ?ChildInputUnits) ?Eq  ?Value ?Lower ?Upper #?Distribution \n" + 
			"where {\n" + 
			"{select distinct ?Node ?Child ?CUnits ?Eq ?Lower ?Upper \n" + 
			"where { \n" + 
			"   {?Eq imp:genericInput ?Node.\n" + 
			"     filter not exists {?Model imp:implicitInput/imp:localDescriptorName ?Node.}\n" + 
			"     filter not exists {?Model imp:implicitInput/imp:augmentedType/imp:semType ?Node.}\n" + 
			"     optional{\n" + 
			"      ?Eq imp:arguments ?EI1.\n" + 
			"      ?EI1 rdf:rest*/rdf:first ?EI2.\n" + 
			"      ?EI2 imp:specifiedUnits/rdf:first ?CUnits.}\n" + 
			"   }union {\n" + 
			"    ?Eq imp:implicitInput ?II. \n" + 
			"    ?II imp:augmentedType/imp:semType ?Node.\n" + 
			"    optional {?II imp:specifiedUnits/list:first ?CUnits.}\n" +
			"    optional {?II imp:minValue ?Lower}\n" + 
			"    optional {?II imp:maxValue ?Upper}\n" +
			"   }\n" + 
			"     \n" + 
			"     # This is an input node, it's units come from the query\n" + 
			"     # Get NUnits from current model via the property (?Node)\n" + 
			"    #?Q mm:execution/mm:compGraph ?CG. \n" + 
			"    #filter (?CG in (COMPGRAPH)).\n" + 
			"    #optional{\n" + 
			"    #   ?Q mm:cgInput ?UQNode.\n" + 
			"    #   ?Var ?Node ?UQNode.\n" + 
			"    #   ?UQNode imp:unit ?InputUnitsQuery.\n" + 
			"    #}\n" + 
			"   \n" + 
			"   {?Eq imp:genericOutput ?Child.\n" + 
			"     filter not exists {?Eq imp:implicitOutput/imp:localDescriptorName ?Child.}\n" + 
			"     filter not exists {?Eq imp:implicitOutput/imp:augmentedType/imp:semType ?Child.}\n" + 
			"   }union {\n" + 
			"    ?Eq imp:implicitOutput ?IO. \n" + 
			"    ?IO imp:augmentedType/imp:semType ?Child.\n" + 
			"   }\n" + 
			"\n" + 
			" filter (?Eq in (EQNSLIST)) . #EQNSLIST\n" + 
			"\n" + 
			"  }} \n" + 
			"  union {\n" + 
			"  select distinct ?Node  ?Child ?CUnits ?Eq ?Lower ?Upper #?NUnits\n" + 
			"where { \n" + 
			"   {?Eq imp:genericInput ?Node.\n" + 
			"     filter not exists {?Model imp:implicitInput/imp:localDescriptorName ?Node.}\n" + 
			"     filter not exists {?Model imp:implicitInput/imp:augmentedType/imp:semType ?Node.}\n" + 
			"     optional{\n" + 
			"      ?Eq imp:arguments ?EI1.\n" + 
			"      ?EI1 rdf:rest*/rdf:first ?EI2.\n" + 
			"      ?EI2 imp:specifiedUnits/rdf:first ?CUnits.}\n" + 
			"   }union {\n" + 
			"    ?Eq imp:implicitInput ?II. \n" + 
			"    ?II imp:augmentedType/imp:semType ?Node.\n" + 
			"    optional {?II imp:specifiedUnits/list:first ?CUnits.}\n" + 
			"    optional {?II imp:minValue ?Lower}\n" + 
			"    optional {?II imp:maxValue ?Upper}\n" +			"   }\n" + 
			"     \n" + 
			"   \n" + 
			"   {?Eq imp:genericOutput ?Child.\n" + 
			"     filter not exists {?Model imp:implicitOutput/imp:localDescriptorName ?Child.}\n" + 
			"     filter not exists {?Model imp:implicitOutput/imp:augmentedType/imp:semType ?Child.}\n" + 
			"   }union {\n" + 
			"    ?Eq imp:implicitOutput ?IO. \n" + 
			"    ?IO imp:augmentedType/imp:semType ?Child.\n" + 
			"   }\n" + 
			"\n" + 
			"  #TODO: get the NUnits\n" + 
			"\n" + 
			"\n" + 
			" filter (?Eq in (EQNSLIST )) . #EQNSLIST\n" + 
			"   \n" + 
			" }} \n" + 
			"  union {\n" + 
			"  select distinct ?Eq ?Node ?NUnits #?CUnits\n" + 
			"where { \n" + 
			"   \n" + 
			"   {?Eq imp:genericOutput ?Node.\n" + 
			"     filter not exists {?Eq imp:implicitOutput/imp:localDescriptorName ?Node.}\n" + 
			"     filter not exists {?Eq imp:implicitOutput/imp:augmentedType/imp:semType ?Node.}\n" + 
			"     optional{\n" + 
			"      ?Eq imp:arguments ?EI1.\n" + 
			"      ?EI1 rdf:rest*/rdf:first ?EI2.\n" + 
			"      ?EI2 imp:specifiedUnits/rdf:first ?NUnits.}\n" + 
			"   }union {\n" + 
			"    ?Eq imp:implicitOutput ?IO. \n" + 
			"    ?IO imp:augmentedType/imp:semType ?Node.\n" + 
			"    optional {?IO imp:specifiedUnits/list:first ?NUnits.}\n" + 
			"   }\n" + 
			"\n" + 
			"  filter not exists {\n" + 
			"    {?Eq1 imp:genericInput ?Node.}\n" + 
			"    union {?Eq imp:implicitInput/imp:augmentedType/imp:semType ?Node.  }\n" + 
			"    filter (?Eq1 in (EQNSLIST )) #EQNSLIST\n" + 
			"  }\n" + 
			"\n" + 
			"  #TODO: get the CUnits\n" + 
			"\n" + 
			"\n" + 
			" filter (?Eq in (EQNSLIST )) . #EQNSLIST\n" + 
			" \n" + 
			"}}\n" + 
			"   ?Q mm:execution/mm:compGraph ?CG.\n" + 
			"   filter (?CG in (COMPGRAPH)).\n" + 
			"  optional{\n" + 
			"    ?Q mm:cgInput ?Inp.\n" + 
			"    ?Inp a ?Node.\n" + 
			"    ?Inp imp:value ?Value.}  \n" + 
			"} order by ?Node";

	public static final String CGQUERY = "prefix imp:<http://sadl.org/sadlimplicitmodel#>\n" +
			"select distinct ?Input ?EQ ?Output ?Input_style ?Input_color ?Output_tooltip\n" + //(?Expr as ?EQ_tooltip)
			"where {\n" + 
			" ?CCG a <http://aske.ge.com/metamodel#CCG>.\n" +
			" filter (?CCG in (COMPGRAPH)).\n" +
			" ?CCG <http://aske.ge.com/metamodel#subgraph> ?SG.\n" + 
			" ?SG <http://aske.ge.com/metamodel#cgraph> ?CG.\n" + 
			" ?CG <http://aske.ge.com/sciknow#hasEquation> ?EQ.\n" + 
			" ?EQ <http://sadl.org/sadlimplicitmodel#input> ?I.\n" + 
			" ?I <http://sadl.org/sadlimplicitmodel#argType> ?Input.\n" + 
			" ?EQ <http://sadl.org/sadlimplicitmodel#output> ?O.\n" + 
			" ?EQ imp:expression ?Expr." +
			" let(?Output_tooltip := str(?Expr))" +
			" ?O a ?Output.\n" +
			" let(?Input_style := 'filled')" +
			" let(?Input_color := 'yellow')\n" +
			"} order by ?EQ";
	
	public static final String CGQUERYWITHVALUES ="prefix imp:<http://sadl.org/sadlimplicitmodel#>\n" + 
			"prefix sci:<http://aske.ge.com/sciknow#>\n" + 
			"prefix mm:<http://aske.ge.com/metamodel#>\n" + 
			"prefix cg:<http://aske.ge.com/compgraphmodel#>\n" + 
			"prefix rdf:<http://www.w3.org/1999/02/22-rdf-syntax-ns#>\n" + 
			"prefix rdfs:<http://www.w3.org/2000/01/rdf-schema#>\n" + 
			"prefix list:<http://sadl.org/sadllistmodel#>\n" +
			"\n" + 
			"select distinct (strafter(str(?CCG),'#') as ?Model) ?X ?Y ?Z ?X_style ?X_color ?Z_shape ?Z_tooltip\n" + 
			"where {\n" + 
			"{select ?CCG (?Input as ?X) (?EQ as ?Y) (?Output as ?Z) ?X_style ?X_color ('box' as ?Z_shape) ?Z_tooltip\n" + 
			"where {\n" + 
			"    ?CCG a mm:CCG.\n" + 
			"    filter (?CCG in (COMPGRAPH)).\n" + 
			"    ?CCG mm:subgraph ?SG.\n" + 
			"    ?SG mm:cgraph ?CG.\n" + 
			"    ?CG cg:hasEquation ?EQ.\n" + 
			"\n" + 
			"  optional{ \n" + 
			"   ?EQ imp:genericInput ?Input. \n" + 
			"   filter not exists {?EQ imp:implicitInput/imp:localDescriptorName ?Input.}\n" + 
			"   filter not exists {?EQ imp:implicitInput/imp:augmentedType/imp:semType ?Input.} }\n" + 
			"  optional{?EQ imp:implicitInput/imp:augmentedType/imp:semType ?Input.}\n" + 
			"\n" + 
			"  optional{ \n" + 
			"   ?EQ imp:genericOutput ?Output.\n" + 
			"   filter not exists {?EQ imp:implicitOutput/imp:localDescriptorName ?Output}\n" + 
			"   filter not exists {?EQ imp:implicitOutput/imp:augmentedType/imp:semType ?Output.}}\n" + 
			"\n" + 
			"   optional{?EQ imp:implicitOutput/imp:augmentedType/imp:semType ?Output.}\n" + 
			"\n" + 
			"\n" + 
			"# There's an eqn that outputs EQ's input (a parent Eqn)\n" + 
			"    ?CCG mm:subgraph ?SG1.\n" + 
			"    ?SG1 mm:cgraph ?CG1.\n" + 
			"    ?CG1 cg:hasEquation ?EQ1.\n" + 
			"    ?EQ1 imp:genericOutput ?Input.\n" + 
			"\n" + 
			"    optional{ \n" + 
			"      ?EQ a imp:Equation. #only get the script if not an ExternalEquation\n" + 
			"      ?EQ imp:expression ?Scr.\n" + 
			"      ?Scr imp:script ?Expr.\n" + 
			"      ?Scr imp:language ?lang.\n" + 
			"         filter ( ?lang = <http://sadl.org/sadlimplicitmodel#Python> )\n" + 
			"      bind(str(?Expr) as ?Z_tooltip)\n" + 
			"    }\n" + 
			"     bind('solid' as ?X_style)\n" + 
			"    bind('black' as ?X_color)\n" + 
			"}}union\n" + 
			"{select ?CCG (?Input as ?X) (?EQ as ?Y) (?Output as ?Z) ?X_style ?X_color ('box' as ?Z_shape) ?Z_tooltip\n" + 
			"where {\n" + 
			"    ?CCG a mm:CCG.\n" + 
			"    filter (?CCG in (COMPGRAPH)).\n" + 
			"    ?CCG mm:subgraph ?SG.\n" + 
			"    ?SG mm:cgraph ?CG.\n" + 
			"    ?CG cg:hasEquation ?EQ.\n" + 
			"\n" + 
			"    ?CCG a mm:CCG.\n" + 
			"    filter (?CCG in (COMPGRAPH)).\n" + 
			"    ?CCG mm:subgraph ?SG.\n" + 
			"    ?SG mm:cgraph ?CG.\n" + 
			"    ?CG cg:hasEquation ?EQ.\n" + 
			"\n" + 
			"  optional{ \n" + 
			"   ?EQ imp:genericInput ?Input. \n" + 
			"   filter not exists {?EQ imp:implicitInput/imp:localDescriptorName ?Input.}\n" + 
			"   filter not exists {?EQ imp:implicitInput/imp:augmentedType/imp:semType ?Input.} \n" + 
			"  }\n" + 
			"  optional{?EQ imp:implicitInput/imp:augmentedType/imp:semType ?Input.}\n" + 
			"\n" + 
			" optional{ \n" + 
			"   ?EQ imp:genericOutput ?Output.\n" + 
			"   filter not exists {?EQ imp:implicitOutput/imp:localDescriptorName ?Output}\n" + 
			"   filter not exists {?EQ imp:implicitOutput/imp:augmentedType/imp:semType ?Output.}}\n" + 
			"\n" + 
			"   optional{?EQ imp:implicitOutput/imp:augmentedType/imp:semType ?Output.}\n" + 
			"\n" + 
			"  filter not exists { # EQ does not have a parent EQn\n" + 
			"    ?CCG mm:subgraph ?SG1.\n" + 
			"    ?SG1 mm:cgraph ?CG1.\n" + 
			"    ?CG1 cg:hasEquation ?EQ1.\n" + 
			"    ?EQ1 imp:genericOutput ?Input.}\n" + 
			"\n" + 
			"  optional{\n" + 
			"    ?EQ a imp:Equation. \n" + 
			"    ?EQ imp:expression ?Scr.\n" + 
			"    ?Scr imp:script ?Expr.\n" + 
			"    ?Scr imp:language ?lang.\n" + 
			"       filter ( ?lang = <http://sadl.org/sadlimplicitmodel#Python> )\n" + 
			"     bind(str(?Expr) as ?Z_tooltip) }\n" + 
			"     \n" + 
			"    bind('filled' as ?X_style)\n" + 
			"    bind('yellow' as ?X_color)\n" + 
			"}}union\n" + 
			" {select ?CCG (?Output as ?X) ?Y (concat(concat(strbefore(strafter(?Value,'['),'.'),'.'),substr(strafter(?Value,'.'),1,3)) as ?Z) ?X_style ?X_color ('oval' as ?Z_shape) ('output value' as ?Z_tooltip)\n" + 
			"  where {\n" + 
			"    ?CCG mm:subgraph ?SG.\n" + 
			"    filter (?CCG in (COMPGRAPH)).\n" + 
			"    ?SG mm:output ?Oinst.\n" + 
			"    ?Oinst a ?Output.\n" + 
			"    ?Oinst imp:value ?Value.\n" + 
			"    bind(\"value\" as ?Y).\n" + 
			"    bind('solid' as ?X_style)\n" + 
			"    bind('black' as ?X_color)\n" + 
			"  }}\n" + 
			"}";

	public static final String RESULTSQUERY = "prefix imp:<http://sadl.org/sadlimplicitmodel#>\n" + 
			"prefix mm:<http://aske.ge.com/metamodel#>\n" +
			"prefix sci:<http://aske.ge.com/sciknow#>\n"
			+ "prefix rdf:<http://www.w3.org/1999/02/22-rdf-syntax-ns#>\n" + 
			"select distinct (strafter(str(?CCG),'#') as ?Model) (strafter(str(?C),'#') as ?Class) (strafter(str(?Var),'#') as ?Variable) ?Mean ?StdDev ?Units\n" + 
			"where {\n" + 
//			"   {?CCG mm:subgraph ?SG.\n" + 
//			"    filter (?CCG in (COMPGRAPH)).\n" +
//			"    ?SG mm:output ?Oinst.\n" + 
//			"  } union {\n" +
			"   filter (?CCG in (COMPGRAPH)).\n" +
			"   ?CE mm:compGraph ?CCG.\n" + 
			"   ?CE mm:output ?Oinst.\n" + 
//			"  }\n" +
			"    ?Oinst a ?Var.\n" + 
			"    ?Oinst imp:value ?Mean.\n" + 
			"    optional{?Oinst imp:stddev ?StdDev.}\n" +
			"    optional{?Oinst imp:unit ?Units}\n" +
			"   ?CGQ mm:execution/mm:compGraph ?CCG.\n" + 
			"   ?CGQ mm:cgInput ?IVar.\n" + 
			"   ?Obj ?prop ?IVar.\n" + 
			"   filter (?prop not in (mm:cgInput))\n" + 
			"   ?Obj rdf:type ?C.\n" +
			"}";
	public static final String RESULTSQUERYHYPO = "prefix imp:<http://sadl.org/sadlimplicitmodel#>\n" + 
			"prefix mm:<http://aske.ge.com/metamodel#>\n" +
			"prefix sci:<http://aske.ge.com/sciknow#>\n" + 
			"select distinct (strafter(str(?CCG),'#') as ?Model) ?ModelAccuracy (strafter(str(?Var),'#') as ?Variable) ?Mean ?StdDev ?VarError\n" + 
			"where {\n" + 
			"   {?CCG mm:subgraph ?SG.\n" + 
			"    filter (?CCG in (COMPGRAPH)).\n" +
			"    ?CCG mm:modelError ?ModelAccuracy." + 
			"    ?SG mm:output ?Oinst.\n" + 
			"    ?Oinst a ?Var.\n" + 
			"    ?Oinst imp:value ?Mean.\n" + 
			"    ?Oinst imp:stddev ?StdDev.\n" +
			"    optional{?Oinst imp:varError ?VarError.}\n" + 
			"  } union {\n" +
			"   ?CCG mm:subgraph ?SG. \n" + 
			"   filter (?CCG in (COMPGRAPH)).\n" +
			"   ?CCG mm:modelError ?ModelAccuracy." + 
			"   ?Q mm:execution ?CE.\n" + 
			"   ?CE mm:compGraph ?CCG.\n" + 
			"   ?Q mm:output ?Vinst.\n" + 
			"   ?Vinst a ?Var.\n" + 
			"   ?Vinst imp:value ?Mean.\n" +
			"   ?Vinst imp:stddev ?StdDev.\n" +
			"   optional{?Vinst imp:varError ?VarError.}\n" +
			"}\n" +
			"}";
	public static final String DOCLOCATIONQUERY = "prefix imp:<http://sadl.org/sadlimplicitmodel#> \n" + 
			"select distinct (str(?furl) as ?file)\n" + 
			"where { \n" + 
			"  ?doc a imp:DataTable.\n" + 
			"  filter (?doc in (<DOCINSTANCE>))\n" + 
			"  ?doc imp:dataLocation ?furl.\n" + 
			"}";

	private static final String SENSITIVITYQUERY = "prefix mm:<http://aske.ge.com/metamodel#>\n" + 
			"prefix rdfs:<http://www.w3.org/2000/01/rdf-schema#>\n" + 
			"\n" + 
			"select distinct (strafter(str(?O),'#') as ?Output) (strafter(str(?I),'#') as ?Input) ?Sensitivity\n" + 
			"where { \n" + 
			" ?CG mm:sensitivity ?SS.\n" + 
			"     filter (?CG in ( COMPGRAPH )) \n" + 
			" ?SS mm:output ?O.\n" + 
			" ?SS mm:inputSensitivity ?Sy.\n" + 
			" ?Sy mm:cgInput ?I.\n" + 
			" ?Sy mm:sensitivityValue ?Sensitivity\n" + 
			" } ";

	private static final String DEPENDENCY_GRAPH = "prefix imp:<http://sadl.org/sadlimplicitmodel#>\n" + 
			"\n" + 
			"select distinct ?EqPa ?V ?EqCh ('oval' as ?EqPa_shape) ('oval' as ?EqCh_shape) \n" + // 
			"where {\n" + 
//			"{select distinct ?EqPa  ?EqCh ?V where {\n" + 
//			" ?EqCh imp:genericInput ?V.\n" + 
//			" ?EqPa imp:genericOutput ?V.\n" + 
//			"\n" + 
//			"  filter( ?EqPa != ?EqCh)\n" + 
//			"  filter not exists {?EqCh imp:dependsOn ?EqPa}\n" + 
//			"  filter not exists {?EqPa imp:dependsOn ?EqCh}\n" + 
//			"  filter not exists {?EqCh imp:versionOf ?EqPa}\n" + 
//			"  filter not exists {?EqPa imp:versionOf ?EqCh}\n" + 
//			"\n" + 
//			"  filter not exists {\n" + 
//			"    ?EqCh imp:genericOutput ?V1.\n" + 
//			"    ?EqPa imp:genericInput ?V1.\n" + 
//			"    filter not exists {?EqPa imp:genericOutput ?V1.}\n" + 
//			"  }\n" + 
////			"} group by ?EqPa ?EqCh ?V \n" + 
//			"} having (count(distinct ?V)<5)\n" + 
//			"} union\n" + 
			"{select distinct ?EqPa ?EqCh  \n" + //(sample(?Var) as ?V) 
			"where {\n" + 
			" ?EqCh imp:genericInput ?Var.\n" + 
			" ?EqPa imp:genericOutput ?Var.\n" + 
			"\n" + 
			"  filter( ?EqPa != ?EqCh)\n" + 
//			"  filter not exists {?EqCh imp:dependsOn ?EqPa}\n" + 
//			"  filter not exists {?EqPa imp:dependsOn ?EqCh}\n" + 
			"  filter not exists {?EqCh imp:versionOf ?EqPa}\n" + 
			"  filter not exists {?EqPa imp:versionOf ?EqCh}\n" + 
			"\n" + 
			"  filter not exists {\n" + 
			"    ?EqCh imp:genericOutput ?V1.\n" + 
			"    ?EqPa imp:genericInput ?V1.\n" + 
			"    filter not exists {?EqPa imp:genericOutput ?V1.}\n" + 
			"  }\n" + 
			" }group by ?EqPa ?EqCh \n" +
			" }union \n" + 
			" { select ?EqCh ?EqPa where{\n" + 
			"  ?EqCh imp:dependsOn ?EqPa.\n" + 
			" }}\n " + 
			"}";
	
	
	private static final String TRENDSQUERY = "prefix mm:<http://aske.ge.com/metamodel#>\n" + 
			"select distinct (strafter(str(?SIn),'#') as ?Input) (strafter(str(?Trnd),'#') as ?Trend) (strafter(str(?SOut),'#') as ?Output)\n" + 
			"where {\n" + 
			"   filter (?CCG in (COMPGRAPH)). #<http://aske.ge.com/Model_Q_1583352078126#CG_1583352078156>\n" +  
			"  ?CCG mm:sensitivity ?SS.\n" + 
			"  ?SS mm:trendEffect ?TE.\n" + 
			"  ?TE mm:cgInput ?SIn.\n" + 
			"  ?TE mm:trend ?Trnd.\n" + 
			"  ?SS mm:output ?SOut.\n" + 
			"} order by ?Input";
	
	boolean useDbn;
	boolean useKC; 

	@Override
	public boolean isSupported(String fileExtension) {
		return "dialog".equals(fileExtension);
	}

	@Override
	public Object[] insertRulesAndQuery(Resource resource, List<Rule> rules) throws SadlInferenceException {
		List<TripleElement[]> triples = new ArrayList<TripleElement[]>();
		for (Rule rule : rules) {
			int size = (rule.getGivens() != null ? rule.getGivens().size() : 0) +
					(rule.getIfs() != null ? rule.getIfs().size() : 0) +
							(rule.getThens() != null ? rule.getThens().size() : 0);
			TripleElement[] thisRulesTriples = new TripleElement[size];
			int idx = 0;
			for (int i = 0; rule.getGivens() != null && i < rule.getGivens().size(); i++) {
				if (rule.getGivens().get(i) instanceof TripleElement) {
					thisRulesTriples[idx++] = (TripleElement) rule.getGivens().get(i);
				}
				else {
					throw new SadlInferenceException("insertTriplesAndQuery only handles TripleElements currently");
				}
			}
			for (int i = 0; rule.getIfs() != null && i < rule.getIfs().size(); i++) {
				if (rule.getIfs().get(i) instanceof TripleElement) {
					thisRulesTriples[idx++] = (TripleElement) rule.getIfs().get(i);
				}
				else {
					throw new SadlInferenceException("insertTriplesAndQuery only handles TripleElements currently");
				}
			}
			for (int i = 0; rule.getThens() != null && i < rule.getThens().size(); i++) {
				if (rule.getThens().get(i) instanceof TripleElement) {
					thisRulesTriples[idx++] = (TripleElement) rule.getThens().get(i);
				}
				else {
					throw new SadlInferenceException("insertTriplesAndQuery only handles TripleElements currently");
				}
			}
			triples.add(thisRulesTriples);
		}
		try {
			return insertTriplesAndQuery(resource, rules, triples);
		}
		catch (Throwable t) {
			throw new SadlInferenceException(t.getMessage(), t);
		}
	}
	
<<<<<<< HEAD
	/**
	 * Returns a ResultSet containing one answer for each simple query. Each answer consists of three ResultSet subsets appearing in sequence:
	 * 1) data for the model diagram
	 * 2) the actual numeric answer + the sensitivity URL
	 * 3) triples corresponding to increasing/decreasing trend insights
	 */
	
	@Override
	public Object[] insertTriplesAndQuery(Resource resource, List<TripleElement[]> triples) throws SadlInferenceException {
=======
	public Object[] insertTriplesAndQuery(Resource resource, List<Rule> rules, List<TripleElement[]> triples) throws SadlInferenceException {
>>>>>>> bc4d3482
 		List<Object[]> combinedResults = new ArrayList<Object[]>(triples.size());
 		Object[] results = null;
	    JsonArray sensitivityJsonList = new JsonArray();

 		setCurrentResource(resource);
		setModelFolderPath(getModelFolderPath(resource));
		setModelName(OntModelProvider.getModelName(resource));
		setTheJenaModel(OntModelProvider.find(resource));
		long startTime;
		
		if(debugMode) {
			SimpleDateFormat sdf = new SimpleDateFormat("yyyy-MM-dd HH:mm:ss");
			String time = sdf.format(Calendar.getInstance().getTime());
			System.out.println("InsertTriplesAndQuery " + time);
			startTime = System.currentTimeMillis();
		}

		useDbn = useDbn();
		useKC = useKChain();
		if (!useDbn && !useKC) {
			System.out.println("Query answering disabled as no Computational Graph is selected in preferences.");
			return null;
		}

		//		System.out.println(" >> Builtin classes discovered by the service loader:");
//		Iterator<Builtin> iter = ServiceLoader.load(Builtin.class).iterator();
//		while (iter.hasNext()) {
//			Builtin service = iter.next();
//			System.out.println(service.getClass().getCanonicalName());
//		}
		
		
//		try {
//			System.out.println(System.getProperty("user.dir"));
//			String q = getFileContents("genericIOs");
//		} catch (Exception e1) {
//			e1.printStackTrace();
//		}

		
		
//		boolean useDbn = useDbn();
//		boolean useKC = useKChain();
//		if (useKC) {
//			if (commonSubject(triples.get(0)) && allPredicatesAreProperties(triples.get(0))) {
//				Object[] jbsipResult = super.insertTriplesAndQuery(resource, triples);
//				results = jbsipResult;
//			}
//			else {
//				results = new Object[1];
//				results[0] = "KChain requires that all triples have the same subject and that all predicates are properties";
//			}
//		}

		//if (useDbn) {
			
//			//Create a model for this query [don't need it?]
//			OntModel queryModel;
//			String queryKey = null;
//			String queryGraphNamePrefix = "http://aske.ge.com/";
//			String queryOwlFileName = null;
//			String queryOwlFilePath = getModelFolderPath(resource) + File.separator;  //+ qhOwlFileName;
	//	
//			queryKey = cgq.getLocalName();
//			queryModel = ModelFactory.createOntologyModel(OntModelSpec.OWL_MEM);
//			OntModelProvider.addPrivateKeyValuePair(resource, queryKey, queryModel);


		String kgsDirectory = null;
		if (ResourceManager.isSyntheticUri(null,resource.getURI())) {
			File projectRoot = new File("resources/ASKE_P2");
			try {
				kgsDirectory = projectRoot.getCanonicalPath() + File.separator + CGMODELS_FOLDER;
			} catch (IOException e) {
				e.printStackTrace();
			}
		}
		else {
			kgsDirectory = new File(getModelFolderPath(resource)).getParent() + File.separator  + CGMODELS_FOLDER;
		}
		if (kgsDirectory == null) {
			throw new SadlInferenceException("Unable to create folder for CG models");
		}
		new File(kgsDirectory).mkdir();
//		
//		 queryModelFileName = "Q_" + System.currentTimeMillis();
//		 queryModelURI = "http://aske.ge.com/" + "Model_" + queryModelFileName;
//		 queryModelPrefix = queryModelURI + "#";
//		//String queryInstanceName = METAMODEL_PREFIX + queryModelFileName;
//		 queryInstanceName = queryModelPrefix + queryModelFileName;
//		 queryOwlFileWithPath = kgsDirectory + File.separator + queryModelFileName + ".owl";
//
//		
//		
//		//ConfigurationManagerForIDE cmgr = null;
//		//Object qhModelObj = OntModelProvider.getPrivateKeyValuePair(resource, queryHistoryKey);
//		
//		File f = new File(queryOwlFileWithPath);
//		if (f.exists() && !f.isDirectory()) {
//			throw new SadlInferenceException("Query model file already exists");
//		}
//		else {
//			queryModel = ModelFactory.createOntologyModel(OntModelSpec.OWL_MEM);
//		}
//		
//		OntModelProvider.addPrivateKeyValuePair(resource, queryModelFileName, queryModel);
		
		try {
			infereDependencyGraph(resource);
		}catch (Exception e) {
			// TODO: handle exception
		}

		
		for (int i=0 ; i<triples.size(); i++) {
//			results = processSingleWhatWhenQuery(resource, triples.get(i), useDbn, useKC, queryModelFileName, queryModelURI,queryModelPrefix, queryInstanceName, queryOwlFileWithPath);
			results = processSingleWhatWhenQuery(resource, triples.get(i), kgsDirectory, sensitivityJsonList);
			combinedResults.add(results);
			
		}
		
		if (triples.size() > 1) {
			results = generateCompareResults(combinedResults);
			//run sensitivity
		}
		
		
		//} //if (useDBN)
		
		if(debugMode) {
			long endTime = System.currentTimeMillis();
			System.out.println("InsertTriplesAndQuery: " + (endTime - startTime)/1000 + " secs" );
			SimpleDateFormat sdf = new SimpleDateFormat("yyyy-MM-dd HH:mm:ss");
			String time = sdf.format(Calendar.getInstance().getTime());
			System.out.println("InsertTriplesAndQuery returned " + time);
		}
		return results;
	}

	
	
	
	private Object[] generateCompareResults(List<Object[]> combinedResults) {
		List<Object> res = new ArrayList<Object>(); 
		
		for(int i=0; i<combinedResults.size(); i++) {
			Object[] cr = combinedResults.get(i);
			for(int j=0; j<cr.length; j++) {
				res.add(cr[j]);
			}
		}
		
		
		return res.toArray();
	}


//	private Object[] processSingleWhatWhenQuery(Resource resource, TripleElement[] triples, boolean useDbn,
//			boolean useKC, String queryModelFileName, String queryModelURI, String queryModelPrefix,
//			String queryInstanceName, String queryOwlFileWithPath) throws SadlInferenceException {

	private Object[] processSingleWhatWhenQuery(Resource resource, TripleElement[] triples, String kgsDirectory, JsonArray sensitivityJsonList) throws SadlInferenceException {

		Object[] dbnResults = null;
		Object[] kcResults = null;
		Object[] results = null;

		List<TripleElement[]> inputPatterns = new ArrayList<TripleElement[]>();
		List<TripleElement> outputPatterns = new ArrayList<TripleElement>();
		List<TripleElement> docPatterns = new ArrayList<TripleElement>();
		List<TripleElement> contextPatterns = new ArrayList<TripleElement>();
		List<Node> inputNodes = new ArrayList<Node>();

		//getTheJenaModel().write(System.out, "TTL" );
  		//qhmodel.write(System.out,"RDF/XML-ABBREV");

		String queryModelFileName;
		String queryModelURI ;
		String queryModelPrefix ;
		String queryInstanceName ;
		String queryOwlFileWithPath ;

		


		queryModelFileName = "Q_" + System.currentTimeMillis();
		queryModelURI = "http://aske.ge.com/" + "Model_" + queryModelFileName;
		queryModelPrefix = queryModelURI + "#";
		//String queryInstanceName = METAMODEL_PREFIX + queryModelFileName;
		queryInstanceName = queryModelPrefix + queryModelFileName;
		queryOwlFileWithPath = kgsDirectory + File.separator + queryModelFileName + ".owl";

		
		
		//ConfigurationManagerForIDE cmgr = null;
		//Object qhModelObj = OntModelProvider.getPrivateKeyValuePair(resource, queryHistoryKey);
		
		registerQueryModel(resource, queryModelFileName, queryOwlFileWithPath);
		
		
		
		// Query instance
		Individual cgq = queryModel.createIndividual(queryInstanceName, getModelClass(getTheJenaModel(), METAMODEL_QUERY_CLASS));
		// This is how to add properties to the individual
		//i.addProperty(RDFS.comment, "something");
	    //i.addRDFType(OWL2.NamedIndividual);

		
		getInputPatterns(triples, inputPatterns, inputNodes);

		getOutputDocContextPatterns(triples, inputNodes, outputPatterns, docPatterns, contextPatterns);
		
		ingestInputValues(queryModelPrefix, inputPatterns, contextPatterns, cgq);
		

		List<RDFNode> inputsList = getRDFInputsList(inputPatterns);
		
		List<RDFNode> outputsList = getRDFOutputsList(outputPatterns, docPatterns);
		
		List<String> contextClassList = getContextClassList(contextPatterns);
		
	
//		infereDependencyGraph();
	
		try {

			if (useDbn) {

				if (outputsList.size() > 0 && docPatterns.size() <= 0) { 
					dbnResults = processWhatWhenQuery(resource, queryModelFileName, queryModelURI, queryModelPrefix,
							queryOwlFileWithPath, inputsList, outputsList, contextClassList, cgq, sensitivityJsonList);



				} else if (outputsList.size() > 0 && docPatterns.size() > 0) { //models from dataset

					dbnResults = processModelsFromDataset(resource, triples, queryModelFileName, queryModelURI, queryModelPrefix,
							queryOwlFileWithPath, inputsList, outputsList, contextClassList, cgq);

				}
			}
			
			if (useKC) {
				kcResults = processWhatWhenQuery(resource, queryModelFileName, queryModelURI, queryModelPrefix,
						queryOwlFileWithPath, inputsList, outputsList, contextClassList, cgq, sensitivityJsonList);
				
			}
		
			
			// Save metadata owl file
			// Don't need to save at this point?
			//saveMetaDataFile(resource,queryModelURI, queryModelFileName);
		
			
			results = getCombinedResultSet(dbnResults, kcResults);
			
		} catch (Exception e) {
			e.printStackTrace();
			results = null;
		}

		return results;
	}


private ResultSet[] processWhatWhenQuery(Resource resource, String queryModelFileName, String queryModelURI,
		String queryModelPrefix, String queryOwlFileWithPath, List<RDFNode> inputsList, List<RDFNode> outputsList,
		List<String> contextClassList, Individual cgq, JsonArray sensitivityJsonList)
		throws TranslationException, Exception, IOException, URISyntaxException, ConfigurationException {
	
	com.hp.hpl.jena.query.ResultSetRewindable eqnsResults = null;
//	QueryExecution qexec = null;
	String listOfEqns = "";

	Individual cgIns = null;
	String resmsg = null;
	String sensitivityURL = null;
	String sensitivityResult = null;
//	OntClass cexec;
	Individual ce;
	
	Map<String,String> class2lbl = null;
	Map<String,String> lbl2class;
	Map<String,String[]> lbl2value = null;
	Map<String,String> class2units = null;
	
	String cgJson, dbnJson, dbnResultsJson = null;
	JsonObject kchainBuildJson = null;
	String kchainResultsJson = null;
	JsonObject kchainEvalJson;

	
	Map<RDFNode, String[]> dbnEqnMap = new HashMap<RDFNode,String[]>();
	Map<RDFNode, RDFNode> dbnOutput = new HashMap<RDFNode,RDFNode>();

	ResultSet[] dbnResults = null;

	ConfigurationManagerForIDE cmgr = getConfigMgrForIDE(resource);
	
	
//	infereDependencyGraph(resource);
	

	System.out.print("Retrieving composite model eqns: ");
	long startTime = System.currentTimeMillis();
	eqnsResults = retrieveCG(inputsList, outputsList);
	long endTime = System.currentTimeMillis();
	System.out.println((endTime - startTime)/1000 + " secs");
	
	//dbnEqns = createDbnEqnMap(eqnsResults);
	dbnEqnMap = createOutputEqnMap(eqnsResults);

	//dbnOutput = createDbnOutputMap(eqnsResults); //don't need map from dbns to ouputs anymore
	dbnOutput = null;
	
	int numOfModels = getNumberOfModels(dbnEqnMap);

	if (numOfModels > 0) {
		dbnResults = new ResultSet[numOfModels*3]; //+1 to accommodate dependency graph 
		//dbnResults = new ResultSet[numOfModels]; 
	} else {
//		System.out.println("Unable to assemble a model with current knowledge");
	}
	
	String[] modelEqnList = buildEqnsLists(numOfModels, dbnEqnMap);

	
	Boolean foundAModel = false;
	List<Individual> modelCCGs = new ArrayList<Individual>();
	
	
	
	for(int i=0; i<numOfModels; i++) {
		listOfEqns = modelEqnList[i];

		ce = createExecInstance(cgq);

		cgIns = createCGinstance(queryModelPrefix, ce);
		
		modelCCGs.add(cgIns);
		
		//saveMetaDataFile(resource,queryModelURI,queryModelFileName); 
		
		String nodesModelsJSONStr = retrieveModelsAndNodes(listOfEqns, cgIns, contextClassList);
		
		

		class2lbl 	= getClassLabelMappingFromModelsJson(nodesModelsJSONStr);

		lbl2class = getInverseMap(class2lbl);
		
		class2units = getClassUnitsMappingFromModelsJson(nodesModelsJSONStr);
		
		System.out.print("Translating KG results into json: ");
		startTime = System.currentTimeMillis();
		cgJson = kgResultsToJson(nodesModelsJSONStr, "prognostic", "");
		endTime = System.currentTimeMillis();
		System.out.println((endTime - startTime)/1000 + " secs"); // + "  Payload size: " + cgJson.length());
		
		if (useDbn) {
		
			dbnJson 	= generateDBNjson(cgJson);
			
			//Save the label mapping
			class2lbl 	= getClassLabelMapping(dbnJson);

			// Execute DBN

			dbnResultsJson = executeDBN(dbnJson);
			
				//get DBN execution outcome
			resmsg = getDBNoutcome(dbnResultsJson);
		}
		
// TODO should this be else if? code following does not handle multiple responses, would need to be refactored and called for each...		
		if (useKC) {
			
			System.out.print("Translating KG json into KC json: ");
			startTime = System.currentTimeMillis();
			cgJson = generateDBNjson(cgJson);
			endTime = System.currentTimeMillis();
			System.out.println((endTime - startTime)/1000 + " secs"); // + "  Payload size: " + cgJson.length());

			kchainBuildJson = generateKChainBuildJson(cgJson);
			
			if (kchainBuildJson != null) {
				System.out.print("Building KChain: ");
				startTime = System.currentTimeMillis();
				String buildResult = buildKChain(kchainBuildJson);
				endTime = System.currentTimeMillis();
				System.out.println((endTime - startTime)/1000 + " secs"); // + "  Payload size: " + kchainBuildJson.toString().length());

				if ( getBuildKChainOutcome(buildResult) ) {
			
					kchainEvalJson = generateKChainExecJson(cgJson);
					
					System.out.print("Executing KChain: ");
					startTime = System.currentTimeMillis();
					kchainResultsJson = executeKChain(kchainEvalJson);
					endTime = System.currentTimeMillis();
					System.out.println((endTime - startTime)/1000 + " secs");
				    
				    resmsg = getEvalKChainOutcome(kchainResultsJson);
				    
				    kchainResultsJson = executeKChain(kchainEvalJson); //call sensitivity service instead
				    
				    JsonObject sensitivityJson = generateKChainSensitivityJson(cgJson);
					sensitivityJsonList .add(sensitivityJson);
				    
				    kchainEvalJson = addKCserviceURL(sensitivityJson); //Add kchain eval service URL for invizin
				    
					System.out.print("Sensitivity analysis: ");
					startTime = System.currentTimeMillis();
					sensitivityResult = execKChainSensitivity(kchainEvalJson);
				    sensitivityURL = getVisualizationURL(sensitivityResult);
					endTime = System.currentTimeMillis();
					System.out.println((endTime - startTime)/1000 + " secs");
				    //sensitivityURL = "http://localhost:1177";
				    
//				    if (isMac()) {
//				    	String[] cmd = {"/usr/bin/python", "-m", "dashserve", "/path/to/myapp.dash"};
//				    	Runtime.getRuntime().exec("open -a Calculator.app");
//				    }
				}
			}		
		}
	    
	    //TODO: if exec was unsuccessful, ingest CG anyway and do something further
	    
	    if(resmsg != null && resmsg.equals("Success")) {
	    	foundAModel = true;
	    	
	    	if (useDbn) {
	    		lbl2value = getLabelToMeanStdMapping(dbnResultsJson);
	    	}
	    	else if (useKC) {
	    		lbl2value = getLabelToValueMapping(kchainResultsJson);
	    	}
	        createCGsubgraphs(cgIns, dbnEqnMap, dbnOutput, listOfEqns, class2lbl, lbl2value, class2units, queryModelPrefix);
	        
			//Create output instances and link them to ce
			//There may be multiple outputs, need to loop through them
	        createCEoutputInstances(outputsList, ce, class2lbl, lbl2value, class2units);


			analyzeSensitivityResults(sensitivityResult, cgIns, lbl2class, queryModelPrefix);			

	        
	        saveMetaDataFile(resource,queryModelURI,queryModelFileName); //so we can query the the eqns in the CCG
			
			
			// Get the CG info for diagram
			
			dbnResults[i] = retrieveCompGraph(resource, cgIns); //+1 to accomodate dependency graph
			
			ResultSet rvalues = retrieveValues(resource, cgIns); //outputsList
			
			//ResultSet svalues = 
		
			dbnResults[i+1] = addSensitivityURLtoResults(rvalues, sensitivityURL);
//			dbnResults[i+1] = retrieveValues(resource, cgIns);
			
			ResultSet insights = retrieveInsights(resource, cgIns);
			
			dbnResults[i+2] = insights;

//Temporarily commented out assumption check
//			String assumpCheck = checkAssumptions(resource, queryModelURI, queryOwlFileWithPath, cgIns);

			//Are we going to do sensitivity from here any more?
			//If assumptions are satisfied, compute sensitivity
//			if ( assumpCheck.equals("satisfied") ) {
//				computeSensitivityAndAddToDialog(resource, cmgr, queryModelFileName, queryModelURI, queryModelPrefix,cgIns, nodesModelsJSONStr);
//			}
			
			//saveMetaDataFile(resource,queryModelURI,queryModelFileName); //so we can query the eqns in the CCG

	    }
	    else {
	    	dbnResults[i] = null;
	    	System.err.println("DBN execution failed. Message: " + dbnResultsJson.toString());
	    }
	}// end of models loop
	
	
	//If there were some results, create Eclipse resource, refresh, add mapping to ont-policy.rdf, add import stmt to dialog
	if(foundAModel) {
		//saveMetaDataFile(resource,queryModelURI,queryModelFileName); //to include sensitivity results
		addQueryModelAsResource(resource, queryModelFileName, queryModelURI, queryOwlFileWithPath, cmgr);
//		dbnResults[0] = runReasonerQuery(resource, DEPENDENCY_GRAPH);

	} else {
		dbnResults = null;
	}
	
	if (modelCCGs.size() > 0) {
		//checkAssumptionGaps(resource, queryModelURI, queryOwlFileWithPath, cgq);	
	}
	
	return dbnResults;
}






/**
 * 
 * @param resource
 * @param cgIns
 * @return
 */
private ResultSet retrieveInsights(Resource resource, Individual cgIns) throws Exception {
	String query = TRENDSQUERY.replaceAll("COMPGRAPH", "<" + cgIns.getURI() + ">");
	ResultSet res = runReasonerQuery(resource, query);
	return res;
}

/**
 * 
 * @param map
 * @return
 */
private Map<String, String> getInverseMap(Map<String, String> map) {
	Map<String, String> imap = new HashMap<String, String>();
	for(Entry<String, String> entry : map.entrySet()) {
		imap.put(entry.getValue(), entry.getKey());
	}
	return imap;
}

/**
 * 
 * @param sensitivityResult
 * @param queryModelPrefix 
 * @param class2lbl 
 * @param cgIns 
 * @throws IOException 
 */
private void analyzeSensitivityResults(String sensitivityResult, Individual cgIns, Map<String, String> lbl2class, String queryModelPrefix) throws IOException {
	sensitivityResult = "{\"sensitivityData\":[{\"OATMatrix\":{\"fsmach\":[0,0.09232463,0.1766437,0.2464482,0.29775146,0.32939076,0.34265238,0.3404852,0.3266189,0.30482608,0.2784374,0.25010738,0.22177133,0.194718,0.1697141,0.14713784,0.12709871,0.10953298,0.09427574,0.08111054],\"altd\":[0,0.15789473684210525,0.3157894736842105,0.47368421052631576,0.631578947368421,0.7894736842105263,0.9473684210526315,1.1052631578947367,1.263157894736842,1.4210526315789473,1.5789473684210527,1.7368421052631577,1.894736842105263,2.052631578947368,2.2105263157894735,2.3684210526315788,2.526315789473684,2.6842105263157894,2.8421052631578947,3]},\"OATRSMatrix\":{\"fsmach\":[0.33210394,0.3332521,0.33433527,0.33535418,0.33630925,0.33720127,0.33803058,0.3387981,0.3395045,0.34015036,0.3407363,0.34126318,0.34173167,0.3421426,0.34249645,0.3427943,0.34303662,0.34322447,0.34335843,0.34343934],\"altd\":[0.81,0.8194736842105264,0.8289473684210527,0.838421052631579,0.8478947368421054,0.8573684210526317,0.866842105263158,0.8763157894736843,0.8857894736842106,0.8952631578947369,0.9047368421052633,0.9142105263157896,0.9236842105263159,0.9331578947368422,0.9426315789473685,0.9521052631578948,0.9615789473684211,0.9710526315789475,0.9805263157894738,0.9900000000000001]},\"name\":\"altd\",\"type\":\"float\",\"value\":\"0.9\"},{\"OATMatrix\":{\"fsmach\":[0.30224335,0.30802384,0.3135674,0.3188915,0.32401192,0.32894263,0.33369592,0.33828318,0.34271488,0.34699997,0.35114703,0.355164,0.35905787,0.36283517,0.36650208,0.3700641,0.37352648,0.37689403,0.38017118,0.3833621],\"u0d\":[1.01,1.0621052631578947,1.1142105263157895,1.1663157894736842,1.2184210526315788,1.2705263157894737,1.3226315789473684,1.3747368421052633,1.426842105263158,1.4789473684210526,1.5310526315789474,1.583157894736842,1.635263157894737,1.6873684210526316,1.7394736842105263,1.791578947368421,1.8436842105263158,1.8957894736842107,1.9478947368421053,2]},\"OATRSMatrix\":{\"fsmach\":[0.32796124,0.32933322,0.33069092,0.33203492,0.3333654,0.33468255,0.33598652,0.33727765,0.33855626,0.3398223,0.34107617,0.34231815,0.34354833,0.34476686,0.34597406,0.34717005,0.34835514,0.34952927,0.3506928,0.35184592],\"u0d\":[1.26,1.2747368421052632,1.2894736842105263,1.3042105263157895,1.3189473684210526,1.3336842105263158,1.348421052631579,1.3631578947368421,1.3778947368421053,1.3926315789473684,1.4073684210526316,1.4221052631578948,1.436842105263158,1.451578947368421,1.4663157894736842,1.4810526315789474,1.4957894736842106,1.5105263157894737,1.5252631578947369,1.54]},\"name\":\"u0d\",\"type\":\"float\",\"value\":\"1.4\"}],\"url\":\"http://localhost:1177\"}";
	
	JsonElement je = new JsonParser().parse(sensitivityResult);
	if (je.isJsonObject()) {
		JsonObject jobj = je.getAsJsonObject();
		if (jobj.has("sensitivityData")) {
			JsonArray ja = jobj.getAsJsonArray("sensitivityData");
			for(int i=0; i<ja.size(); i++) {
				extractVarInfluence(ja.get(i).getAsJsonObject(), cgIns, lbl2class, queryModelPrefix);
			}
		}
		else {
			throw new IOException("Sensitivity returned no data: " + je.toString());
		}
//		String  = jobj.get("url").getAsString();
	}
	else {
		throw new IOException("Unexpected response from sensitivity: " + je.toString());
	}
	
	
	//	return null;
}

/**
 * 
 * @param asJsonObject
 */
private void extractVarInfluence(JsonObject sensitivityResult, Individual cgIns, Map<String, String> lbl2class, String queryModelPrefix) {
	String input = sensitivityResult.get("name").getAsString();
	String output = null;
	String vstr = sensitivityResult.get("value").getAsString();
	double value = new Double(vstr);
	JsonArray inputArray = null;
	JsonArray outputArray = null;
	double prevIn, prevOut, min, max, ip, op;
	boolean increasingIncreases;
	boolean increasingDecreases;
	boolean decreasingIncreases;
	boolean decreasingDecreases;
	boolean independent = increasingIncreases = increasingDecreases = decreasingIncreases = decreasingDecreases = false;
	
	Iterator<Entry<String, JsonElement>> mtxitr = sensitivityResult.get("OATMatrix").getAsJsonObject().entrySet().iterator();
	
	while(mtxitr.hasNext()) {
		Entry<String, JsonElement> mtxe = mtxitr.next();
		if(mtxe.getKey().equals(input)) {
			inputArray = sensitivityResult.get("OATMatrix").getAsJsonObject().get(input).getAsJsonArray();
		} else {
			output = mtxe.getKey();
			outputArray = sensitivityResult.get("OATMatrix").getAsJsonObject().get(output).getAsJsonArray();
		}
	}	

	prevOut = min = max = outputArray.get(0).getAsDouble();
	prevIn = inputArray.get(0).getAsDouble();
	
	int size = outputArray.size();
	for(int i=1; i<size; i++) {
		ip = inputArray.get(i).getAsDouble();
		op = outputArray.get(i).getAsDouble();
		if (op < min)
			min = op;
		if (op > max)
			max = op;
		if(prevIn < ip && prevOut < op)
			increasingIncreases = true;
		if(prevIn < ip && prevOut > op)
			increasingDecreases = true;
		if(prevIn > ip && prevOut < op)
			decreasingIncreases = true;
		if(prevIn > ip && prevOut > op)
			decreasingDecreases = true;

		prevIn = ip;
		prevOut = op;
	}

	if(min == max)
		independent = true;
	
	ingestTrend(input, output, increasingIncreases, increasingDecreases, decreasingIncreases, decreasingDecreases, independent, cgIns, lbl2class);
	
	
}

/**
 * 
 * @param input
 * @param output
 * @param increasing
 * @param decreasing
 * @param independent 
 * @param independent2 
 * @param decreasingDecreases 
 * @param cgIns
 * @param class2lbl
 */
private void ingestTrend(String input, String output, boolean increasingIncreases, boolean increasingDecreases, boolean decreasingIncreases, boolean decreasingDecreases, boolean independent, Individual cgIns, Map<String, String> lbl2class) {
	String inputType = lbl2class.get(input);
	String outputType = lbl2class.get(output);
	
	//cgIns sensitivity sensIns
	Individual sensIns = createIndividualOfClass(queryModel, null, null, METAMODEL_SENSITIVITY);
	ingestKGTriple(cgIns, getModelProperty(getTheJenaModel(), METAMODEL_SENS_PROP), sensIns);
	
	//sensins output MachSpeed
	ingestKGTriple(sensIns, getModelProperty(getTheJenaModel(), METAMODEL_OUTPUT_PROP), getTheJenaModel().getResource(outputType)) ;
	
	//sensIns trendEffect outputTrendIns
	Individual outputTrendIns = createIndividualOfClass(queryModel, null, null, METAMODEL_SENS_OUTPUTTREND);
	ingestKGTriple(sensIns, getModelProperty(getTheJenaModel(), METAMODEL_SENS_TRENDEFFECT_PROP), outputTrendIns);
	//outputTrendIns input Altitude
	ingestKGTriple(outputTrendIns, getModelProperty(getTheJenaModel(), METAMODEL_INPUT_PROP), getTheJenaModel().getResource(inputType));
	
	if(increasingIncreases) {
		//outputTrednIns trend :increasing
		ingestKGTriple(outputTrendIns, getModelProperty(getTheJenaModel(), METAMODEL_SENS_TREND_PROP), getTheJenaModel().getResource(METAMODEL_TREND_INCRINCR));
	} 
	if(increasingDecreases) {
		//outputTrednIns trend :decreasing
		ingestKGTriple(outputTrendIns, getModelProperty(getTheJenaModel(), METAMODEL_SENS_TREND_PROP), getTheJenaModel().getResource(METAMODEL_TREND_INCRDECR));
	}
	if(decreasingIncreases) {
		//outputTrednIns trend :decreasing
		ingestKGTriple(outputTrendIns, getModelProperty(getTheJenaModel(), METAMODEL_SENS_TREND_PROP), getTheJenaModel().getResource(METAMODEL_TREND_DECRINCR));
	}
	if(decreasingDecreases) {
		//outputTrednIns trend :decreasing
		ingestKGTriple(outputTrendIns, getModelProperty(getTheJenaModel(), METAMODEL_SENS_TREND_PROP), getTheJenaModel().getResource(METAMODEL_TREND_DECRDECR));
	}
	if (independent) {
		//outputTrednIns trend :independent
		ingestKGTriple(outputTrendIns, getModelProperty(getTheJenaModel(), METAMODEL_SENS_TREND_PROP), getTheJenaModel().getResource(METAMODEL_TREND_INDEPENDENT));
	}
	
	
}

private void registerQueryModel(Resource resource, String queryModelFileName, String queryOwlFileWithPath) throws SadlInferenceException {
	File f = new File(queryOwlFileWithPath);
	if (f.exists() && !f.isDirectory()) {
		throw new SadlInferenceException("Query model file already exists");
	}
	else {
		queryModel = ModelFactory.createOntologyModel(OntModelSpec.OWL_MEM);
	}
	OntModelProvider.addPrivateKeyValuePair(resource, queryModelFileName, queryModel);
}





/**
 * 
 * @param kchainEvalJson
 * @return
 */
private JsonObject addKCserviceURL(JsonObject kchainEvalJson) {
	String kcServiceURL = getPreference(DialogPreferences.ANSWER_KCHAIN_CG_SERVICE_BASE_URI.getId()) + KCHAIN_SERVICE_URL_FRAGMENT + "evaluate";
	kchainEvalJson.addProperty("url", kcServiceURL);
	
	return kchainEvalJson;
}

/**
 * 
 * @param rvalues
 * @param sensitivityURL
 * @return
 */
private ResultSet addSensitivityURLtoResults(ResultSet rvalues, String sensitivityURL) {
	String[] cols = new String[rvalues.getColumnCount()+1];
	for(int i=0; i<rvalues.getColumnCount(); i++)
		cols[i] = rvalues.getColumnNames()[i];
	cols[rvalues.getColumnCount()] = "SensitivityURL";

	Object[][] newData = new Object[rvalues.getRowCount()][rvalues.getColumnCount()+1];
	Object[][] data = rvalues.getData();

	for(int i=0; i<rvalues.getRowCount(); i++)
		for(int j=0; j<rvalues.getColumnCount(); j++)
			newData[i][j] = data[i][j];

	newData[0][rvalues.getColumnCount()] = sensitivityURL;
	
	ResultSet res = new ResultSet(cols, newData);
	
	return res;
}

private void computeSensitivityAndAddToDialog(Resource resource, ConfigurationManagerForIDE cmgr,
		String queryModelFileName, String queryModelURI, String queryModelPrefix, Individual cgIns,
		String nodesModelsJSONStr) throws Exception {
	Map<String, String> lbl2class;
	String cgJson;
	String dbnJson;
	if (useDbn()) {
		//Send sensitivity request to DBN
		cgJson = kgResultsToJson(nodesModelsJSONStr, "sensitivity", "");
		dbnJson = generateDBNjson(cgJson);
		String dbnResultsJsonSensitivity = executeDBN(dbnJson);
		String sensitivitiyOutcome = getDBNoutcome(dbnResultsJsonSensitivity);

		if(sensitivitiyOutcome.equals("Success")) {
			lbl2class = getLabelClassMapping(dbnJson);
			ingestSensitivityResults(cgIns, lbl2class, dbnResultsJsonSensitivity, queryModelPrefix);

		} else {
			System.err.println("Sensitivity computation failed");
		}

		saveMetaDataFile(resource,queryModelURI,queryModelFileName); //so we can query the the eqns in the CCG
		AnswerCurationManager acm = (AnswerCurationManager) cmgr.getPrivateKeyValuePair(DialogConstants.ANSWER_CURATION_MANAGER);
		addSensitivityResultsToDialog(resource, cgIns, acm);

	}//assumptions satisfied
}

private String retrieveModelsAndNodes(String listOfEqns, Individual cgIns, List<String> contextClassList) {
	long startTime;
	long endTime;
	String modelsJSONString = "";
	String nodesJSONString = "";
	String expressionsJSONString = "";
	System.out.print("Retrieving model info from KG: ");
	startTime = System.currentTimeMillis();
//	modelsJSONString = retrieveCGforDBNSpec(listOfEqns, contextClassList, cgIns, RETRIEVE_MODELS_WEXP);
	modelsJSONString = retrieveCGforDBNSpec(listOfEqns, contextClassList, cgIns, RETRIEVE_MODELS);
	nodesJSONString = retrieveCGforDBNSpec(listOfEqns, null, cgIns, RETRIEVE_NODES);
	expressionsJSONString = retrieveCGforDBNSpec(listOfEqns, contextClassList, cgIns, RETRIEVE_MODEL_EXPRESSIONS);
	endTime = System.currentTimeMillis();
	System.out.println((endTime - startTime)/1000 + " secs");

	StringBuilder ctxtBldr = new StringBuilder();
	for(String c : contextClassList) {
		ctxtBldr.append(c.split("#")[1]);
	}
	
    String context = ctxtBldr.toString();
    
	String nodesModelsJSONStr = "{ \"models\": " + modelsJSONString + ", \"nodes\": "  + nodesJSONString + ", \"expressions\": " + expressionsJSONString + ", \"context\": \"" + context + "\" }";
	if (debugMode) {System.out.println(nodesModelsJSONStr);}
	return nodesModelsJSONStr;
}

private Individual createCGinstance(String queryModelPrefix, Individual ce) {
	Individual cgIns;
	cgIns = queryModel.createIndividual(queryModelPrefix + "CG_" + System.currentTimeMillis(), getModelClass(getTheJenaModel(), METAMODEL_CCG));
	//getTheJenaModel().add(cgIns, RDF.type, getTheJenaModel().getOntClass(METAMODEL_CCG));
	ingestKGTriple(ce, getModelProperty(getTheJenaModel(), METAMODEL_COMPGRAPH_PROP), cgIns);
	return cgIns;
}

private Individual createExecInstance(Individual cgq) throws TranslationException {
	Individual ce;
	ce = createIndividualOfClass(queryModel, null, null, METAMODEL_CGEXEC_CLASS);
	addTimePropertyToCE(ce, getModelProperty(getTheJenaModel(), METAMODEL_STARTTIME_PROP));
	
	ingestKGTriple(cgq, getModelProperty(getTheJenaModel(), METAMODEL_EXEC_PROP), ce);
	return ce;
}



private Object[] getCombinedResultSet(Object[] dbnResults, Object[] kcResults) {
	Object[] results;
	int kcrlen = 0;
	int dbnrlen =0;
	if(kcResults != null) 
		kcrlen = kcResults.length;
	if(dbnResults != null)
		dbnrlen = dbnResults.length;
	results = new Object[kcrlen + dbnrlen];
	for(int i=0; i<kcrlen; i++) {
		results[i] = kcResults[i];
	}
	for(int i=0; i<dbnrlen; i++) {
		results[i] = dbnResults[i];
	}
	return results;
}




private List<String> getContextClassList(List<TripleElement> contextPatterns) {
	String so;
	TripleElement itr;
	List<String> contextClassList = new ArrayList<String>();
	
	if (contextPatterns != null) {
		for (int i = 0; i < contextPatterns.size(); i++) {
			itr = contextPatterns.get(i);
			so = itr.getObject().getURI(); // e.g. #CF6
			//ssp = getTheJenaModel().getProperty(sp);
			contextClassList.add(so);
		}
	}
	return contextClassList;
}

private List<RDFNode> getRDFOutputsList(List<TripleElement> outputPatterns, List<TripleElement> docPatterns) {
	String sp;
	Property ssp;
	TripleElement itr;
	List<RDFNode> outputsList = new ArrayList<RDFNode>();

	if (outputPatterns != null) {
		for (int i = 0; i < outputPatterns.size(); i++) {
			
			itr = outputPatterns.get(i); //e.g. itr = (v0 altitude v1)
			sp = itr.getPredicate().getURI();
			ssp = getTheJenaModel().getProperty(sp);
			OntResource rng = ssp.as(OntProperty.class).getRange();
			// Add property to list of vars
			outputsList.add(rng);
		}
	}
		
	// Create list of outputs from document patterns 
	if (docPatterns != null) {
		for (int i = 0; i < docPatterns.size(); i++) {
			itr = docPatterns.get(i);
			sp = itr.getObject().getURI(); // e.g. #altitude
			ssp = getTheJenaModel().getProperty(sp);
			outputsList.add(ssp);
		}
	}
	return outputsList;
}

private List<RDFNode> getRDFInputsList(List<TripleElement[]> inputPatterns) {
	String so;
	RDFNode sso;
	TripleElement itr;
	List<RDFNode> inputsList = new ArrayList<RDFNode>();
		
	if (inputPatterns != null) {
		for (int i = 0; i < inputPatterns.size(); i++) {
			
			//itr = inputPatterns.get(i)[0]; //e.g. itr = (v0 altitude v1)
			itr = inputPatterns.get(i)[3]; //e.g. itr = rdf(v1, rdf:type, hypersonicsV2:Speed)
			//sp = itr.getPredicate().getURI();
			//ssp = getTheJenaModel().getProperty(sp);
			so = itr.getObject().getURI();
			sso = getTheJenaModel().getResource(so);
			// Add property to list of vars
			inputsList.add(sso);
		}
	}
	return inputsList;
}

private void getOutputDocContextPatterns(TripleElement[] triples, List<Node> inputNodes,
		List<TripleElement> outputPatterns, List<TripleElement> docPatterns, List<TripleElement> contextPatterns) {
	for (int i = 0; i < triples.length; i++) {
		TripleElement tr = triples[i];
		if (tr.getSubject() instanceof NamedNode) {
			if (tr.getPredicate().getURI() != null) {
				if ( ! inputNodes.contains(tr.getSubject()) && ! inputNodes.contains(tr.getObject()) ) {
					if (tr.getPredicate().toString().equals("rdf:type")){
						contextPatterns.add(tr); //rdf(v16, rdf:type, hypersonicsV2:CF6)
					}
					else { //if (! (tr.getObject() instanceof Literal)) {
						outputPatterns.add(tr); //[rdf(v16, hypersonicsV2:machSpeed, v15)]
					}
				}
			} else { //property is null  
				docPatterns.add(tr);
			}
		}
	}
}

private void infereDependencyGraph(Resource resource) throws SadlInferenceException, ConfigurationException, ReasonerNotFoundException, InvalidNameException, QueryParseException, QueryCancelledException {
	System.out.print("Dependency graph inference: ");
	long startTime = System.currentTimeMillis();
	// Insert dependency graph
	runInference(resource, GENERICIOs, CHECK_GENERICIOs);
	
	//String tmp = DEPENDENCY_GRAPH_INSERT
	runInference(resource, DEPENDENCY_GRAPH_INSERT,CHECK_DEPENDENCY);
	long endTime = System.currentTimeMillis();
	System.out.println((endTime - startTime)/1000 + " secs" );
}

/**
 * 
 * @param cgJson
 * @return
 * @throws DialogInferenceException 
 */
private JsonObject generateKChainSensitivityJson(String cgJson) throws DialogInferenceException {
	JsonObject jo;
	JsonObject keoJson = null;
	try {
		JsonParser jp = new JsonParser();
		JsonElement je = jp.parse(cgJson);
		keoJson = je.getAsJsonObject();
		jo = keoJson.get("visualize").getAsJsonObject();
		jo.remove("plotType");
		jo.addProperty("plotType","2");


//		jo = jp.parse(mach).getAsJsonObject();
	}
	catch (Throwable t) {
		throw new DialogInferenceException(t.getMessage(), t);
	}

	
	return jo;
}

private JsonObject generateKChainExecJson(String cgJson) throws DialogInferenceException {
	String keo = "{\n" + 
			"    \"modelName\": \"getResponse\",\n" + 
			"  \"outputVariables\": [\n" + 
			"    {";
	keo +=  " \"name\": \"fsmach\", \"type\": \"float\"";
	
	keo += "   }\n" + 
			"  ],\n" + 
			"  \"inputVariables\": [\n" + 
			"    {";
	keo += "      \"name\": \"u0d\",\n" + 
			"      \"type\": \"float\",\n" + 
			"        \"value\": \"300.0\" }, "+
			"    {  \"name\": \"altd\",\n" + 
			"      \"type\": \"float\",\n" + 
			"        \"value\": \"20000.0\" ";
	keo += "}]}";
	
//	String mach = "{\"modelName\":\"getResponse\",\"outputVariables\":[{\"unit\":\"\",\"name\":\"fsmach\",\"alias\":\"MachSpeed\",\"type\":\"float\"}],\"inputVariables\":[{\"name\":\"altd\",\"alias\":\"Altitude\",\"type\":\"float\",\"value\":\"30000\",\"minValue\":\"0\",\"maxValue\":\"60000\"},{\"name\":\"u0d\",\"alias\":\"Speed\",\"type\":\"float\",\"value\":\"500\",\"minValue\":\"0\",\"maxValue\":\"1500\"}],\"plotType\":\"2\"}";
	
	JsonObject jo;
	JsonObject keoJson = null;
	try {
		JsonParser jp = new JsonParser();
		JsonElement je = jp.parse(cgJson);
		keoJson = je.getAsJsonObject();
		jo = keoJson.get("eval").getAsJsonObject();
		jo.addProperty("plotType","2");

//		jo = jp.parse(mach).getAsJsonObject();
	}
	catch (Throwable t) {
		throw new DialogInferenceException(t.getMessage(), t);
	}

	
	return jo;
}


/**
 * Method to generate the JSON string needed to build in K-CHAIN
 * @param cgJson -- input ??
 * @return -- the requested JSON as a String 
 * @throws DialogInferenceException 
 */
private JsonObject generateKChainBuildJson(String cgJson) throws DialogInferenceException {
	JsonObject jo;
	JsonObject keoJson = null;
	try {
		JsonParser jp = new JsonParser();
		JsonElement je = jp.parse(cgJson);
		keoJson = je.getAsJsonObject();
		jo = keoJson.get("build").getAsJsonObject();
	}
	catch (Throwable t) {
		throw new DialogInferenceException(t.getMessage(), t);
	}
	return jo;
}

/**
 * Method to build a K-CHAIN model from the input JSON object
 * @param kchainJsonObj -- the JsonObject created for the build service call
 * @return -- the json response
 */
private String buildKChain(JsonObject kchainJsonObj) throws MalformedURLException, IOException, DialogInferenceException {
try {
		String serviceURL = getPreference(DialogPreferences.ANSWER_KCHAIN_CG_SERVICE_BASE_URI.getId());
		KChainServiceInterface kcsi = new KChainServiceInterface(serviceURL);
		return kcsi.buildCGModel(kchainJsonObj);
	}
	catch (Throwable t) {
		throw new DialogInferenceException(t.getMessage(), t);
	}
}

/**
 * Method to process the K-CHAIN build service call
 * @param kchainResultsJson -- the json response from a build call
 * @return -- true if successful else false
 */
private boolean getBuildKChainOutcome(String kchainResultsJson) {
	// TODO Auto-generated method stub
	return true;
}

/**
 * Method to execute an eval service call to the K-CHAIN computational graph
 * @param kchainJsonObj -- the JsonObject created for the eval service call
 * @return -- the json response from the service eval service call
 */
private String executeKChain(JsonObject kchainJsonObj) throws MalformedURLException, IOException, DialogInferenceException {
	try {
		String serviceURL = getPreference(DialogPreferences.ANSWER_KCHAIN_CG_SERVICE_BASE_URI.getId());
		KChainServiceInterface kcsi = new KChainServiceInterface(serviceURL);
		return kcsi.evalCGModel(kchainJsonObj);
	}
	catch (Throwable t) {
		throw new DialogInferenceException(t.getMessage(), t);
	}
}

private String execKChainSensitivity(JsonObject kchainJsonObj) throws MalformedURLException, IOException, DialogInferenceException {
	try {
		String serviceURL = getPreference(DialogPreferences.ANSWER_INVIZIN_SERVICE_BASE_URI.getId());
		InvizinServiceInterface insi = new InvizinServiceInterface(serviceURL);
		return insi.visualize(kchainJsonObj);
	}
	catch (Throwable t) {
		throw new DialogInferenceException(t.getMessage(), t);
	}
}


/**
 * Method to process the json response from the K-CHAIN eval service call
 * @param kchainResultsJson -- the json response from the eval service call
 * @return -- the processed response
 */
private String getEvalKChainOutcome(String kchainResultsJson) {
    JsonParser parser = new JsonParser();
    String jres = null;
    if (!kchainResultsJson.equals("")) {
        JsonElement jsonTree = parser.parse(kchainResultsJson);
        JsonObject jsonObject;
        //String jres = null;

        if (jsonTree.isJsonObject()) {
            jsonObject = jsonTree.getAsJsonObject();
            if (jsonObject.has("outputVariables")) 
                jres = "Success"; //jsonObject.get("outputVariables").getAsString().trim();
        }
    }
    return jres;
}

/**
 * 
 * @param sensitivityResult
 * @return
 * @throws IOException 
 */
private String getVisualizationURL(String sensitivityResult) throws IOException {
	JsonElement je = new JsonParser().parse(sensitivityResult);
	if (je.isJsonObject()) {
		JsonObject jobj = je.getAsJsonObject();
		String visualizationUrl = jobj.get("url").getAsString();
		return visualizationUrl;
	}
	else {
		throw new IOException("Unexpected response: " + je.toString());
	}
}



private ResultSet[] processModelsFromDataset(Resource resource, TripleElement[] triples, String queryModelFileName,
	String queryModelURI, String queryModelPrefix, String queryOwlFileWithPath, List<RDFNode> inputsList,
	List<RDFNode> outputsList, List<String> contextClassList, Individual cgq) throws TranslationException,
	Exception, FileNotFoundException, IOException, URISyntaxException, ConfigurationException {

	com.hp.hpl.jena.query.ResultSetRewindable eqnsResults = null;
	QueryExecution qexec = null;
	OntResource qtype;
	OntProperty qtypeprop = getTheJenaModel().getOntProperty(METAMODEL_QUERYTYPE_PROP);
	String listOfEqns = "";
	com.hp.hpl.jena.query.ResultSetRewindable models, nodes;
	String modelsJSONString = "";
	String nodesJSONString = "";
	Individual cgIns = null;

	OntClass cexec;
	Individual ce;
	OntProperty execprop;

	Map<String,String> class2lbl, lbl2class;
	Map<String,String[]> lbl2value;
	Map<String,String> class2units;

	String cgJson, dbnJson, dbnResultsJson;

	String outputType;
	Individual oinst; 

	Map<RDFNode, String[]> dbnEqnMap = new HashMap<RDFNode,String[]>();
	Map<RDFNode, RDFNode> dbnOutput = new HashMap<RDFNode,RDFNode>();

	ResultSet[] dbnResults = null;

	ConfigurationManagerForIDE cmgr = getConfigMgrForIDE(resource);

	List<ResultSet> resultsList = new ArrayList<ResultSet>();

	qtype = getTheJenaModel().getOntResource(METAMODEL_PREFIX + "explanation");
	//qhmodel.add(cgq, qtypeprop, qtype);	// do we add it even if we don't know if there's a model yet?
	ingestKGTriple(cgq, qtypeprop, qtype);
	inputsList.addAll(outputsList);

	//results = new ResultSet[outputsList.size()*2]; 

	int numOfModels = 0;
	List<RDFNode> outpl = new ArrayList<RDFNode>();
	List<RDFNode> inpl = new ArrayList<RDFNode>();
	RDFNode oputType;

	for(int i=0; i < outputsList.size(); i++) {

		oputType = outputsList.get(i);
		outpl.add(oputType);
		inpl.addAll(outputsList);
		inpl.remove(i);

		//Individual oinst = createIndividualOfClass(qhmodel, oclass.getURI());
		//outputInstance.put(oclass,oinst);

		eqnsResults = retrieveCG(inpl, outpl);

		//int ns = eqnsResults.size();
		//boolean nn = eqnsResults.hasNext();

		dbnEqnMap = createDbnEqnMap(eqnsResults);
		dbnOutput = createDbnOutputMap(eqnsResults);

		int newModels = getNumberOfModels(dbnEqnMap);

		String[] modelEqnList = buildEqnsLists(newModels, dbnEqnMap);

		//results = new ResultSet[outputsList.size()*numOfModels*2]; 

		//if (eqnsResults.size() > 0 ) {
		for(int mod=0; mod<newModels; mod++) {

			listOfEqns = modelEqnList[mod]; //getEqnUrisFromResults(eqnsResults);
			eqnsResults.reset();

			ce = createExecInstance(cgq);

			cgIns = queryModel.createIndividual(queryModelPrefix + "CG_" + System.currentTimeMillis(), getTheJenaModel().getOntClass(METAMODEL_CCG));
			//getTheJenaModel().add(cgIns, RDF.type, getTheJenaModel().getOntClass(METAMODEL_CCG));
			//qhmodel.add(ce, getTheJenaModel().getOntProperty(METAMODEL_COMPGRAPH_PROP), cgIns);
			ingestKGTriple(ce, getModelProperty(getTheJenaModel(), METAMODEL_COMPGRAPH_PROP), cgIns);

			// Retrieve Models & Nodes
			modelsJSONString = retrieveCGforDBNSpec(listOfEqns, contextClassList, cgIns, RETRIEVE_MODELS);
			nodesJSONString = retrieveCGforDBNSpec(listOfEqns, null, cgIns, RETRIEVE_NODES);



			String docUri = triples[0].getSubject().getURI();


			String nodesModelsJSONStr = "{ \"models\": {" + modelsJSONString + "}, \"nodes\": {"  + nodesJSONString + "} }";


			cgJson = kgResultsToJson(nodesModelsJSONStr, "prognostic", getDataForHypothesisTesting(resource, docUri));
			dbnJson = generateDBNjson(cgJson);
			class2lbl = getClassLabelMapping(dbnJson);

			
			class2units = getClassUnitsMappingFromModelsJson(nodesModelsJSONStr);

			
			// Run the model
			dbnResultsJson = executeDBN(dbnJson);
			String resmsg = getDBNoutcome(dbnResultsJson);
			//boolean suc = resmsg.equals("Success");

			if(resmsg != null && resmsg.equals("Success")) {

				numOfModels ++;

				AnswerCurationManager acm = (AnswerCurationManager) cmgr.getPrivateKeyValuePair(DialogConstants.ANSWER_CURATION_MANAGER);

				lbl2value = getLabelToMeanStdMapping(dbnResultsJson);
				createCGsubgraphs(cgIns, dbnEqnMap, dbnOutput, listOfEqns, class2lbl, lbl2value, class2units, queryModelPrefix);

				createCEoutputInstances(outputsList, ce, class2lbl, lbl2value, class2units);

				//							
				//							//TODO: create output instances and link them to ce
				//							//      There is only one output for datasets
				//							outputType = oputType.as(OntProperty.class).getRange().toString();
				//							oinst = createIndividualOfClass(queryModel,null, null, outputType);
				//							OntProperty outputprop = getTheJenaModel().getOntProperty(METAMODEL_OUTPUT_PROP);
				//							ingestKGTriple(ce,outputprop,oinst);


				//Ingest model error
				String modelError = getModelError(dbnResultsJson);
				queryModel.add(cgIns, getModelProperty(getTheJenaModel(), MODELERROR_PROP), modelError);
				//getTheJenaModel().add(cgIns, errorProp, modelError);

				saveMetaDataFile(resource,queryModelURI,queryModelFileName); //so we can query the the eqns in the CCG
				String assumpCheck = checkAssumptions(resource, queryModelURI, queryOwlFileWithPath, cgIns);

				//We don't do anything with the result of assumpCheck (it is already ingested), we don't check sensitivity for hypothesis 
				if ( assumpCheck.equals("satisfied") ) {
					//Do nothing
				}


				resultsList.add(numOfModels-1, retrieveCompGraph(resource, cgIns));

				addResultsToDialog(resource, cgIns, acm);

				//resultsList.add(numOfModels*2-1, retrieveValuesHypothesis(resource, cgIns));

				// create ResultSet
				//						results[i] = retrieveCompGraph(resource, cgIns);
				//						results[i+1] = retrieveValuesHypothesis(resource, cgIns);
			} else {
				System.err.println("DBN execution failed. Message: " + dbnResultsJson.toString());
			}
		}
	}

	if(numOfModels > 0) {
		addQueryModelAsResource(resource, queryModelFileName, queryModelURI, queryOwlFileWithPath, cmgr);
		dbnResults = new ResultSet[numOfModels];
		dbnResults = resultsList.toArray(dbnResults);
	} else {
		dbnResults = null;
	}

	return dbnResults;
}











private void getInputPatterns(TripleElement[] triples, List<TripleElement[]> inputPatterns, List<Node> inputNodes) {
	TripleElement[] quantity;
	for (int i = 0; i < triples.length; i++) {
		TripleElement tr = triples[i];
		if (tr.getSubject() instanceof NamedNode) {
			if (tr.getPredicate().getURI() != null && tr.getPredicate().getName().contains("value")) { //input value triple (v1, sadlimplicitmodel:value, 35000)
				quantity = createUQtriplesArray(tr,triples);
				inputPatterns.add(quantity);
				inputNodes.add(tr.getSubject());
			}
		}
	}
}

private void runInference(Resource resource, String query, String testQuery) throws SadlInferenceException, ConfigurationException, ReasonerNotFoundException, InvalidNameException, QueryParseException, QueryCancelledException {
	UpdateAction.parseExecute(query , getTheJenaModel());

	runReasonerQuery(resource, query);
	
//	ResultSet insertTest = runReasonerQuery(resource, testQuery);
//	if (!insertTest.hasNext()) {
//		throw new SadlInferenceException("Inference execution failed for " + query);
//	}
}
	


	private ConfigurationManagerForIDE getConfigMgrForIDE(Resource resource) {
		ConfigurationManagerForIDE cmgr = null;
		try {
			//String p = getModelFolderPath(resource);
			cmgr = ConfigurationManagerForIdeFactory.getConfigurationManagerForIDE(getModelFolderPath(resource), ConfigurationManagerForIDE.getOWLFormat());
		} catch (ConfigurationException e1) {
			//  Auto-generated catch block
			e1.printStackTrace();
		}
		return cmgr;
	}

	private void ingestInputValues(String queryModelPrefix, List<TripleElement[]> inputPatterns, List<TripleElement> contextPatterns, Individual cgq) {
		String ss;
		String sp;
		String so;
		String ns;
		com.hp.hpl.jena.rdf.model.Resource sss, ssc;
		Property ssp;
		RDFNode sso;
		Statement jtr;
		TripleElement itr;
		// ingest input values
		if (inputPatterns != null && inputPatterns.size() > 0) {
			for (int i = 0; i < inputPatterns.size(); i++) {
				
				itr = inputPatterns.get(i)[0]; //e.g. itr = (v0 altitude v1)
				//if (itr.getSubject().equals(commonSubject)) {
				//NamedNode subj = (NamedNode) getTheJenaModel().getOntClass(itr.getSubject().getURI());

				ss = itr.getSubject().getName();
				sp = itr.getPredicate().getURI();
				so = itr.getObject().getName();
				
				//ns = getModelName() + "#";
				ns = queryModelPrefix;
				
				sss = getTheJenaModel().getResource(ns+ss);
				ssp = getTheJenaModel().getProperty(sp);
				sso = getTheJenaModel().getResource(ns+so);

				ssc = getInputClass(ss, contextPatterns);
				
				//com.hp.hpl.jena.rdf.model.Resource foo = qhmodel.getResource(ns+so+cgq.ge);
				
				// Add property to list of inputs
//				inputsList.add(ssp);
				
				ingestKGTriple(sss, ssp, sso); //(:v0 :altitude :v1)
				ingestKGTriple(sss, RDF.type, ssc); //v0 rdf:type :CF6)
				
				// create triple: cgq, mm:input, inputVar
				OntProperty inputprop = getModelProperty(getTheJenaModel(), METAMODEL_INPUT_PROP); // getTheJenaModel().getOntProperty(METAMODEL_INPUT_PROP);

				ingestKGTriple(cgq, inputprop, sso); //(bnode, mm:input, v1)

				
				//ingest value triple
				itr = inputPatterns.get(i)[1]; //e.g. itr = (v1 :value 30000)

				ss = itr.getSubject().getName();
				sss = getTheJenaModel().getResource(ns+ss);
				sp = itr.getPredicate().getURI();
				ssp = getTheJenaModel().getProperty(sp);
				RDFNode val = getObjectAsLiteralOrResource(itr.getPredicate(), itr.getObject());
				
				ingestKGTriple(sss, ssp, val);
				//ingestKGTriple(sss, getTheJenaModel().getProperty(VALUE_PROP), val); // (#v1, #value, 30000^^decimal )
				
				//ingest units triple
				itr = inputPatterns.get(i)[2]; //e.g. itr = (v1, units, "ft")
				if (itr != null) {
					sp = itr.getPredicate().getURI();
					ssp = getTheJenaModel().getProperty(sp);
					sso = getObjectAsLiteralOrResource(itr.getPredicate(), itr.getObject());
					ingestKGTriple(sss, ssp, sso); // (#v1, #unit, ft^^string )
					//ingestKGTriple(sss, getTheJenaModel().getProperty(UNIT_PROP), sso); // (#v1, #unit, ft^^string )
				}
				
				itr = inputPatterns.get(i)[3]; // (v1 rdf:type :Altitude)
				if (itr != null) {
					ss = itr.getSubject().getName();
					sss = getTheJenaModel().getResource(ns+ss);
					sp = itr.getPredicate().getURI();
					ssp = getTheJenaModel().getProperty(sp);
					so = itr.getObject().getNamespace() + itr.getObject().getName();
					sso = getTheJenaModel().getResource(so);
					ingestKGTriple(sss, ssp, sso);
				}
			}

		}
	}


	
	/**
	 * 
	 * @param ss
	 * @param contextPatterns
	 * @param queryModelPrefix 
	 * @return
	 */
	private com.hp.hpl.jena.rdf.model.Resource getInputClass(String ss, List<TripleElement> contextPatterns) {
		com.hp.hpl.jena.rdf.model.Resource c=null;
		Node n=null;
		for(int i=0; i<contextPatterns.size(); i++) {
			n = contextPatterns.get(i).getSubject();
			if(n.toString().equals(ss)) {
				c = getTheJenaModel().getResource(contextPatterns.get(i).getObject().getURI());
			}
		}
		return c;
	}

	private void addTimePropertyToCE(Individual execInstance, OntProperty timeProperty) throws TranslationException {
		String DATE_FORMAT_NOW = "yyyy-MM-dd HH:mm:ss";
		Calendar cal = Calendar.getInstance();
		SimpleDateFormat sdf = new SimpleDateFormat(DATE_FORMAT_NOW);
		String time = sdf.format(cal.getTime());
		OntResource rng = timeProperty.as(OntProperty.class).getRange();
		com.hp.hpl.jena.rdf.model.Literal timeLiteral = SadlUtils.getLiteralMatchingDataPropertyRange(getTheJenaModel(), rng.getURI(), time);
		ingestKGTriple(execInstance, timeProperty, timeLiteral);
	}

	private void addQueryModelAsResource(Resource resource, String queryModelFileName, String queryModelURI,
			String queryOwlFileWithPath, ConfigurationManagerForIDE cmgr)
			throws IOException, URISyntaxException, ConfigurationException {
		String projectName = new File(getModelFolderPath(resource)).getParentFile().getName(); // ASKE_P2
		
		Resource newRsrc = resource.getResourceSet()
				.createResource(URI.createPlatformResourceURI(projectName + File.separator + CGMODELS_FOLDER + File.separator + queryModelFileName + ".owl" , false));
		newRsrc.load(resource.getResourceSet().getLoadOptions());
		JenaBasedSadlModelProcessor.refreshResource(newRsrc);
		String owlURL = new SadlUtils().fileNameToFileUrl(queryOwlFileWithPath);
		cmgr.addMapping(owlURL, queryModelURI, "", true, "JBDIP");
		cmgr.addJenaMapping(queryModelURI, owlURL);	
		
		AnswerCurationManager acm = (AnswerCurationManager) cmgr.getPrivateKeyValuePair(DialogConstants.ANSWER_CURATION_MANAGER);
		acm.addDelayedImportAddition("import \"" + queryModelURI + "\".");
	}

	private void addSensitivityResultsToDialog(Resource resource, Individual cgIns, AnswerCurationManager acm) throws Exception {
		ResultSet sensres = retrieveSensitivityResults(resource, cgIns);
		String outp = "", nxtoutp = "";
		//int opcount = 0;
		if (sensres != null && sensres.getRowCount() > 0) {
			StringBuilder sb = new StringBuilder("The CCG " + cgIns.getLocalName() );

			for (int row = 0; row < sensres.getRowCount(); row++) {
				nxtoutp = sensres.getResultAt(row, 0).toString();
				if (!nxtoutp.equals(outp)) {
					if (!outp.equals("")) {
						sb.append("\n  )");
					}
					sb.append("\n  has sensitivity (a Sensitivity output " + nxtoutp);
					outp = nxtoutp;
					//opcount++;
				}
				sb.append("\n      inputSensitivity (a InputSensitivity input ");
				sb.append(sensres.getResultAt(row, 1).toString()); //input
				sb.append(", sensitivityValue ");
				String v = sensres.getResultAt(row, 2).toString();
				if (v.equals("NaN")) {
					sb.append("0");
				}
				else {
					sb.append(v);
				}
				sb.append(")");
				
			}
			if (!nxtoutp.equals("")) {
				sb.append("\n  ).\n");
			}
			SadlStatementContent ssc = new SadlStatementContent(null, Agent.CM, sb.toString());
			if (debugMode) {System.out.println(ssc.toString());}
			//acm.notifyUser(getModelFolderPath(resource), ssc, false);
		}
	}

	private List<String> addResultsToDialog(Resource resource, Individual cgIns, AnswerCurationManager acm) throws Exception {
		ResultSet rs = retrieveValues(resource, cgIns);
		List<String> sadlDeclaration = new ArrayList<String>();
		if (rs.getRowCount() > 0) {
			StringBuilder sb = new StringBuilder("The CGExecution with compGraph ");
			sb.append(rs.getResultAt(0, 0).toString());
			sb.append(System.lineSeparator());
			for (int row = 0; row < rs.getRowCount(); row++) {
				//StringBuilder sb = new StringBuilder("The CGExecution ");
				sb.append("    has output (a ");
				sb.append(rs.getResultAt(row, 1).toString());
				sb.append(" with ^value ");
				sb.append(rs.getResultAt(row, 2));
				if (rs.getResultAt(row, 3) != null) {
					sb.append(", with stddev ");
					sb.append(rs.getResultAt(row, 3));
				}
				sb.append(")");
				sb.append(System.lineSeparator());
			}
			sb.append(".");
			sb.append(System.lineSeparator());
			sadlDeclaration.add(sb.toString());
		}							
		for (String sd : sadlDeclaration) {
			SadlStatementContent ssc = new SadlStatementContent(null, Agent.CM, sd);
//			AnswerCurationManager acm = (AnswerCurationManager) cmgr.getPrivateKeyValuePair(DialogConstants.ANSWER_CURATION_MANAGER);
			//System.out.println(ssc.toString());
			acm.notifyUser(getModelFolderPath(resource), ssc, false);
		}
		return sadlDeclaration;
	}

	private String checkAssumptions(Resource resource, String queryModelURI, String queryOwlFileWithPath, Individual cgIns) throws Exception {
		ResultSet assumpCheck = null;
		assumpCheck = checkModelAssumptions(resource, cgIns.toString(), queryModelURI, queryOwlFileWithPath);
		if (assumpCheck != null) {
			
			StringBuilder sb = new StringBuilder("The CCG " + cgIns.getLocalName() + " has assumptionsSatisfied ");
			//StringBuilder sb = new StringBuilder("the CCG " + cgIns.getLocalName() + " has assumptionsSatisfied ");
			if( assumpCheck.getResultAt(0, 0).equals("satisfied")) {
				sb.append("true");
				RDFNode obj = getTheJenaModel().createTypedLiteral(true);
				ingestKGTriple(cgIns, getTheJenaModel().getOntProperty(METAMODEL_ASSUMPTIONSSATISFIED_PROP), obj);
			} else {
				sb.append(" false unsatisfiedAssumption \"");
				sb.append(assumpCheck.getResultAt(0, 1).toString());
				sb.append("\"");
				String trace = assumpCheck.getResultAt(0, 1).toString();
				trace = trace.substring(1, trace.length()).replaceAll("'", " ");
				trace = "\"" + trace + "\"";
				
				RDFNode obj = getTheJenaModel().createTypedLiteral(trace);
				ingestKGTriple(cgIns, getTheJenaModel().getOntProperty(METAMODEL_ASSUMPTIONUNSATISFIED_PROP), obj);
			}
			sb.append(".");
			//sadlDeclaration.add(sb.toString());
			SadlStatementContent ssc = new SadlStatementContent(null, Agent.CM, sb.toString());
			if (debugMode) {System.out.println(ssc.toString());}
			//acm.notifyUser(getModelFolderPath(resource), ssc, false);
		}
		return assumpCheck.getResultAt(0, 0).toString();
	}

	private OntClass getModelClass(OntModel model, String uri) {
		OntClass res = model.getOntClass(uri);
		if (res == null) {
			System.err.println("Can't find property '" + uri + "'. Something is wrong.");
			return null;
		} else {
			return res;
		}
	}
	private OntProperty getModelProperty(OntModel model, String uri) {
		OntProperty res = model.getOntProperty(uri);
		if (res == null) {
			System.err.println("Can't find property '" + uri + "'. Something is wrong.");
			return null;
		} else {
			return res;
		}
	}

	private int getNumberOfModels(Map<RDFNode, String[]> dbnEqns) {
		int numOfModels = 1;
		if (dbnEqns.isEmpty())
			numOfModels = 0;
		for (RDFNode dbnk :  dbnEqns.keySet()) {
			numOfModels *= dbnEqns.get(dbnk).length;
		}
		return numOfModels;
	}

	private void createCEoutputInstances(List<RDFNode> outputsList, Individual ce, Map<String, String> class2lbl, Map<String, String[]> lbl2value, Map<String, String> class2units) {
		
		OntProperty outputprop = getTheJenaModel().getOntProperty(METAMODEL_OUTPUT_PROP);

		for(RDFNode outType : outputsList) {
			if( class2lbl.containsKey(outType.toString())) {
				
				//String rng = outType.as(OntProperty.class).getRange().toString(); //e.g. :Altitude
				
				//Individual outpIns = createIndividualOfClass(queryModel, null, null, rng); //e.g. instance of :Altitude
				Individual outpIns = createIndividualOfClass(queryModel, null, null, outType.toString());
				ingestKGTriple(ce, outputprop, outpIns);
				
				String cls = class2lbl.get(outType.toString());
				if(class2units.containsKey(outType.toString())) {
					String unit = class2units.get(outType.toString());
					queryModel.add(outpIns, getTheJenaModel().getProperty(UNIT_PROP), unit);
				}
				String[] ms = lbl2value.get(cls);  //class2lbl.get(o.toString()));
				queryModel.add(outpIns, getTheJenaModel().getProperty(VALUE_PROP), ms[0] );
				if(ms[1] != null)
					queryModel.add(outpIns, getTheJenaModel().getProperty(STDDEV_PROP), ms[1] );
				if(ms[2] != null)
					queryModel.add(outpIns, getTheJenaModel().getProperty(VARERROR_PROP), ms[2] );
			}
		}
	}

	private String retrieveCGforDBNSpec(String listOfEqns, List<String> contextClassList, Individual cgIns, String queryTemplate) {
		String queryStr;
		com.hp.hpl.jena.query.ResultSetRewindable rset;
		//Object[] abridgedRes = new Object[rset.size()];
		String resStr;
		String contextClasses = "";
		queryStr = queryTemplate.replaceAll("EQNSLIST", listOfEqns);
		queryStr = queryStr.replaceAll("COMPGRAPH", "<" + cgIns.getURI() + ">");
		if (contextClassList != null) {
			for(int i=0; i<contextClassList.size(); i++) {
				contextClasses += "<" + contextClassList.get(i) + ">";
			}
		}
		queryStr = queryStr.replaceAll("CONTEXCLASSES", contextClasses);
		rset = queryKnowledgeGraph(queryStr, getTheJenaModel().union(queryModel));
//		QuerySolution res;
//		RDFNode model = null;
//		int i=0;
//		while (rset.hasNext()) {
//			res = rset.next();
//			if (model == null) {
//				model = res.get("model");
//			} else if (res.get("model") == model) {
//				
//			}
//			
//		}
		
		resStr = convertResultSetToString(rset);
//		if (debugMode) {System.out.println(resStr);}
		return resStr;
	}





private ResultSet retrieveSensitivityResults(Resource resource, Individual cgIns) throws Exception {
	String query = SENSITIVITYQUERY.replaceAll("COMPGRAPH", "<" + cgIns.getURI() + ">");
	ResultSet res = runReasonerQuery(resource, query);
	return res;
	}

private ResultSet checkModelAssumptions(Resource resource, String model, String instanceDataURI, String queryOwlFileWithPath) throws Exception {
		//String query = "select Eq Var Oper Val VP where assumption(Eq,Var,Oper,Val,VP).";
		String query = "select Res Trace where model_satisfies_assumptions('" + model + "', Res, Trace)";
		ResultSet result = runPrologQuery(resource, query, instanceDataURI, queryOwlFileWithPath);
		return result;
	}

private TripleElement[] createUQtriplesArray(TripleElement valueTriple, TripleElement[] triples) {
		TripleElement[] quantity = new TripleElement[4];
		Node varNode = valueTriple.getSubject();
		quantity[1] = valueTriple;  // (v1 :value 30000)
		
		for (TripleElement tr : triples) {
			if(tr.getObject() != null && tr.getObject().equals(varNode)) {
				quantity[0] = tr; // (v0 :altitude v1)
			} else if ( tr.getSubject().equals(varNode) && tr.getPredicate().getName().contains("unit")) { // (v1 :unit "ft")
				quantity[2] = tr;
			} else if ( tr.getSubject().equals(varNode) && tr.getPredicate().getName().contains("type")) { // (vi rdf:type :Altitude)
				quantity[3] = tr;
			}
		}
		return quantity;
	}

private RDFNode getObjectAsLiteralOrResource(Node property, Node object) {
		Property prop = getTheJenaModel().getProperty(property.getURI());
		RDFNode obj=null;
		if (object instanceof Literal) {
			if (prop.canAs(OntProperty.class)) {
				OntResource rng = prop.as(OntProperty.class).getRange();
				try {
					obj = SadlUtils.getLiteralMatchingDataPropertyRange(getTheJenaModel(), rng.getURI(), ((Literal)object).getValue());
				} catch (TranslationException e) {
					//  Auto-generated catch block
					e.printStackTrace();
				}
			}
			else {
				obj = getTheJenaModel().createTypedLiteral(((Literal)object).getValue());
			}
		}
		else {
			obj = getTheJenaModel().getResource(object.getURI());
		}

		return obj;
	}

//private TripleElement getInputUnitsTriple(Node varNode, TripleElement[] triples) {
//		for(int i=0; i<triples.length; i++) {
//			if(triples[i].getSubject().equals(varNode) && triples[i].getPredicate().getName().contains("unit")) { // && !triples[i].getPredicate().getName().contains("value")) {
//				return triples[i];
//			}
//		}
//		return null;
//	}
//
//private TripleElement getInputTypeTriple(Node varNode, TripleElement[] triples) {
//		for(int i=0; i<triples.length; i++) {
//			if(triples[i].getObject() != null && triples[i].getObject().equals(varNode)) { // && !triples[i].getPredicate().getName().contains("value")) {
//				return triples[i];
//			}
//		}
//		return null;
//	}

	private com.hp.hpl.jena.query.ResultSetRewindable retrieveCG(List<RDFNode> inputsList, List<RDFNode> outputsList) {
		com.hp.hpl.jena.query.ResultSet eqns;
		com.hp.hpl.jena.query.ResultSet eqnsRes;
		List<Object[]> eqnsRes1 = new ArrayList<Object[]>();
		
		String queryStr, inpStr, outpStr;
		com.hp.hpl.jena.query.Query qinv;
		QueryExecution qexec;
		
		//This is a roundabout way to initialize eqnsRes. There must be a better way?
		queryStr = BUILD_COMP_GRAPH.replaceAll("LISTOFOUTPUTS", "").replaceAll("LISTOFINPUTS", "");
		//qinv = QueryFactory.create(queryStr);
		//qexec = QueryExecutionFactory.create(qinv, getTheJenaModel());
		//eqnsRes = qexec.execSelect() ;
		eqnsRes = queryKnowledgeGraph(queryStr, getTheJenaModel());
		
		for(RDFNode ic : inputsList) 
			for(RDFNode oc : outputsList) {
				inpStr = "<" + ic.toString() + ">";
				outpStr = "<" + oc.toString() + ">";
				queryStr = BUILD_COMP_GRAPH.replaceAll("LISTOFOUTPUTS", outpStr).replaceAll("LISTOFINPUTS", inpStr);

				//qinv = QueryFactory.create(queryStr);
				//qexec = QueryExecutionFactory.create(qinv, getTheJenaModel()); 
				//eqns = qexec.execSelect() ;
				
				eqns = queryKnowledgeGraph(queryStr, getTheJenaModel());
				
				//boolean r = eqns.hasNext();
				//System.out.println(r);
				if (!eqns.hasNext()) {
					queryStr = BUILD_COMP_GRAPH.replaceAll("LISTOFOUTPUTS", inpStr).replaceAll("LISTOFINPUTS", outpStr);
					qinv = QueryFactory.create(queryStr);
					qexec = QueryExecutionFactory.create(qinv, getTheJenaModel()); 
					eqns = qexec.execSelect() ;
				}
				if (eqns.hasNext() ) {
					eqnsRes = com.hp.hpl.jena.sparql.util.ResultSetUtils.union(eqnsRes, eqns);
				}		
		}			
		
		
		return com.hp.hpl.jena.query.ResultSetFactory.makeRewindable(eqnsRes);
	}

	private void ingestKGTriple(com.hp.hpl.jena.rdf.model.Resource s, Property pred, RDFNode o) {
		queryModel.add(s,pred,o);
		//getTheJenaModel().add(s,pred,o);
	}



	private String getModelError(String dbnResultsJson) {
        JsonParser parser = new JsonParser();
        JsonElement jsonTree = parser.parse(dbnResultsJson);
        JsonObject jsonObject;
        String error;

        if (jsonTree.isJsonObject()) {
            jsonObject = jsonTree.getAsJsonObject();
            if (jsonObject.has("results")) {
            	jsonObject = (JsonObject) jsonObject.get("results");
                if (jsonObject.has("modelAccuracy")) {
                	jsonObject = (JsonObject) jsonObject.get("modelAccuracy");
                	error = jsonObject.get("meanError").toString();
                	return error;
                }
            }
        }
        return "";
	}



	private String getDBNoutcome(String dbnResultsJson) {
        JsonParser parser = new JsonParser();
        String jres = null;
        if (!dbnResultsJson.equals("")) {
	        JsonElement jsonTree = parser.parse(dbnResultsJson);
	        JsonObject jsonObject;
	        //String jres = null;
	
	        if (jsonTree.isJsonObject()) {
	            jsonObject = jsonTree.getAsJsonObject();
	            if (jsonObject.has("modelStatus")) 
	                jres = jsonObject.get("modelStatus").getAsString().trim();
	        }
        }
        return jres;
	}


	private Map<RDFNode, RDFNode> createDbnOutputMap(ResultSetRewindable eqnsResults) {
		Map<RDFNode, RDFNode> map = new HashMap<RDFNode, RDFNode>();
//		int dbnNum = eqnsResults.getRowNumber();
//		List<String> eqArray = new ArrayList<String>();
		RDFNode dbn;
		RDFNode op;
		QuerySolution row;
		eqnsResults.reset();
		while(eqnsResults.hasNext()) {
			row = eqnsResults.nextSolution() ;
			dbn = row.get("?DBN") ;
			op = row.get("?Out");
			map.put(dbn, op);
		}
		return map;
	}


	private String[] buildEqnsLists(int numOfModels, Map<RDFNode, String[]> dbnEqns) {
		String[] modelEqnList = null;
		if (numOfModels > 0) {
			modelEqnList = new String[numOfModels];
			RDFNode prevKey;
			Map<RDFNode, Integer> dbnEqnIdx = new HashMap<RDFNode,Integer>();
	
			for(RDFNode dbnk : dbnEqns.keySet()) 
				dbnEqnIdx.put(dbnk, 0);
			
			for(int m=0; m<numOfModels; m++) {
				modelEqnList[m] = "";
	//			modelEqnList[m] = dbnEqn[ dbnEqnIdx[] ]
				prevKey = null;
				for(RDFNode dbnk : dbnEqns.keySet()) {
					modelEqnList[m] += "<" + dbnEqns.get(dbnk)[ dbnEqnIdx.get(dbnk) ] + ">,";
					
					if( prevKey == null || dbnEqnIdx.get(prevKey) == 0 ) {
					    if( dbnEqnIdx.get(dbnk) < dbnEqns.get(dbnk).length -1)
					    	dbnEqnIdx.put(dbnk, dbnEqnIdx.get(dbnk)+1 );
					    else
					    	dbnEqnIdx.put(dbnk, 0);
					    prevKey = dbnk;
					}
				}
				modelEqnList[m] = modelEqnList[m].substring(0,modelEqnList[m].length()-1);
			}
		}
		return modelEqnList;
	}


	private Map<RDFNode, String[]> createOutputEqnMap(ResultSetRewindable eqnsResults) {
		Map<RDFNode, String[]> map = new HashMap<RDFNode, String[]>();
		eqnsResults.reset();
		RDFNode outp;
		QuerySolution row;
		Map<RDFNode, Set<String>> mapSet = new HashMap<RDFNode, Set<String>>();
		String eq;

		while(eqnsResults.hasNext()) {
			row = eqnsResults.nextSolution() ;
			outp = row.get("?Out");
			Set<String> eq_set = new HashSet<String>(); 
			mapSet.put(outp, eq_set);
		}
		eqnsResults.reset();
		while(eqnsResults.hasNext()) {
			row = eqnsResults.nextSolution() ;
			outp = row.get("?Out");
			eq = row.get("?Eq").toString();
			mapSet.get(outp).add(eq);
		}
		for(RDFNode n : mapSet.keySet()) {
			String[] eqns = new String[mapSet.get(n).size()];
			eqns = mapSet.get(n).toArray(eqns);
			map.put(n, eqns );
		}
		return map;
	}

	
	private Map<RDFNode, String[]> createDbnEqnMap(ResultSetRewindable eqnsResults) {
		Map<RDFNode, String[]> map = new HashMap<RDFNode, String[]>();
//		int dbnNum = eqnsResults.getRowNumber();
//		List<String> eqArray = new ArrayList<String>();
		eqnsResults.reset();
		RDFNode dbn;
		//String eqns[];
		QuerySolution row;
		//Set<String> eq_set = new HashSet<String>(); 
		Map<RDFNode, Set<String>> mapSet = new HashMap<RDFNode, Set<String>>();
		String eq;

		while(eqnsResults.hasNext()) {
			row = eqnsResults.nextSolution() ;
			dbn = row.get("?DBN");
			Set<String> eq_set = new HashSet<String>(); 
			mapSet.put(dbn, eq_set);
		}
		eqnsResults.reset();
		while(eqnsResults.hasNext()) {
			row = eqnsResults.nextSolution() ;
			dbn = row.get("?DBN");
			eq = row.get("?Eq").toString();
			mapSet.get(dbn).add(eq);
		}
		for(RDFNode n : mapSet.keySet()) {
			String[] eqns = new String[mapSet.get(n).size()];
			eqns = mapSet.get(n).toArray(eqns);
			map.put(n, eqns );
		}
		return map;
	}

	private boolean allPredicatesAreProperties(TripleElement[] triples) {
		for (TripleElement tr : triples) {
			if (tr.getPredicate().getNamespace() == null && tr.getPredicate().getPrefix() == null) {
				return false;
			}
		}
		return true;
	}


	private ResultSet retrieveValuesHypothesis(Resource resource, Individual cgIns) throws Exception {
		String query = RESULTSQUERYHYPO.replaceAll("COMPGRAPH", "<" + cgIns.getURI() + ">");
		ResultSet res = runReasonerQuery(resource, query);
		return res;
	}

	
	private ResultSet retrieveValues(Resource resource, Individual cgIns) throws Exception {
		String query = RESULTSQUERY.replaceAll("COMPGRAPH", "<" + cgIns.getURI() + ">");
		ResultSet res = runReasonerQuery(resource, query);
		return res;
	}


	private ResultSet retrieveCompGraph(Resource resource, Individual cgIns) throws Exception {
		//String cgqtemp = CGQUERY.replaceAll("COMPGRAPH", "<" + cgIns.getURI() + ">");
		String query = CGQUERYWITHVALUES.replaceAll("COMPGRAPH", "<" + cgIns.getURI() + ">");
		//System.out.println(CGQUERYWITHVALUES.replaceAll("COMPGRAPH", "<" + cgIns.getURI() + ">"));
		//System.out.println(cgquery);
		
		return runReasonerQuery(resource, query);
	}

	private ResultSet runPrologQuery(Resource resource, String query, String instanceDataURI, String queryOwlFileWithPath) throws Exception {
		String modelFolder = getModelFolderPath(resource); //getOwlModelsFolderPath(path).toString(); 
		final String format = ConfigurationManager.RDF_XML_ABBREV_FORMAT;
		IConfigurationManagerForIDE configMgr;

		
		configMgr = ConfigurationManagerForIdeFactory.getConfigurationManagerForIDE(modelFolder, format);
		String prologReasonerClassName = "com.ge.research.sadl.swi_prolog.reasoner.SWIPrologReasonerPlugin";
		IReasoner reasoner = configMgr.getOtherReasoner(prologReasonerClassName);
		//String instanceDatafile = "http://aske.ge.com/MetaData.owl";

		//reasoner.initializeReasoner((new File(modelFolder).getParent()), queryOwlFileWithPath, null);
		reasoner.initializeReasoner((new File(modelFolder).getParent()), instanceDataURI, null);
		
//		assertTrue(pr.loadInstanceData(instanceDatafile));
		loadAllOwlFilesInProject(modelFolder, reasoner);
		
		//String queriesFolder = new File(getModelFolderPath(resource)).getParent() + File.separator + CGMODELS_FOLDER;
		//loadAllOwlFilesInProject(queriesFolder, reasoner);
		
		File queryModelFile = new File(queryOwlFileWithPath);
		reasoner.loadInstanceData(queryModelFile.getCanonicalPath());
	
		//String modelFile = getModelFolderPath(resource) + File.separator + qhOwlFileName;
		//reasoner.loadInstanceData(modelFile);
		
		//String pquery = reasoner.prepareQuery(query);

		ResultSet res = reasoner.ask(query);
		return res;
	}
	
	private boolean loadAllOwlFilesInProject(String owlModelsFolder, IReasoner reasoner) throws IOException, ConfigurationException {
		String[] excludeFiles = {"CodeExtractionModel.owl", "metrics.owl"};
		File omf = new File(owlModelsFolder);
		if (!omf.exists()) {
			throw new IOException("Model folder '" + owlModelsFolder + "' does not exist");
		}
		if (!omf.isDirectory()) {
			throw new IOException("'" + owlModelsFolder + "' is not a folder");
		}
		FilenameFilter filter = new FilenameFilter() {
			public boolean accept(java.io.File dir, String name) {
				if(name != null) {
					return name.endsWith(".owl");
				}else {
					return false;
				}
			}
		};
		File[] owlFiles = omf.listFiles(filter);
		for (File owlFile : owlFiles) {
			boolean exclude = false;
			for (String exf : excludeFiles) {
				if (owlFile.getName().endsWith(exf)) {
					exclude = true;
					break;
				}
			}
			if (exclude) {
				continue;
			}
			reasoner.loadInstanceData(owlFile.getCanonicalPath());
			File plFile = new File(owlFileToPlFile(owlFile));
			if (plFile.exists()) {
				reasoner.loadRules(plFile.getCanonicalPath());
			}
		}
		return true;
	}

	private String owlFileToPlFile(File owlFile) throws IOException {
		String altFN = owlFile.getCanonicalPath();
		String rulefn = altFN.substring(0, altFN.lastIndexOf(".")) + ".pl";
		return rulefn;
	}

	private ResultSet runReasonerQuery(Resource resource, String query) throws SadlInferenceException, ConfigurationException, ReasonerNotFoundException, InvalidNameException, QueryParseException, QueryCancelledException {
		String modelFolderUri = getModelFolderPath(resource); //getOwlModelsFolderPath(path).toString(); 
		final String format = ConfigurationManager.RDF_XML_ABBREV_FORMAT;
		IConfigurationManagerForIDE configMgr;

		
		configMgr = ConfigurationManagerForIdeFactory.getConfigurationManagerForIDE(modelFolderUri, format);
		IReasoner reasoner = configMgr.getReasoner();
	
		
		if (!reasoner.isInitialized()) {
			reasoner.setConfigurationManager(configMgr);
			//String modelName = configMgr.getPublicUriFromActualUrl(new SadlUtils().fileNameToFileUrl(modelFolderUri + File.separator + owlFileName));
			//model name something like http://aske.ge.com/metamodel
			//String mname = getModelName();
//			reasoner.initializeReasoner(modelFolderUri, getModelName(), format); 
			reasoner.initializeReasoner(getTheJenaModel(), getModelName(), null, null); 
			//reasoner.loadInstanceData(qhmodel);
			//System.out.print("reasoner is not initialized");
			//return null;
		}

		reasoner.loadInstanceData(queryModel);	//Need to load new metadata
		
//		String family = reasoner.getReasonerFamily();
		
//		String modelFile = "http://aske.ge.com/MetaData.owl";		
//		reasoner.loadInstanceData(modelFile);
		
//		if (family.equals("Jena-Based")) {
//			reasoner.loadInstanceData(qhmodel);	//Need to load new metadata
//			reasoner.loadInstanceData(getTheJenaModel());
//		}
//		else if (family.equals("Prolog-Based")) {
//			String modelFile = getModelFolderPath(resource) + File.separator + qhOwlFileName;
//			String baseModel = getModelFolderPath(resource) + File.separator + getModelName();
//			reasoner.loadRules(baseModel);
//			reasoner.loadRules(modelFile);
//		}
			
		
		String pquery = reasoner.prepareQuery(query);

		ResultSet res = reasoner.ask(pquery);
		return res;
	}


	private void saveMetaDataFile(Resource resource, String queryModelURI, String queryModelFileName) {
		String qhOwlFileWithPath = new File(getModelFolderPath(resource)).getParent() + File.separator + CGMODELS_FOLDER + File.separator + queryModelFileName + ".owl";
		

		String qhGlobalPrefix = null;
		try {
			getConfigMgr(null).saveOwlFile(queryModel, queryModelURI, qhOwlFileWithPath);
			String fileUrl = (new UtilsForJena()).fileNameToFileUrl(qhOwlFileWithPath);
			getConfigMgr(null).addMapping(fileUrl, queryModelURI, qhGlobalPrefix, false, "DialogInference"); //Only if new file
		} catch (Exception e) {
			//  Auto-generated catch block
			e.printStackTrace();
		} 

	}


//	while( models.hasNext() ) {
//	soln = models.nextSolution() ;
//RDFNode m = soln.get("?Model") ; 
//RDFNode i = soln.get("?Input") ;
//String lbl = soln.get("?InputLabel").toString();
//RDFNode o = soln.get("?Output") ;
//RDFNode f = soln.get("?ModelForm") ;
//}


//	while( nodes.hasNext() ) {
//		soln = nodes.nextSolution() ;
//RDFNode n = soln.get("?Node") ; 
//RDFNode c = soln.get("?Child") ;
//RDFNode d = soln.get("?Distribution") ;
//}




	private void ingestSensitivityResults(Individual cgIns, Map<String, String> lbl2class, String dbnResultsJsonSensitivity, String prefix) {
		OntProperty sensprop = 	getTheJenaModel().getOntProperty(METAMODEL_SENS_PROP);
		OntProperty outputprop = 	getTheJenaModel().getOntProperty(METAMODEL_OUTPUT_PROP);
		OntProperty inputsensprop = 	getTheJenaModel().getOntProperty(METAMODEL_INPUTSENS_PROP);
		OntProperty inputprop = 	getTheJenaModel().getOntProperty(METAMODEL_INPUT_PROP);
		OntProperty inputsensvalprop = 	getTheJenaModel().getOntProperty(METAMODEL_SENSVALUE_PROP);

        JsonParser parser = new JsonParser();
        JsonElement jsonTree = parser.parse(dbnResultsJsonSensitivity);
        JsonObject jsonObject, jvalues, jsens;
        JsonArray jinputs, sensvals;
        Set<Entry<String, JsonElement>> sensRes;
        
        String outputlbl, outputType, inputType, v;
        
        Individual sensIns, inputSens;

        if (jsonTree.isJsonObject()) {
            jsonObject = jsonTree.getAsJsonObject();
            jsens = jsonObject.getAsJsonObject("results").getAsJsonObject("sens");
            jinputs = jsens.getAsJsonArray("inputs");

            sensRes = jsens.entrySet();
            
            for ( Entry<String, JsonElement> node : sensRes ) {
            	if (node.getKey().equals("inputs")) {
            		continue;
            	}

            	//sensIns = createIndividualOfClass(queryModel, prefix, node.toString(), METAMODEL_SENSITIVITY);
                //ingestKGTriple(cgIns, sensprop, sensIns);
            	
            	outputlbl = node.getKey(); // "a0"
            	outputType = lbl2class.get(outputlbl); //e.g. "http...#staticTemperature"
            	//op = queryModel.getResource(outputType); //
            	RDFNode otypeProp = getTheJenaModel().getProperty(outputType);
        		String rng = otypeProp.as(OntProperty.class).getRange().toString();
        		OntClass outputClass = getTheJenaModel().getOntClass(rng);

            	sensIns = createIndividualOfClass(queryModel, prefix, outputClass.getLocalName(), METAMODEL_SENSITIVITY);
                ingestKGTriple(cgIns, sensprop, sensIns);
        		
        		ingestKGTriple(sensIns, outputprop, outputClass);
            	
            	jvalues = (JsonObject)node.getValue();
            	sensvals = jvalues.getAsJsonArray("totalEffect") ;
            	
            	for (int i = 0; i<jinputs.size() ; i++) {
            		inputType = lbl2class.get(jinputs.get(i).getAsString());
            		//ip = queryModel.getResource(inputType);
            		RDFNode itypeProp = getTheJenaModel().getProperty(inputType);
            		rng = itypeProp.as(OntProperty.class).getRange().toString();
            		OntClass inputClass = getTheJenaModel().getOntClass(rng);
            		inputSens = createIndividualOfClass(queryModel, null, null, METAMODEL_INPUTSENSITIVITY);
            		v = sensvals.get(0).getAsJsonArray().get(i).getAsString();

            		ingestKGTriple(sensIns, inputsensprop, inputSens);
            		//ingestKGTriple(inputSens, inputprop, ip);
            		ingestKGTriple(inputSens, inputprop, inputClass);
            		queryModel.add(inputSens, inputsensvalprop, v); //sensval should be encoded as proper literal
            	}
            }
        }
	}



		/**
		 * 
		 * 
		 * @param cgIns
		 * @param dbnEqnMap  mapping from DBNs (kc: outputs) to equations
		 * @param dbnOutput  mapping from DBN to its output (kc: null)
		 * @param listOfEqns equations in the model
		 * @param class2lbl  
		 * @param lbl2value
		 * @param class2units 
		 * @param prefix
		 */
		private void createCGsubgraphs(Individual cgIns, Map<RDFNode, String[]> dbnEqnMap, Map<RDFNode, RDFNode> dbnOutput,
				String listOfEqns, Map<String, String> class2lbl, Map<String, String[]> lbl2value, Map<String, String> class2units, String prefix) //, Map<OntClass, Individual> outputInstance)
		{

		OntProperty subgraphprop = 	getTheJenaModel().getOntProperty(METAMODEL_SUBG_PROP);
		OntProperty cgraphprop = 	getTheJenaModel().getOntProperty(METAMODEL_CGRAPH_PROP);
		OntProperty hasEqnProp = 	getTheJenaModel().getOntProperty(METAMODEL_HASEQN_PROP);
		//OntProperty hasModelProp = 	getTheJenaModel().getOntProperty(METAMODEL_HASMODEL_PROP);
		OntProperty outputprop = 	getTheJenaModel().getOntProperty(METAMODEL_OUTPUT_PROP);
		
		
		Individual sgIns, dbnIns, outpIns;
		String rng;
		RDFNode otype, otypeProp;
		
		for( RDFNode dbn : dbnEqnMap.keySet() ) {
			sgIns = createIndividualOfClass(queryModel,null, null, METAMODEL_SUBGRAPH);
			ingestKGTriple(cgIns, subgraphprop, sgIns);
			//This is being created as an instance of a UQ. Needs to be changed.
			//dbnIns = createIndividualOfClass(queryModel,null, null, dbn.toString());
			dbnIns = createIndividualOfClass(queryModel,null, null, CGMODEL_CG_CLASS);
			ingestKGTriple(sgIns, cgraphprop, dbnIns);

			// Find the equation for this dbn (kchain: for this output)
			String[] modelEqns = listOfEqns.split(",");
			String[] deqns = dbnEqnMap.get(dbn); //eqns for dbn (kc: output)
			String eqn=null;
			for(int i=0; i<deqns.length; i++) {
				for(int j=0; j<modelEqns.length; j++) {
					String me = modelEqns[j];
					me = me.substring(1, me.length()-1);
					if( me.equals(deqns[i])) {
						eqn = me;
						break;
					}
				}
				if (eqn != null)
					break;
			}
			RDFNode e = queryModel.getResource(eqn); 
			ingestKGTriple(dbnIns, hasEqnProp, e);
			
			if (dbnOutput != null)	{		
				otype = dbnOutput.get(dbn); //this is a property now 
		
				otypeProp = getTheJenaModel().getProperty(dbnOutput.get(dbn).toString()); //e.g. :altitude
			
				rng = otypeProp.as(OntProperty.class).getRange().toString(); //e.g. :Altitude
			} else {
				otype = dbn;
				rng = dbn.toString();
			}

			
			outpIns = createIndividualOfClass(queryModel, null, null, rng); //e.g. instance of :Altitude
			ingestKGTriple(sgIns, outputprop, outpIns);
			if(class2units.containsKey(otype.toString())) {
				String unit = class2units.get(otype.toString());
				queryModel.add(outpIns, getTheJenaModel().getProperty(UNIT_PROP), unit);
			}
			String varLabel = class2lbl.get(otype.toString());
			String[] ms = lbl2value.get(varLabel);  //class2lbl.get(o.toString()));
			if (ms != null) {
				if (ms[0] != null) // DBN returns values for intermediate nodes, but KChain does not.
					queryModel.add(outpIns, getTheJenaModel().getProperty(VALUE_PROP), ms[0] );
				if (ms[1] != null) 
					queryModel.add(outpIns, getTheJenaModel().getProperty(STDDEV_PROP), ms[1] );
				if(ms[2] != null)
					queryModel.add(outpIns, getTheJenaModel().getProperty(VARERROR_PROP), ms[2] );
			}
		}
	}








	private Map<String, String[]> getLabelToMeanStdMapping(String dbnResultsJson) {
        Map<String,String[]> lbl2value = new HashMap<String, String[]>();
        JsonParser parser = new JsonParser();
        JsonElement jsonTree = parser.parse(dbnResultsJson);
        JsonObject jsonObject;
        JsonObject jres;
        Set<Entry<String, JsonElement>> keys;

        if (jsonTree.isJsonObject()) {
            jsonObject = jsonTree.getAsJsonObject();
            if (jsonObject.has("results")) {
                jres = (JsonObject) jsonObject.get("results");
                keys = jres.entrySet();
                
                for (Map.Entry<String, JsonElement> k: keys) {
//                	System.out.println(k.getKey() + "   " + jres.get(k.getKey()).toString());
                	JsonObject vpair = jres.getAsJsonObject(k.getKey());
                	String[] vpr = new String[3];
                	if (vpair.has("mean")) {
	                	vpr[0] = vpair.get("mean").toString();
                	}
                	if (vpair.has("std")) {
	                	vpr[1] = vpair.get("std").toString();
                	}	
                	if (vpair.has("error")) {
	                	vpr[2] = vpair.get("error").toString();
                	}	
                	lbl2value.put(k.getKey(), vpr);
                }	
            }
        }
        return lbl2value;
	}

	/**
	 * Extract lable to value mapping from kchain results.
	 * 
	 */
	private Map<String, String[]> getLabelToValueMapping(String dbnResultsJson) {
        Map<String,String[]> lbl2value = new HashMap<String, String[]>();
        JsonParser parser = new JsonParser();
        JsonElement jsonTree = parser.parse(dbnResultsJson);
        JsonObject jsonObject;
        JsonArray jres;
//        Set<Entry<String, JsonElement>> keys;

        if (jsonTree.isJsonObject()) {
            jsonObject = jsonTree.getAsJsonObject();
            if (jsonObject.has("outputVariables")) {
                jres = (JsonArray) jsonObject.get("outputVariables");
                //keys = jres.entrySet();
                
                for(int i=0; i<jres.size(); i++) {
                	JsonObject o = (JsonObject) jres.get(i);
                	String[] vpr = new String[3];
                	vpr[0] = o.get("value").getAsString();
                	lbl2value.put(o.get("name").getAsString(), vpr);
                	
                	
                }
                
//                for (Map.Entry<String, JsonElement> k: keys) {
////                	System.out.println(k.getKey() + "   " + jres.get(k.getKey()).toString());
//                	JsonObject vpair = jres.getAsJsonObject(k.getKey());
//                	String[] vpr = new String[3];
//                	if (vpair.has("mean")) {
//	                	vpr[0] = vpair.get("mean").toString();
//                	}
//                	if (vpair.has("std")) {
//	                	vpr[1] = vpair.get("std").toString();
//                	}	
//                	if (vpair.has("error")) {
//	                	vpr[2] = vpair.get("error").toString();
//                	}	
//                	lbl2value.put(k.getKey(), vpr);
//                }	
            }
        }
        return lbl2value;
	}
	

private Map<String, String> getLabelClassMapping(String dbnJson) {
    JsonParser parser = new JsonParser();
    JsonElement jsonTree = parser.parse(dbnJson);
    Map<String,String> lbl2class = new HashMap<String, String>();
    JsonObject jsonObject;
    JsonObject jres;
    Set<Entry<String, JsonElement>> keys;
    
    if (jsonTree.isJsonObject()) {
        jsonObject = jsonTree.getAsJsonObject();
        //JsonArray jsonRes = (JsonArray) jsonObject.get("results");
        
        jres = (JsonObject) jsonObject.get("mapping");
        keys = jres.entrySet();
        
        for (Map.Entry<String, JsonElement> k: keys) {
        	//System.out.println(k.getKey() + "   " + k.getValue());  //jres.get(k.getKey()).toString());
        	//String foo = k.getValue().getAsString();
        	lbl2class.put(k.getKey(), k.getValue().getAsString());
        }	
    }
    return lbl2class;
}


private Map<String, String> getClassLabelMappingFromModelsJson(String json) {
    JsonParser parser = new JsonParser();
    JsonElement jsonTree = parser.parse(json);
    Map<String,String> class2lbl = new HashMap<String, String>();
    JsonObject jsonObject;
    JsonObject jres;
    Set<Entry<String, JsonElement>> keys;
    
    if (jsonTree.isJsonObject()) {
        jsonObject = jsonTree.getAsJsonObject();
        //JsonArray jsonRes = (JsonArray) jsonObject.get("results");
        
        JsonArray jbindings = (JsonArray) jsonObject.getAsJsonObject("models").getAsJsonObject("results").get("bindings");
        
        for(int i=0; i < jbindings.size(); i++) {
        	JsonObject jo = (JsonObject)jbindings.get(i);
        	if (jo.has("Input") && jo.has("InputLabel")) {
        		class2lbl.put(jo.getAsJsonObject("Input").get("value").getAsString(), jo.getAsJsonObject("InputLabel").get("value").getAsString() );
        	}
        	if (jo.has("ImpInput") && jo.has("ImpInputAugType")) {
        		class2lbl.put(jo.getAsJsonObject("ImpInputAugType").get("value").getAsString(), jo.getAsJsonObject("ImpInput").get("value").getAsString() );
        	}
        	if (jo.has("Output") && jo.has("OutputLabel")) {
        		class2lbl.put(jo.getAsJsonObject("Output").get("value").getAsString(), jo.getAsJsonObject("OutputLabel").get("value").getAsString() );
        	}
        	if (jo.has("ImpOutput") && jo.has("ImpOutputAugType")) {
//        		String c = jo.getAsJsonObject("ImpOutputAugType").get("value").getAsString();
        		class2lbl.put(jo.getAsJsonObject("ImpOutputAugType").get("value").getAsString(), jo.getAsJsonObject("ImpOutput").get("value").getAsString() );
        	}
        	
        }
        
        //keys = jres.entrySet();
        
//        for (Map.Entry<String, JsonElement> k: keys) {
//        	//System.out.println(k.getKey() + "   " + k.getValue());  //jres.get(k.getKey()).toString());
//        	//String foo = k.getValue().getAsString();
//        	class2lbl.put(k.getValue().getAsString(), k.getKey());
//        }	
    }
    return class2lbl;	
	
}

private Map<String, String> getClassUnitsMappingFromModelsJson(String json) {
    JsonParser parser = new JsonParser();
    JsonElement jsonTree = parser.parse(json);
    Map<String,String> class2units = new HashMap<String, String>();
    JsonObject jsonObject;
    JsonObject jres;
    Set<Entry<String, JsonElement>> keys;
    
    if (jsonTree.isJsonObject()) {
        jsonObject = jsonTree.getAsJsonObject();
        
        JsonArray jbindings = (JsonArray) jsonObject.getAsJsonObject("nodes").getAsJsonObject("results").get("bindings");
        
        for(int i=0; i < jbindings.size(); i++) {
        	JsonObject jo = (JsonObject)jbindings.get(i);
        	if (jo.has("Node") && jo.has("NodeOutputUnits")) {
        		class2units.put(jo.getAsJsonObject("Node").get("value").getAsString(), jo.getAsJsonObject("NodeOutputUnits").get("value").getAsString() );
        	}
        }
    }
    return class2units;	
}



	private Map<String, String> getClassLabelMapping(String dbnJson) {
        JsonParser parser = new JsonParser();
        JsonElement jsonTree = parser.parse(dbnJson);
        Map<String,String> class2lbl = new HashMap<String, String>();
        JsonObject jsonObject;
        JsonObject jres;
        Set<Entry<String, JsonElement>> keys;
        
        if (jsonTree.isJsonObject()) {
            jsonObject = jsonTree.getAsJsonObject();
            //JsonArray jsonRes = (JsonArray) jsonObject.get("results");
            
            jres = (JsonObject) jsonObject.get("mapping");
            keys = jres.entrySet();
            
            for (Map.Entry<String, JsonElement> k: keys) {
            	//System.out.println(k.getKey() + "   " + k.getValue());  //jres.get(k.getKey()).toString());
            	//String foo = k.getValue().getAsString();
            	class2lbl.put(k.getValue().getAsString(), k.getKey());
            }	
        }
        return class2lbl;
	}

	
	
	
	private ResultSetRewindable queryKnowledgeGraph(String queryStr, Model model) {
		//System.out.println(queryStr);
		com.hp.hpl.jena.query.Query qm = QueryFactory.create(queryStr);
		QueryExecution qe = QueryExecutionFactory.create(qm, model); 
		//com.hp.hpl.jena.query.ResultSetRewindable 
		return com.hp.hpl.jena.query.ResultSetFactory.makeRewindable(qe.execSelect()) ;
	}


//	private String getEqnUrisFromResults(ResultSetRewindable eqnsResults) {
//		QuerySolution soln;
//		String listOfEqns = "";
//		eqnsResults.reset();
//		for ( ; eqnsResults.hasNext() ; )
//	    {
//	      soln = eqnsResults.nextSolution() ;
//	      RDFNode s = soln.get("?Eqns") ; 
//	      //RDFNode p = soln.get("?DBN") ;
//	      //Resource r = soln.getResource("VarR") ;
//	      //Literal l = soln.getLiteral("VarL") ; 
////	      System.out.println(s.toString()); // + "  " + p.toString() );
//	      listOfEqns += "<" + s.toString() +">,";
//	      //listOfEqnObjs.add(s);
//	    }
//		if(listOfEqns.length() <= 0)
//			return "";
//		else {
//			listOfEqns = listOfEqns.substring(0,listOfEqns.length()-1);
//			return listOfEqns;
//		}
//	}


	@SuppressWarnings("deprecation")
	private String executeDBN(String jsonTxt)  {
		DefaultHttpClient httpclient = new DefaultHttpClient();
		String dbnBaseUrl = getPreference(DialogPreferences.ANSWER_DBN_CG_SERVICE_BASE_URI.getId());
        String dbnUrl = dbnBaseUrl + "/process";
        HttpPost httppost = new HttpPost(dbnUrl);
//		HttpPost httppost = new HttpPost("http://alpha.ubl.research.ge.com:5000/process");
        //httppost = new HttpPost("http://vesuvius001.crd.ge.com:5000/process");
        httppost.setHeader("Accept", "*/*");
        httppost.setHeader("Content-type", "application/json");
        
        //String testJson = "{\"outputs\":[],\"techniqueName\":\"dbn\",\"mapping\":{\"ts0\":\"http://aske.ge.com/hypersonics#StaticTemperature\",\"altitude\":\"http://aske.ge.com/hypersonics#Altitude\",\"tt75\":\"http://aske.ge.com/hypersonics#TotalTemperature\",\"mach\":\"http://aske.ge.com/hypersonics#MachSpeed\",\"u0\":\"http://aske.ge.com/hypersonics#AirSpeed\",\"a0\":\"http://aske.ge.com/hypersonics#SpeedOfSound\"},\"inputs\":[],\"headerMappings\":{},\"additionalFilesIds\":{},\"dataSourcesInfo\":{},\"modelName\":\"defaultModel\",\"analyticSettings\":{\"ExpertKnowledge\":{},\"observationDataSources\":{},\"riskRollup\":{},\"maintenanceLimits\":[],\"ObservationData\":{},\"DBNSetup\":{\"PlotFlag\":false,\"TaskName\":\"Calibration\",\"TrackingTimeSteps\":1,\"ParticleFilterOptions\":{\"BackendFname\":\"/tmp/Results\",\"Backend\":\"RAM\",\"ResampleThreshold\":0.4,\"BackendKeepVectors\":true,\"BackendKeepScalars\":true,\"Parallel\":true,\"NodeNamesNotRecorded\":[],\"ParallelProcesses\":\"5\"},\"WorkDir\":\"/tmp\",\"NumberOfSamples\":500},\"Nodes\":{\"ts0\":{\"Type\":\"Deterministic\",\"DistributionParameters\":{},\"ModelName\":\"ts0\",\"Distribution\":\"\",\"Parents\":[\"altitude\"],\"Tag\":[],\"Children\":[\"a0\",\"tt75\"]},\"altitude\":{\"IsDistributionFixed\":false,\"Type\":\"Stochastic_Transient\",\"DistributionParameters\":{\"lower\":-460.0,\"upper\":200.0},\"Parents\":[],\"Distribution\":\"Uniform\",\"Tag\":[],\"Children\":[\"ts0\"],\"InitialChildren\":[],\"Range\":[-460.0,200.0]},\"tt75\":{\"IsDistributionFixed\":true,\"Type\":\"Deterministic\",\"DistributionParameters\":{},\"ModelName\":\"tt75\",\"Distribution\":\"Uniform\",\"Parents\":[\"mach\",\"ts0\"],\"Tag\":[],\"Children\":[],\"ObservationData\":[800]},\"mach\":{\"Type\":\"Deterministic\",\"DistributionParameters\":{},\"ModelName\":\"mach\",\"Distribution\":\"\",\"Parents\":[\"u0\",\"a0\"],\"Tag\":[],\"Children\":[\"tt75\"]},\"u0\":{\"IsDistributionFixed\":true,\"Type\":\"Stochastic_Transient\",\"DistributionParameters\":{\"lower\":-200.0,\"upper\":200.0},\"Parents\":[],\"Distribution\":\"Uniform\",\"Tag\":[],\"Children\":[\"mach\"],\"ObservationData\":[],\"InitialChildren\":[],\"Range\":[-200.0,200.0]},\"a0\":{\"Type\":\"Deterministic\",\"DistributionParameters\":{},\"ModelName\":\"a0\",\"Distribution\":\"\",\"Parents\":[\"ts0\"],\"Tag\":[],\"Children\":[\"mach\"]}},\"PriorData\":{},\"UT_node_init_data\":{\"UT_node_names\":[]},\"fullNetwork\":{},\"Models\":{\"ts0\":{\"FunctionName\":\"ts0\",\"Input\":[\"altitude\"],\"Type\":\"Equation\",\"Output\":[\"a0\",\"tt75\"],\"ModelForm\":\"518.6-3.56 * altitude /1000.0\"},\"tt75\":{\"FunctionName\":\"tt75\",\"Input\":[\"mach\",\"ts0\"],\"Type\":\"Equation\",\"Output\":[],\"ModelForm\":\"ts0*(1.0 + 0.5*(1.4-1.0)*mach*mach)\"},\"mach\":{\"FunctionName\":\"mach\",\"Input\":[\"u0\",\"a0\"],\"Type\":\"Equation\",\"Output\":[\"tt75\"],\"ModelForm\":\"u0/5280.0 * 3600.0 / a0\"},\"a0\":{\"FunctionName\":\"a0\",\"Input\":[\"ts0\"],\"Type\":\"Equation\",\"Output\":[\"mach\"],\"ModelForm\":\"(1.4*1718.0*ts0)**0.5\"}},\"StateVariableDefinition\":{},\"InspectionSchedule\":{}},\"taskName\":\"build\",\"dataSourceIds\":{},\"workDir\":\"/tmp\",\"dataSources\":{}}";

        //String testJson = "{ \"taskName\": \"build\", \"techniqueName\": \"dbn\", \"modelName\": \"Model_20190115153656\", \"analyticSettings\": { \"ObservationData\": {}, \"ExpertKnowledge\": {}, \"PriorData\": {}, \"StateVariableDefinition\": {}, \"Models\": { \"ps0\": { \"Input\": [ \"ts0\", \"altitude\" ], \"Type\": \"Equation\", \"FunctionName\": \"ps0\", \"ModelForm\": \"2116.0*(ts0/518.6)**5.256\", \"Output\": [ \"pt0\" ] }, \"a0\": { \"Input\": [ \"gama\", \"Rgas\", \"ts0\" ], \"Type\": \"Equation\", \"FunctionName\": \"a0\", \"ModelForm\": \"(gama*Rgas*ts0)**0.5\", \"Output\": [ \"mach\" ] }, \"mach\": { \"Input\": [ \"a0\", \"speed\" ], \"Type\": \"Equation\", \"FunctionName\": \"mach\", \"ModelForm\": \"(speed/5280.0*3600.0)/a0\", \"Output\": [ \"tt0\" ] }, \"tt0\": { \"Input\": [ \"ts0\", \"gama\", \"mach\" ], \"Type\": \"Equation\", \"FunctionName\": \"tt0\", \"ModelForm\": \"ts0*(1.0 + 0.5*(gama-1.0)*mach*mach)\", \"Output\": [ \"pt0\" ] }, \"pt0\": { \"Input\": [ \"tt0\", \"ps0\", \"ts0\", \"gama\" ], \"Type\": \"Equation\", \"FunctionName\": \"pt0\", \"ModelForm\": \"ps0*(tt0/ts0)**(gama/(gama-1.0))\", \"Output\": [] }, \"ts0\": { \"Input\": [ \"altitude\" ], \"Type\": \"Equation\", \"FunctionName\": \"ts0\", \"ModelForm\": \"518.6-3.56*altitude/1000.0\", \"Output\": [ \"ps0\", \"a0\", \"tt0\", \"pt0\" ] } }, \"Nodes\": { \"altitude\": { \"Type\": \"Stochastic_Transient\", \"Tag\": [], \"Distribution\": \"Uniform\", \"DistributionParameters\": { \"lower\": \"0\", \"upper\": \"100000\" }, \"InitialChildren\": [], \"Children\": [ \"ps0\", \"ts0\" ], \"ObservationData\":[10000.0], \"Parents\": [], \"IsDistributionFixed\": true, \"Range\": [ \"0\", \"100000\" ] }, \"ps0\": { \"Type\": \"Deterministic\", \"Tag\": [], \"Distribution\": \"\", \"DistributionParameters\": {}, \"ModelName\": \"ps0\", \"Parents\": [ \"ts0\", \"altitude\" ], \"Children\": [ \"pt0\" ] }, \"gama\": { \"Type\": \"Constant\", \"Tag\": [], \"Distribution\": \"\", \"DistributionParameters\": {}, \"Value\": [ \"1.4\" ], \"Parents\": [], \"Children\": [ \"a0\", \"tt0\", \"pt0\" ] }, \"Rgas\": { \"Type\": \"Constant\", \"Tag\": [], \"Distribution\": \"\", \"DistributionParameters\": {}, \"Value\": [ \"1718.0\" ], \"Parents\": [], \"Children\": [ \"a0\" ] }, \"a0\": { \"Type\": \"Deterministic\", \"Tag\": [], \"Distribution\": \"\", \"DistributionParameters\": {}, \"ModelName\": \"a0\", \"Parents\": [ \"gama\", \"Rgas\", \"ts0\" ], \"Children\": [ \"mach\" ] }, \"speed\": { \"Type\": \"Stochastic_Transient\", \"Tag\": [], \"Distribution\": \"Uniform\", \"DistributionParameters\": { \"lower\": \"0\", \"upper\": \"1000\" }, \"InitialChildren\": [], \"Children\": [ \"mach\" ], \"ObservationData\":[], \"Parents\": [], \"IsDistributionFixed\": true, \"Range\": [ \"0\", \"1000\" ] }, \"mach\": { \"Type\": \"Deterministic\", \"Tag\": [], \"Distribution\": \"\", \"DistributionParameters\": {}, \"ModelName\": \"mach\", \"Parents\": [ \"a0\", \"speed\" ], \"Children\": [ \"tt0\" ] }, \"tt0\": { \"Type\": \"Deterministic\", \"Tag\": [], \"Distribution\": \"\", \"DistributionParameters\": {}, \"ModelName\": \"tt0\", \"Parents\": [ \"ts0\", \"gama\", \"mach\" ], \"Children\": [ \"pt0\" ] }, \"pt0\": { \"Type\": \"Deterministic\", \"Tag\": [], \"Distribution\": \"\", \"DistributionParameters\": {}, \"ModelName\": \"pt0\", \"Parents\": [ \"tt0\", \"ps0\", \"ts0\", \"gama\" ], \"Children\": [] }, \"ts0\": { \"Type\": \"Deterministic\", \"Tag\": [], \"Distribution\": \"\", \"DistributionParameters\": {}, \"ModelName\": \"ts0\", \"Parents\": [ \"altitude\" ], \"Children\": [ \"ps0\", \"a0\", \"tt0\", \"pt0\" ] } }, \"DBNSetup\": { \"WorkDir\": \"/hostfiles\", \"ParticleFilterOptions\": { \"NodeNamesNotRecorded\": [], \"BackendKeepVectors\": true, \"BackendFname\": \"/hostfiles/Results\", \"BackendKeepScalars\": true, \"ParallelProcesses\": \"5\", \"ResampleThreshold\": 0.4, \"Parallel\": true, \"Backend\": \"RAM\" }, \"NumberOfSamples\": 500, \"PlotFlag\": false, \"TrackingTimeSteps\": \"1\", \"TaskName\": \"Prognosis\" }, \"UT_node_init_data\": { \"UT_node_names\": [] }, \"InspectionSchedule\": {}, \"riskRollup\": {}, \"maintenanceLimits\": [], \"observationDataSources\": {}, \"fullNetwork\": { \"nodes\": [ { \"id\": \"altitude\", \"data\": [ { \"id\": 0, \"label\": \"Type\", \"value\": \"Stochastic\", \"varName\": \"type\", \"validation\": \"\" }, { \"id\": 1, \"label\": \"Distribution\", \"value\": \"Uniform\", \"varName\": \"distribution\", \"validation\": \"\" }, { \"id\": 2, \"label\": \"Is distribution fixed?\", \"value\": \"Yes\", \"varName\": \"isDistributionFixed\", \"validation\": \"\" }, { \"id\": 3, \"label\": \"Lower\", \"value\": \"0\", \"varName\": \"lower\", \"validation\": \"^[0-9]+$\" }, { \"id\": 4, \"label\": \"Upper\", \"value\": \"100000\", \"varName\": \"upper\", \"validation\": \"^[0-9]+$\" }, { \"id\": 5, \"label\": \"Observation Data\", \"value\": { \"items\": [], \"columns\": [], \"filter\": { \"template\": [], \"data\": [] }, \"dataSources\": [], \"columnsCount\": 0 }, \"varName\": \"observationData\", \"config\": { \"dataSource\": \"dataSource\", \"numeric\": true }, \"validation\": \"\" }, { \"id\": 6, \"label\": \"Range\", \"value\": [ \"0\", \"100000\" ], \"varName\": \"range\", \"config\": { \"fixedLength\": 2 }, \"validation\": \"^[0-9]+$\" }, { \"id\": 7, \"label\": \"Tags\", \"value\": [], \"varName\": \"tags\", \"validation\": \"\" } ], \"inputs\": [ { \"id\": \"altitudeInput0\", \"label\": \"lower\", \"fixedLabel\": true, \"node\": null, \"nodeId\": \"altitude\", \"outputConnected\": null, \"outputIdConnected\": null, \"dataEditable\": true, \"filledData\": false }, { \"id\": \"altitudeInput1\", \"label\": \"upper\", \"fixedLabel\": true, \"node\": null, \"nodeId\": \"altitude\", \"outputConnected\": null, \"outputIdConnected\": null, \"dataEditable\": true, \"filledData\": false } ], \"outputs\": [ { \"id\": \"altitudeOutput0\", \"label\": \"output\", \"fixedLabel\": true, \"node\": null, \"nodeId\": \"altitude\", \"inputsConnected\": [], \"inputsIdConnected\": [ \"ps0.ps0Input1\", \"ts0.ts0Input0\" ] } ], \"nodeType\": { \"id\": \"stochastic-uniform\", \"name\": \"Stochastic - Uniform\", \"inputCount\": 2, \"outputCount\": 1, \"inputLabels\": [ \"lower\", \"upper\" ], \"outputLabels\": [ \"output\" ], \"formTemplate\": [ { \"index\": 0, \"description\": \"\", \"component\": \"textInput\", \"required\": true, \"editable\": false, \"cols\": 12, \"value\": \"Stochastic\", \"label\": \"Type\", \"varName\": \"type\", \"validation\": \"\", \"placeholder\": \"\", \"options\": [] }, { \"index\": 1, \"description\": \"\", \"component\": \"textInput\", \"required\": true, \"editable\": false, \"cols\": 12, \"value\": \"Uniform\", \"label\": \"Distribution\", \"varName\": \"distribution\", \"validation\": \"\", \"placeholder\": \"\", \"options\": [] }, { \"index\": 2, \"description\": \"\", \"component\": \"radio\", \"required\": true, \"editable\": true, \"cols\": 12, \"value\": \"Yes\", \"label\": \"Is distribution fixed?\", \"varName\": \"isDistributionFixed\", \"validation\": \"\", \"placeholder\": \"\", \"options\": [ \"Yes\", \"No\" ], \"finalValue\": { \"Yes\": true, \"No\": false } }, { \"index\": 3, \"description\": \"\", \"component\": \"textInput\", \"required\": true, \"editable\": true, \"cols\": 6, \"value\": \"\", \"label\": \"Lower\", \"varName\": \"lower\", \"validation\": \"^[0-9]+$\", \"placeholder\": \"\", \"options\": [] }, { \"index\": 4, \"description\": \"\", \"component\": \"textInput\", \"required\": true, \"editable\": true, \"cols\": 6, \"value\": \"\", \"label\": \"Upper\", \"varName\": \"upper\", \"validation\": \"^[0-9]+$\", \"placeholder\": \"\", \"options\": [] }, { \"index\": 5, \"description\": \"\", \"component\": \"tableInput\", \"required\": false, \"editable\": false, \"cols\": 12, \"value\": { \"items\": [], \"columns\": [] }, \"label\": \"Observation Data\", \"varName\": \"observationData\", \"validation\": \"\", \"placeholder\": \"\", \"options\": [], \"config\": { \"dataSource\": \"dataSource\", \"numeric\": true } }, { \"index\": 6, \"description\": \"\", \"component\": \"smallArrayInput\", \"required\": true, \"editable\": true, \"cols\": 6, \"value\": [ null, null ], \"label\": \"Range\", \"varName\": \"range\", \"config\": { \"fixedLength\": 2 }, \"validation\": \"^[0-9]+$\", \"placeholder\": \"\", \"options\": [] }, { \"index\": 7, \"description\": \"\", \"component\": \"dbnTagsInput\", \"required\": false, \"editable\": false, \"cols\": 12, \"value\": [], \"label\": \"Tags\", \"varName\": \"tags\", \"validation\": \"\", \"placeholder\": \"\", \"options\": [] } ], \"outputTemplate\": { \"Type\": \"@type\", \"Tag\": \"@tags\", \"Distribution\": \"@distribution\", \"DistributionParameters\": { \"lower\": \"@lower\", \"upper\": \"@upper\" }, \"InitialChildren\": [], \"Children\": [], \"Parents\": [], \"ObservationData\": \"@?observationData.items\", \"FullObservationData\": \"@?observationData.fullData\", \"IsDistributionFixed\": \"@isDistributionFixed\", \"Range\": \"@?range\" }, \"upgradeValues\": [ { \"varName\": \"observationData\", \"oldValueType\": \"array\", \"newValueTemplate\": { \"items\": \"@oldValue\", \"columns\": [] } } ] }, \"inputCount\": 2, \"inputCountFixed\": true, \"outputCount\": 1, \"outputCountFixed\": true, \"top\": \"150px\", \"left\": \"457px\" }, { \"id\": \"ps0\", \"data\": [ { \"id\": 0, \"label\": \"Type\", \"value\": \"Deterministic\", \"varName\": \"type\", \"validation\": \"\" }, { \"id\": 1, \"label\": \"Model Name\", \"value\": \"ps0\", \"varName\": \"modelName\", \"validation\": \"\" }, { \"id\": 2, \"label\": \"Model Type\", \"value\": \"Equation\", \"varName\": \"modelType\", \"validation\": \"\" }, { \"id\": 3, \"label\": \"Function Name\", \"value\": \"ps0\", \"varName\": \"functionName\", \"validation\": \"\" }, { \"id\": 4, \"label\": \"Model Form\", \"value\": \"2116.0*(ts0/518.6)**5.256\", \"varName\": \"modelForm\", \"validation\": \"\" }, { \"id\": 5, \"label\": \"Code\", \"value\": \"\", \"varName\": \"code\", \"config\": { \"mode\": \"python\", \"require\": [ \"ace/ext/language_tools\" ], \"advanced\": { \"enableSnippets\": true, \"enableBasicAutocompletion\": true, \"enableLiveAutocompletion\": true } }, \"validation\": \"\" }, { \"id\": 6, \"label\": \"Tags\", \"value\": [], \"varName\": \"tags\", \"validation\": \"\" } ], \"inputs\": [ { \"id\": \"ps0Input0\", \"label\": \"ps0Input0\", \"fixedLabel\": false, \"node\": null, \"nodeId\": \"ps0\", \"outputConnected\": null, \"outputIdConnected\": \"ts0.ts0Output0\", \"dataEditable\": false, \"filledData\": false }, { \"id\": \"ps0Input1\", \"label\": \"ps0Input1\", \"fixedLabel\": false, \"node\": null, \"nodeId\": \"ps0\", \"outputConnected\": null, \"outputIdConnected\": \"altitude.altitudeOutput0\", \"dataEditable\": false, \"filledData\": false } ], \"outputs\": [ { \"id\": \"ps0Output0\", \"label\": \"ps0Output0\", \"fixedLabel\": false, \"node\": null, \"nodeId\": \"ps0\", \"inputsConnected\": [], \"inputsIdConnected\": [ \"pt0.pt0Input1\" ] } ], \"nodeType\": { \"id\": \"deterministic\", \"name\": \"Deterministic\", \"formTemplate\": [ { \"index\": 0, \"description\": \"\", \"component\": \"textInput\", \"required\": true, \"editable\": false, \"cols\": 12, \"value\": \"Deterministic\", \"label\": \"Type\", \"varName\": \"type\", \"validation\": \"\", \"placeholder\": \"\", \"options\": [], \"id\": 0 }, { \"index\": 1, \"description\": \"\", \"component\": \"textInput\", \"required\": true, \"editable\": true, \"cols\": 6, \"value\": \"\", \"label\": \"Model Name\", \"varName\": \"modelName\", \"validation\": \"\", \"placeholder\": \"\", \"options\": [], \"id\": 1 }, { \"index\": 2, \"description\": \"\", \"component\": \"select\", \"required\": true, \"editable\": true, \"cols\": 6, \"value\": \"\", \"label\": \"Model Type\", \"varName\": \"modelType\", \"validation\": \"\", \"placeholder\": \"\", \"options\": [ \"Equation\", \"InitialState\", \"PythonFunction\" ], \"id\": 2 }, { \"index\": 3, \"description\": \"\", \"component\": \"textInput\", \"required\": true, \"editable\": true, \"cols\": 6, \"value\": \"\", \"label\": \"Function Name\", \"varName\": \"functionName\", \"validation\": \"\", \"placeholder\": \"\", \"options\": [], \"id\": 3 }, { \"index\": 4, \"description\": \"\", \"component\": \"textInput\", \"required\": true, \"editable\": true, \"cols\": 6, \"value\": \"\", \"label\": \"Model Form\", \"varName\": \"modelForm\", \"validation\": \"\", \"placeholder\": \"\", \"options\": [], \"id\": 4 }, { \"index\": 5, \"description\": \"\", \"component\": \"codeEditor\", \"required\": false, \"editable\": true, \"cols\": 12, \"value\": \"\", \"label\": \"Code\", \"varName\": \"code\", \"validation\": \"\", \"placeholder\": \"\", \"options\": [], \"config\": { \"mode\": \"python\", \"require\": [ \"ace/ext/language_tools\" ], \"advanced\": { \"enableSnippets\": true, \"enableBasicAutocompletion\": true, \"enableLiveAutocompletion\": true } }, \"id\": 5 }, { \"index\": 6, \"description\": \"\", \"component\": \"dbnTagsInput\", \"required\": false, \"editable\": false, \"cols\": 12, \"value\": [], \"label\": \"Tags\", \"varName\": \"tags\", \"validation\": \"\", \"placeholder\": \"\", \"options\": [], \"id\": 6 } ], \"outputTemplate\": { \"Type\": \"@type\", \"Tag\": \"@tags\", \"Distribution\": \"\", \"DistributionParameters\": {}, \"ModelName\": \"@modelName\", \"Parents\": [], \"Children\": [] } }, \"inputCount\": 2, \"outputCount\": 1, \"top\": \"325px\", \"left\": \"577px\" }, { \"id\": \"gama\", \"data\": [ { \"id\": 0, \"label\": \"Type\", \"value\": \"Constant\", \"varName\": \"type\", \"validation\": \"\" }, { \"id\": 1, \"label\": \"Value\", \"value\": [ \"1.4\" ], \"varName\": \"value\", \"config\": { \"minLength\": 1 }, \"validation\": \"\" }, { \"id\": 2, \"label\": \"Initial Children\", \"value\": [ null ], \"varName\": \"initialChildren\", \"config\": { \"minLength\": 1 }, \"validation\": \"^[0-9]+$\" }, { \"id\": 3, \"label\": \"Tags\", \"value\": [], \"varName\": \"tags\", \"validation\": \"\" } ], \"inputs\": [], \"outputs\": [ { \"id\": \"gamaOutput0\", \"label\": \"gamaOutput0\", \"fixedLabel\": false, \"node\": null, \"nodeId\": \"gama\", \"inputsConnected\": [], \"inputsIdConnected\": [ \"a0.a0Input0\", \"tt0.tt0Input1\", \"pt0.pt0Input3\" ] } ], \"nodeType\": { \"id\": \"constant\", \"name\": \"Constant\", \"class\": \"circle\", \"inputCount\": 0, \"outputCount\": 1, \"formTemplate\": [ { \"index\": 0, \"description\": \"\", \"component\": \"textInput\", \"required\": true, \"editable\": false, \"cols\": 12, \"value\": \"Constant\", \"label\": \"Type\", \"varName\": \"type\", \"validation\": \"\", \"placeholder\": \"\", \"options\": [] }, { \"index\": 1, \"description\": \"\", \"component\": \"smallArrayInput\", \"required\": true, \"editable\": true, \"cols\": 12, \"value\": [ null ], \"label\": \"Value\", \"varName\": \"value\", \"config\": { \"minLength\": 1 }, \"validation\": \"\", \"placeholder\": \"\", \"options\": [] }, { \"index\": 2, \"description\": \"\", \"component\": \"smallArrayInput\", \"required\": false, \"editable\": true, \"cols\": 12, \"value\": [ null ], \"label\": \"Initial Children\", \"varName\": \"initialChildren\", \"config\": { \"minLength\": 1 }, \"validation\": \"^[0-9]+$\", \"placeholder\": \"\", \"options\": [] }, { \"index\": 3, \"description\": \"\", \"component\": \"dbnTagsInput\", \"required\": false, \"editable\": false, \"cols\": 12, \"value\": [], \"label\": \"Tags\", \"varName\": \"tags\", \"validation\": \"\", \"placeholder\": \"\", \"options\": [] } ], \"outputTemplate\": { \"Type\": \"@type\", \"Tag\": \"@tags\", \"Distribution\": \"\", \"DistributionParameters\": {}, \"Value\": \"@value\", \"Parents\": [], \"Children\": [], \"InitialChildren\": \"@?initialChildren\" }, \"upgradeValues\": [ { \"varName\": \"value\", \"oldValueType\": \"primitive\", \"newValueTemplate\": [ \"@oldValue\" ] } ] }, \"inputCount\": 0, \"inputCountFixed\": true, \"outputCount\": 1, \"outputCountFixed\": true, \"top\": \"335px\", \"left\": \"474px\" }, { \"id\": \"Rgas\", \"data\": [ { \"id\": 0, \"label\": \"Type\", \"value\": \"Constant\", \"varName\": \"type\", \"validation\": \"\" }, { \"id\": 1, \"label\": \"Value\", \"value\": [ \"1718.0\" ], \"varName\": \"value\", \"config\": { \"minLength\": 1 }, \"validation\": \"\" }, { \"id\": 2, \"label\": \"Initial Children\", \"value\": [ null ], \"varName\": \"initialChildren\", \"config\": { \"minLength\": 1 }, \"validation\": \"^[0-9]+$\" }, { \"id\": 3, \"label\": \"Tags\", \"value\": [], \"varName\": \"tags\", \"validation\": \"\" } ], \"inputs\": [], \"outputs\": [ { \"id\": \"RgasOutput0\", \"label\": \"RgasOutput0\", \"fixedLabel\": false, \"node\": null, \"nodeId\": \"Rgas\", \"inputsConnected\": [], \"inputsIdConnected\": [ \"a0.a0Input1\" ] } ], \"nodeType\": { \"id\": \"constant\", \"name\": \"Constant\", \"class\": \"circle\", \"inputCount\": 0, \"outputCount\": 1, \"formTemplate\": [ { \"index\": 0, \"description\": \"\", \"component\": \"textInput\", \"required\": true, \"editable\": false, \"cols\": 12, \"value\": \"Constant\", \"label\": \"Type\", \"varName\": \"type\", \"validation\": \"\", \"placeholder\": \"\", \"options\": [] }, { \"index\": 1, \"description\": \"\", \"component\": \"smallArrayInput\", \"required\": true, \"editable\": true, \"cols\": 12, \"value\": [ null ], \"label\": \"Value\", \"varName\": \"value\", \"config\": { \"minLength\": 1 }, \"validation\": \"\", \"placeholder\": \"\", \"options\": [] }, { \"index\": 2, \"description\": \"\", \"component\": \"smallArrayInput\", \"required\": false, \"editable\": true, \"cols\": 12, \"value\": [ null ], \"label\": \"Initial Children\", \"varName\": \"initialChildren\", \"config\": { \"minLength\": 1 }, \"validation\": \"^[0-9]+$\", \"placeholder\": \"\", \"options\": [] }, { \"index\": 3, \"description\": \"\", \"component\": \"dbnTagsInput\", \"required\": false, \"editable\": false, \"cols\": 12, \"value\": [], \"label\": \"Tags\", \"varName\": \"tags\", \"validation\": \"\", \"placeholder\": \"\", \"options\": [] } ], \"outputTemplate\": { \"Type\": \"@type\", \"Tag\": \"@tags\", \"Distribution\": \"\", \"DistributionParameters\": {}, \"Value\": \"@value\", \"Parents\": [], \"Children\": [], \"InitialChildren\": \"@?initialChildren\" }, \"upgradeValues\": [ { \"varName\": \"value\", \"oldValueType\": \"primitive\", \"newValueTemplate\": [ \"@oldValue\" ] } ] }, \"inputCount\": 0, \"inputCountFixed\": true, \"outputCount\": 1, \"outputCountFixed\": true, \"top\": \"311px\", \"left\": \"161px\" }, { \"id\": \"a0\", \"data\": [ { \"id\": 0, \"label\": \"Type\", \"value\": \"Deterministic\", \"varName\": \"type\", \"validation\": \"\" }, { \"id\": 1, \"label\": \"Model Name\", \"value\": \"a0\", \"varName\": \"modelName\", \"validation\": \"\" }, { \"id\": 2, \"label\": \"Model Type\", \"value\": \"Equation\", \"varName\": \"modelType\", \"validation\": \"\" }, { \"id\": 3, \"label\": \"Function Name\", \"value\": \"a0\", \"varName\": \"functionName\", \"validation\": \"\" }, { \"id\": 4, \"label\": \"Model Form\", \"value\": \"(gama*Rgas*ts0)**0.5\", \"varName\": \"modelForm\", \"validation\": \"\" }, { \"id\": 5, \"label\": \"Code\", \"value\": \"\", \"varName\": \"code\", \"config\": { \"mode\": \"python\", \"require\": [ \"ace/ext/language_tools\" ], \"advanced\": { \"enableSnippets\": true, \"enableBasicAutocompletion\": true, \"enableLiveAutocompletion\": true } }, \"validation\": \"\" }, { \"id\": 6, \"label\": \"Tags\", \"value\": [], \"varName\": \"tags\", \"validation\": \"\" } ], \"inputs\": [ { \"id\": \"a0Input0\", \"label\": \"a0Input0\", \"fixedLabel\": false, \"node\": null, \"nodeId\": \"a0\", \"outputConnected\": null, \"outputIdConnected\": \"gama.gamaOutput0\", \"dataEditable\": false, \"filledData\": false }, { \"id\": \"a0Input1\", \"label\": \"a0Input1\", \"fixedLabel\": false, \"node\": null, \"nodeId\": \"a0\", \"outputConnected\": null, \"outputIdConnected\": \"Rgas.RgasOutput0\", \"dataEditable\": false, \"filledData\": false }, { \"id\": \"a0Input2\", \"label\": \"a0Input2\", \"fixedLabel\": false, \"node\": null, \"nodeId\": \"a0\", \"outputConnected\": null, \"outputIdConnected\": \"ts0.ts0Output0\", \"dataEditable\": false, \"filledData\": false } ], \"outputs\": [ { \"id\": \"a0Output0\", \"label\": \"a0Output0\", \"fixedLabel\": false, \"node\": null, \"nodeId\": \"a0\", \"inputsConnected\": [], \"inputsIdConnected\": [ \"mach.machInput0\" ] } ], \"nodeType\": { \"id\": \"deterministic\", \"name\": \"Deterministic\", \"formTemplate\": [ { \"index\": 0, \"description\": \"\", \"component\": \"textInput\", \"required\": true, \"editable\": false, \"cols\": 12, \"value\": \"Deterministic\", \"label\": \"Type\", \"varName\": \"type\", \"validation\": \"\", \"placeholder\": \"\", \"options\": [], \"id\": 0 }, { \"index\": 1, \"description\": \"\", \"component\": \"textInput\", \"required\": true, \"editable\": true, \"cols\": 6, \"value\": \"\", \"label\": \"Model Name\", \"varName\": \"modelName\", \"validation\": \"\", \"placeholder\": \"\", \"options\": [], \"id\": 1 }, { \"index\": 2, \"description\": \"\", \"component\": \"select\", \"required\": true, \"editable\": true, \"cols\": 6, \"value\": \"\", \"label\": \"Model Type\", \"varName\": \"modelType\", \"validation\": \"\", \"placeholder\": \"\", \"options\": [ \"Equation\", \"InitialState\", \"PythonFunction\" ], \"id\": 2 }, { \"index\": 3, \"description\": \"\", \"component\": \"textInput\", \"required\": true, \"editable\": true, \"cols\": 6, \"value\": \"\", \"label\": \"Function Name\", \"varName\": \"functionName\", \"validation\": \"\", \"placeholder\": \"\", \"options\": [], \"id\": 3 }, { \"index\": 4, \"description\": \"\", \"component\": \"textInput\", \"required\": true, \"editable\": true, \"cols\": 6, \"value\": \"\", \"label\": \"Model Form\", \"varName\": \"modelForm\", \"validation\": \"\", \"placeholder\": \"\", \"options\": [], \"id\": 4 }, { \"index\": 5, \"description\": \"\", \"component\": \"codeEditor\", \"required\": false, \"editable\": true, \"cols\": 12, \"value\": \"\", \"label\": \"Code\", \"varName\": \"code\", \"validation\": \"\", \"placeholder\": \"\", \"options\": [], \"config\": { \"mode\": \"python\", \"require\": [ \"ace/ext/language_tools\" ], \"advanced\": { \"enableSnippets\": true, \"enableBasicAutocompletion\": true, \"enableLiveAutocompletion\": true } }, \"id\": 5 }, { \"index\": 6, \"description\": \"\", \"component\": \"dbnTagsInput\", \"required\": false, \"editable\": false, \"cols\": 12, \"value\": [], \"label\": \"Tags\", \"varName\": \"tags\", \"validation\": \"\", \"placeholder\": \"\", \"options\": [], \"id\": 6 } ], \"outputTemplate\": { \"Type\": \"@type\", \"Tag\": \"@tags\", \"Distribution\": \"\", \"DistributionParameters\": {}, \"ModelName\": \"@modelName\", \"Parents\": [], \"Children\": [] } }, \"inputCount\": 3, \"outputCount\": 1, \"top\": \"446px\", \"left\": \"305px\" }, { \"id\": \"speed\", \"data\": [ { \"id\": 0, \"label\": \"Type\", \"value\": \"Stochastic\", \"varName\": \"type\", \"validation\": \"\" }, { \"id\": 1, \"label\": \"Distribution\", \"value\": \"Uniform\", \"varName\": \"distribution\", \"validation\": \"\" }, { \"id\": 2, \"label\": \"Is distribution fixed?\", \"value\": \"Yes\", \"varName\": \"isDistributionFixed\", \"validation\": \"\" }, { \"id\": 3, \"label\": \"Lower\", \"value\": \"0\", \"varName\": \"lower\", \"validation\": \"^[0-9]+$\" }, { \"id\": 4, \"label\": \"Upper\", \"value\": \"1000\", \"varName\": \"upper\", \"validation\": \"^[0-9]+$\" }, { \"id\": 5, \"label\": \"Observation Data\", \"value\": { \"items\": [], \"columns\": [], \"filter\": { \"template\": [], \"data\": [] }, \"dataSources\": [], \"columnsCount\": 0 }, \"varName\": \"observationData\", \"config\": { \"dataSource\": \"dataSource\", \"numeric\": true }, \"validation\": \"\" }, { \"id\": 6, \"label\": \"Range\", \"value\": [ \"0\", \"1000\" ], \"varName\": \"range\", \"config\": { \"fixedLength\": 2 }, \"validation\": \"^[0-9]+$\" }, { \"id\": 7, \"label\": \"Tags\", \"value\": [], \"varName\": \"tags\", \"validation\": \"\" } ], \"inputs\": [ { \"id\": \"speedInput0\", \"label\": \"lower\", \"fixedLabel\": true, \"node\": null, \"nodeId\": \"speed\", \"outputConnected\": null, \"outputIdConnected\": null, \"dataEditable\": true, \"filledData\": false }, { \"id\": \"speedInput1\", \"label\": \"upper\", \"fixedLabel\": true, \"node\": null, \"nodeId\": \"speed\", \"outputConnected\": null, \"outputIdConnected\": null, \"dataEditable\": true, \"filledData\": false } ], \"outputs\": [ { \"id\": \"speedOutput0\", \"label\": \"output\", \"fixedLabel\": true, \"node\": null, \"nodeId\": \"speed\", \"inputsConnected\": [], \"inputsIdConnected\": [ \"mach.machInput1\" ] } ], \"nodeType\": { \"id\": \"stochastic-uniform\", \"name\": \"Stochastic - Uniform\", \"inputCount\": 2, \"outputCount\": 1, \"inputLabels\": [ \"lower\", \"upper\" ], \"outputLabels\": [ \"output\" ], \"formTemplate\": [ { \"index\": 0, \"description\": \"\", \"component\": \"textInput\", \"required\": true, \"editable\": false, \"cols\": 12, \"value\": \"Stochastic\", \"label\": \"Type\", \"varName\": \"type\", \"validation\": \"\", \"placeholder\": \"\", \"options\": [] }, { \"index\": 1, \"description\": \"\", \"component\": \"textInput\", \"required\": true, \"editable\": false, \"cols\": 12, \"value\": \"Uniform\", \"label\": \"Distribution\", \"varName\": \"distribution\", \"validation\": \"\", \"placeholder\": \"\", \"options\": [] }, { \"index\": 2, \"description\": \"\", \"component\": \"radio\", \"required\": true, \"editable\": true, \"cols\": 12, \"value\": \"Yes\", \"label\": \"Is distribution fixed?\", \"varName\": \"isDistributionFixed\", \"validation\": \"\", \"placeholder\": \"\", \"options\": [ \"Yes\", \"No\" ], \"finalValue\": { \"Yes\": true, \"No\": false } }, { \"index\": 3, \"description\": \"\", \"component\": \"textInput\", \"required\": true, \"editable\": true, \"cols\": 6, \"value\": \"\", \"label\": \"Lower\", \"varName\": \"lower\", \"validation\": \"^[0-9]+$\", \"placeholder\": \"\", \"options\": [] }, { \"index\": 4, \"description\": \"\", \"component\": \"textInput\", \"required\": true, \"editable\": true, \"cols\": 6, \"value\": \"\", \"label\": \"Upper\", \"varName\": \"upper\", \"validation\": \"^[0-9]+$\", \"placeholder\": \"\", \"options\": [] }, { \"index\": 5, \"description\": \"\", \"component\": \"tableInput\", \"required\": false, \"editable\": false, \"cols\": 12, \"value\": { \"items\": [], \"columns\": [] }, \"label\": \"Observation Data\", \"varName\": \"observationData\", \"validation\": \"\", \"placeholder\": \"\", \"options\": [], \"config\": { \"dataSource\": \"dataSource\", \"numeric\": true } }, { \"index\": 6, \"description\": \"\", \"component\": \"smallArrayInput\", \"required\": true, \"editable\": true, \"cols\": 6, \"value\": [ null, null ], \"label\": \"Range\", \"varName\": \"range\", \"config\": { \"fixedLength\": 2 }, \"validation\": \"^[0-9]+$\", \"placeholder\": \"\", \"options\": [] }, { \"index\": 7, \"description\": \"\", \"component\": \"dbnTagsInput\", \"required\": false, \"editable\": false, \"cols\": 12, \"value\": [], \"label\": \"Tags\", \"varName\": \"tags\", \"validation\": \"\", \"placeholder\": \"\", \"options\": [] } ], \"outputTemplate\": { \"Type\": \"@type\", \"Tag\": \"@tags\", \"Distribution\": \"@distribution\", \"DistributionParameters\": { \"lower\": \"@lower\", \"upper\": \"@upper\" }, \"InitialChildren\": [], \"Children\": [], \"Parents\": [], \"ObservationData\": \"@?observationData.items\", \"FullObservationData\": \"@?observationData.fullData\", \"IsDistributionFixed\": \"@isDistributionFixed\", \"Range\": \"@?range\" }, \"upgradeValues\": [ { \"varName\": \"observationData\", \"oldValueType\": \"array\", \"newValueTemplate\": { \"items\": \"@oldValue\", \"columns\": [] } } ] }, \"inputCount\": 2, \"inputCountFixed\": true, \"outputCount\": 1, \"outputCountFixed\": true, \"top\": \"166px\", \"left\": \"740px\" }, { \"id\": \"mach\", \"data\": [ { \"id\": 0, \"label\": \"Type\", \"value\": \"Deterministic\", \"varName\": \"type\", \"validation\": \"\" }, { \"id\": 1, \"label\": \"Model Name\", \"value\": \"mach\", \"varName\": \"modelName\", \"validation\": \"\" }, { \"id\": 2, \"label\": \"Model Type\", \"value\": \"Equation\", \"varName\": \"modelType\", \"validation\": \"\" }, { \"id\": 3, \"label\": \"Function Name\", \"value\": \"mach\", \"varName\": \"functionName\", \"validation\": \"\" }, { \"id\": 4, \"label\": \"Model Form\", \"value\": \"(speed/5280.0*3600.0)/a0\", \"varName\": \"modelForm\", \"validation\": \"\" }, { \"id\": 5, \"label\": \"Code\", \"value\": \"\", \"varName\": \"code\", \"config\": { \"mode\": \"python\", \"require\": [ \"ace/ext/language_tools\" ], \"advanced\": { \"enableSnippets\": true, \"enableBasicAutocompletion\": true, \"enableLiveAutocompletion\": true } }, \"validation\": \"\" }, { \"id\": 6, \"label\": \"Tags\", \"value\": [], \"varName\": \"tags\", \"validation\": \"\" } ], \"inputs\": [ { \"id\": \"machInput0\", \"label\": \"machInput0\", \"fixedLabel\": false, \"node\": null, \"nodeId\": \"mach\", \"outputConnected\": null, \"outputIdConnected\": \"a0.a0Output0\", \"dataEditable\": false, \"filledData\": false }, { \"id\": \"machInput1\", \"label\": \"machInput1\", \"fixedLabel\": false, \"node\": null, \"nodeId\": \"mach\", \"outputConnected\": null, \"outputIdConnected\": \"speed.speedOutput0\", \"dataEditable\": false, \"filledData\": false } ], \"outputs\": [ { \"id\": \"machOutput0\", \"label\": \"machOutput0\", \"fixedLabel\": false, \"node\": null, \"nodeId\": \"mach\", \"inputsConnected\": [], \"inputsIdConnected\": [ \"tt0.tt0Input2\" ] } ], \"nodeType\": { \"id\": \"deterministic\", \"name\": \"Deterministic\", \"formTemplate\": [ { \"index\": 0, \"description\": \"\", \"component\": \"textInput\", \"required\": true, \"editable\": false, \"cols\": 12, \"value\": \"Deterministic\", \"label\": \"Type\", \"varName\": \"type\", \"validation\": \"\", \"placeholder\": \"\", \"options\": [], \"id\": 0 }, { \"index\": 1, \"description\": \"\", \"component\": \"textInput\", \"required\": true, \"editable\": true, \"cols\": 6, \"value\": \"\", \"label\": \"Model Name\", \"varName\": \"modelName\", \"validation\": \"\", \"placeholder\": \"\", \"options\": [], \"id\": 1 }, { \"index\": 2, \"description\": \"\", \"component\": \"select\", \"required\": true, \"editable\": true, \"cols\": 6, \"value\": \"\", \"label\": \"Model Type\", \"varName\": \"modelType\", \"validation\": \"\", \"placeholder\": \"\", \"options\": [ \"Equation\", \"InitialState\", \"PythonFunction\" ], \"id\": 2 }, { \"index\": 3, \"description\": \"\", \"component\": \"textInput\", \"required\": true, \"editable\": true, \"cols\": 6, \"value\": \"\", \"label\": \"Function Name\", \"varName\": \"functionName\", \"validation\": \"\", \"placeholder\": \"\", \"options\": [], \"id\": 3 }, { \"index\": 4, \"description\": \"\", \"component\": \"textInput\", \"required\": true, \"editable\": true, \"cols\": 6, \"value\": \"\", \"label\": \"Model Form\", \"varName\": \"modelForm\", \"validation\": \"\", \"placeholder\": \"\", \"options\": [], \"id\": 4 }, { \"index\": 5, \"description\": \"\", \"component\": \"codeEditor\", \"required\": false, \"editable\": true, \"cols\": 12, \"value\": \"\", \"label\": \"Code\", \"varName\": \"code\", \"validation\": \"\", \"placeholder\": \"\", \"options\": [], \"config\": { \"mode\": \"python\", \"require\": [ \"ace/ext/language_tools\" ], \"advanced\": { \"enableSnippets\": true, \"enableBasicAutocompletion\": true, \"enableLiveAutocompletion\": true } }, \"id\": 5 }, { \"index\": 6, \"description\": \"\", \"component\": \"dbnTagsInput\", \"required\": false, \"editable\": false, \"cols\": 12, \"value\": [], \"label\": \"Tags\", \"varName\": \"tags\", \"validation\": \"\", \"placeholder\": \"\", \"options\": [], \"id\": 6 } ], \"outputTemplate\": { \"Type\": \"@type\", \"Tag\": \"@tags\", \"Distribution\": \"\", \"DistributionParameters\": {}, \"ModelName\": \"@modelName\", \"Parents\": [], \"Children\": [] } }, \"inputCount\": 2, \"outputCount\": 1, \"top\": \"465px\", \"left\": \"801px\" }, { \"id\": \"tt0\", \"data\": [ { \"id\": 0, \"label\": \"Type\", \"value\": \"Deterministic\", \"varName\": \"type\", \"validation\": \"\" }, { \"id\": 1, \"label\": \"Model Name\", \"value\": \"tt0\", \"varName\": \"modelName\", \"validation\": \"\" }, { \"id\": 2, \"label\": \"Model Type\", \"value\": \"Equation\", \"varName\": \"modelType\", \"validation\": \"\" }, { \"id\": 3, \"label\": \"Function Name\", \"value\": \"tt0\", \"varName\": \"functionName\", \"validation\": \"\" }, { \"id\": 4, \"label\": \"Model Form\", \"value\": \"ts0*(1.0 + 0.5*(gama-1.0)*mach*mach)\", \"varName\": \"modelForm\", \"validation\": \"\" }, { \"id\": 5, \"label\": \"Code\", \"value\": \"\", \"varName\": \"code\", \"config\": { \"mode\": \"python\", \"require\": [ \"ace/ext/language_tools\" ], \"advanced\": { \"enableSnippets\": true, \"enableBasicAutocompletion\": true, \"enableLiveAutocompletion\": true } }, \"validation\": \"\" }, { \"id\": 6, \"label\": \"Tags\", \"value\": [], \"varName\": \"tags\", \"validation\": \"\" } ], \"inputs\": [ { \"id\": \"tt0Input0\", \"label\": \"tt0Input0\", \"fixedLabel\": false, \"node\": null, \"nodeId\": \"tt0\", \"outputConnected\": null, \"outputIdConnected\": \"ts0.ts0Output0\", \"dataEditable\": false, \"filledData\": false }, { \"id\": \"tt0Input1\", \"label\": \"tt0Input1\", \"fixedLabel\": false, \"node\": null, \"nodeId\": \"tt0\", \"outputConnected\": null, \"outputIdConnected\": \"gama.gamaOutput0\", \"dataEditable\": false, \"filledData\": false }, { \"id\": \"tt0Input2\", \"label\": \"tt0Input2\", \"fixedLabel\": false, \"node\": null, \"nodeId\": \"tt0\", \"outputConnected\": null, \"outputIdConnected\": \"mach.machOutput0\", \"dataEditable\": false, \"filledData\": false } ], \"outputs\": [ { \"id\": \"tt0Output0\", \"label\": \"tt0Output0\", \"fixedLabel\": false, \"node\": null, \"nodeId\": \"tt0\", \"inputsConnected\": [], \"inputsIdConnected\": [ \"pt0.pt0Input0\" ] } ], \"nodeType\": { \"id\": \"deterministic\", \"name\": \"Deterministic\", \"formTemplate\": [ { \"index\": 0, \"description\": \"\", \"component\": \"textInput\", \"required\": true, \"editable\": false, \"cols\": 12, \"value\": \"Deterministic\", \"label\": \"Type\", \"varName\": \"type\", \"validation\": \"\", \"placeholder\": \"\", \"options\": [], \"id\": 0 }, { \"index\": 1, \"description\": \"\", \"component\": \"textInput\", \"required\": true, \"editable\": true, \"cols\": 6, \"value\": \"\", \"label\": \"Model Name\", \"varName\": \"modelName\", \"validation\": \"\", \"placeholder\": \"\", \"options\": [], \"id\": 1 }, { \"index\": 2, \"description\": \"\", \"component\": \"select\", \"required\": true, \"editable\": true, \"cols\": 6, \"value\": \"\", \"label\": \"Model Type\", \"varName\": \"modelType\", \"validation\": \"\", \"placeholder\": \"\", \"options\": [ \"Equation\", \"InitialState\", \"PythonFunction\" ], \"id\": 2 }, { \"index\": 3, \"description\": \"\", \"component\": \"textInput\", \"required\": true, \"editable\": true, \"cols\": 6, \"value\": \"\", \"label\": \"Function Name\", \"varName\": \"functionName\", \"validation\": \"\", \"placeholder\": \"\", \"options\": [], \"id\": 3 }, { \"index\": 4, \"description\": \"\", \"component\": \"textInput\", \"required\": true, \"editable\": true, \"cols\": 6, \"value\": \"\", \"label\": \"Model Form\", \"varName\": \"modelForm\", \"validation\": \"\", \"placeholder\": \"\", \"options\": [], \"id\": 4 }, { \"index\": 5, \"description\": \"\", \"component\": \"codeEditor\", \"required\": false, \"editable\": true, \"cols\": 12, \"value\": \"\", \"label\": \"Code\", \"varName\": \"code\", \"validation\": \"\", \"placeholder\": \"\", \"options\": [], \"config\": { \"mode\": \"python\", \"require\": [ \"ace/ext/language_tools\" ], \"advanced\": { \"enableSnippets\": true, \"enableBasicAutocompletion\": true, \"enableLiveAutocompletion\": true } }, \"id\": 5 }, { \"index\": 6, \"description\": \"\", \"component\": \"dbnTagsInput\", \"required\": false, \"editable\": false, \"cols\": 12, \"value\": [], \"label\": \"Tags\", \"varName\": \"tags\", \"validation\": \"\", \"placeholder\": \"\", \"options\": [], \"id\": 6 } ], \"outputTemplate\": { \"Type\": \"@type\", \"Tag\": \"@tags\", \"Distribution\": \"\", \"DistributionParameters\": {}, \"ModelName\": \"@modelName\", \"Parents\": [], \"Children\": [] } }, \"inputCount\": 3, \"outputCount\": 1, \"top\": \"600px\", \"left\": \"404px\" }, { \"id\": \"pt0\", \"data\": [ { \"id\": 0, \"label\": \"Type\", \"value\": \"Deterministic\", \"varName\": \"type\", \"validation\": \"\" }, { \"id\": 1, \"label\": \"Model Name\", \"value\": \"pt0\", \"varName\": \"modelName\", \"validation\": \"\" }, { \"id\": 2, \"label\": \"Model Type\", \"value\": \"Equation\", \"varName\": \"modelType\", \"validation\": \"\" }, { \"id\": 3, \"label\": \"Function Name\", \"value\": \"pt0\", \"varName\": \"functionName\", \"validation\": \"\" }, { \"id\": 4, \"label\": \"Model Form\", \"value\": \"ps0*(tt0/ts0)**(gama/(gama-1.0))\", \"varName\": \"modelForm\", \"validation\": \"\" }, { \"id\": 5, \"label\": \"Code\", \"value\": \"\", \"varName\": \"code\", \"config\": { \"mode\": \"python\", \"require\": [ \"ace/ext/language_tools\" ], \"advanced\": { \"enableSnippets\": true, \"enableBasicAutocompletion\": true, \"enableLiveAutocompletion\": true } }, \"validation\": \"\" }, { \"id\": 6, \"label\": \"Tags\", \"value\": [], \"varName\": \"tags\", \"validation\": \"\" } ], \"inputs\": [ { \"id\": \"pt0Input0\", \"label\": \"pt0Input0\", \"fixedLabel\": false, \"node\": null, \"nodeId\": \"pt0\", \"outputConnected\": null, \"outputIdConnected\": \"tt0.tt0Output0\", \"dataEditable\": false, \"filledData\": false }, { \"id\": \"pt0Input1\", \"label\": \"pt0Input1\", \"fixedLabel\": false, \"node\": null, \"nodeId\": \"pt0\", \"outputConnected\": null, \"outputIdConnected\": \"ps0.ps0Output0\", \"dataEditable\": false, \"filledData\": false }, { \"id\": \"pt0Input2\", \"label\": \"pt0Input2\", \"fixedLabel\": false, \"node\": null, \"nodeId\": \"pt0\", \"outputConnected\": null, \"outputIdConnected\": \"ts0.ts0Output0\", \"dataEditable\": false, \"filledData\": false }, { \"id\": \"pt0Input3\", \"label\": \"pt0Input3\", \"fixedLabel\": false, \"node\": null, \"nodeId\": \"pt0\", \"outputConnected\": null, \"outputIdConnected\": \"gama.gamaOutput0\", \"dataEditable\": false, \"filledData\": false } ], \"outputs\": [ { \"id\": \"pt0Output0\", \"label\": \"pt0Output0\", \"fixedLabel\": false, \"node\": null, \"nodeId\": \"pt0\", \"inputsConnected\": [], \"inputsIdConnected\": [] } ], \"nodeType\": { \"id\": \"deterministic\", \"name\": \"Deterministic\", \"formTemplate\": [ { \"index\": 0, \"description\": \"\", \"component\": \"textInput\", \"required\": true, \"editable\": false, \"cols\": 12, \"value\": \"Deterministic\", \"label\": \"Type\", \"varName\": \"type\", \"validation\": \"\", \"placeholder\": \"\", \"options\": [], \"id\": 0 }, { \"index\": 1, \"description\": \"\", \"component\": \"textInput\", \"required\": true, \"editable\": true, \"cols\": 6, \"value\": \"\", \"label\": \"Model Name\", \"varName\": \"modelName\", \"validation\": \"\", \"placeholder\": \"\", \"options\": [], \"id\": 1 }, { \"index\": 2, \"description\": \"\", \"component\": \"select\", \"required\": true, \"editable\": true, \"cols\": 6, \"value\": \"\", \"label\": \"Model Type\", \"varName\": \"modelType\", \"validation\": \"\", \"placeholder\": \"\", \"options\": [ \"Equation\", \"InitialState\", \"PythonFunction\" ], \"id\": 2 }, { \"index\": 3, \"description\": \"\", \"component\": \"textInput\", \"required\": true, \"editable\": true, \"cols\": 6, \"value\": \"\", \"label\": \"Function Name\", \"varName\": \"functionName\", \"validation\": \"\", \"placeholder\": \"\", \"options\": [], \"id\": 3 }, { \"index\": 4, \"description\": \"\", \"component\": \"textInput\", \"required\": true, \"editable\": true, \"cols\": 6, \"value\": \"\", \"label\": \"Model Form\", \"varName\": \"modelForm\", \"validation\": \"\", \"placeholder\": \"\", \"options\": [], \"id\": 4 }, { \"index\": 5, \"description\": \"\", \"component\": \"codeEditor\", \"required\": false, \"editable\": true, \"cols\": 12, \"value\": \"\", \"label\": \"Code\", \"varName\": \"code\", \"validation\": \"\", \"placeholder\": \"\", \"options\": [], \"config\": { \"mode\": \"python\", \"require\": [ \"ace/ext/language_tools\" ], \"advanced\": { \"enableSnippets\": true, \"enableBasicAutocompletion\": true, \"enableLiveAutocompletion\": true } }, \"id\": 5 }, { \"index\": 6, \"description\": \"\", \"component\": \"dbnTagsInput\", \"required\": false, \"editable\": false, \"cols\": 12, \"value\": [], \"label\": \"Tags\", \"varName\": \"tags\", \"validation\": \"\", \"placeholder\": \"\", \"options\": [], \"id\": 6 } ], \"outputTemplate\": { \"Type\": \"@type\", \"Tag\": \"@tags\", \"Distribution\": \"\", \"DistributionParameters\": {}, \"ModelName\": \"@modelName\", \"Parents\": [], \"Children\": [] } }, \"inputCount\": 4, \"outputCount\": 1, \"top\": \"648px\", \"left\": \"630px\" }, { \"id\": \"ts0\", \"data\": [ { \"id\": 0, \"label\": \"Type\", \"value\": \"Deterministic\", \"varName\": \"type\", \"validation\": \"\" }, { \"id\": 1, \"label\": \"Model Name\", \"value\": \"ts0\", \"varName\": \"modelName\", \"validation\": \"\" }, { \"id\": 2, \"label\": \"Model Type\", \"value\": \"Equation\", \"varName\": \"modelType\", \"validation\": \"\" }, { \"id\": 3, \"label\": \"Function Name\", \"value\": \"ts0\", \"varName\": \"functionName\", \"validation\": \"\" }, { \"id\": 4, \"label\": \"Model Form\", \"value\": \"518.6-3.56*altitude/1000.0\", \"varName\": \"modelForm\", \"validation\": \"\" }, { \"id\": 5, \"label\": \"Code\", \"value\": \"\", \"varName\": \"code\", \"config\": { \"mode\": \"python\", \"require\": [ \"ace/ext/language_tools\" ], \"advanced\": { \"enableSnippets\": true, \"enableBasicAutocompletion\": true, \"enableLiveAutocompletion\": true } }, \"validation\": \"\" }, { \"id\": 6, \"label\": \"Tags\", \"value\": [], \"varName\": \"tags\", \"validation\": \"\" } ], \"inputs\": [ { \"id\": \"ts0Input0\", \"label\": \"ts0Input0\", \"fixedLabel\": false, \"node\": null, \"nodeId\": \"ts0\", \"outputConnected\": null, \"outputIdConnected\": \"altitude.altitudeOutput0\", \"dataEditable\": false, \"filledData\": false } ], \"outputs\": [ { \"id\": \"ts0Output0\", \"label\": \"ts0Output0\", \"fixedLabel\": false, \"node\": null, \"nodeId\": \"ts0\", \"inputsConnected\": [], \"inputsIdConnected\": [ \"ps0.ps0Input0\", \"a0.a0Input2\", \"tt0.tt0Input0\", \"pt0.pt0Input2\" ] } ], \"nodeType\": { \"id\": \"deterministic\", \"name\": \"Deterministic\", \"formTemplate\": [ { \"index\": 0, \"description\": \"\", \"component\": \"textInput\", \"required\": true, \"editable\": false, \"cols\": 12, \"value\": \"Deterministic\", \"label\": \"Type\", \"varName\": \"type\", \"validation\": \"\", \"placeholder\": \"\", \"options\": [], \"id\": 0 }, { \"index\": 1, \"description\": \"\", \"component\": \"textInput\", \"required\": true, \"editable\": true, \"cols\": 6, \"value\": \"\", \"label\": \"Model Name\", \"varName\": \"modelName\", \"validation\": \"\", \"placeholder\": \"\", \"options\": [], \"id\": 1 }, { \"index\": 2, \"description\": \"\", \"component\": \"select\", \"required\": true, \"editable\": true, \"cols\": 6, \"value\": \"\", \"label\": \"Model Type\", \"varName\": \"modelType\", \"validation\": \"\", \"placeholder\": \"\", \"options\": [ \"Equation\", \"InitialState\", \"PythonFunction\" ], \"id\": 2 }, { \"index\": 3, \"description\": \"\", \"component\": \"textInput\", \"required\": true, \"editable\": true, \"cols\": 6, \"value\": \"\", \"label\": \"Function Name\", \"varName\": \"functionName\", \"validation\": \"\", \"placeholder\": \"\", \"options\": [], \"id\": 3 }, { \"index\": 4, \"description\": \"\", \"component\": \"textInput\", \"required\": true, \"editable\": true, \"cols\": 6, \"value\": \"\", \"label\": \"Model Form\", \"varName\": \"modelForm\", \"validation\": \"\", \"placeholder\": \"\", \"options\": [], \"id\": 4 }, { \"index\": 5, \"description\": \"\", \"component\": \"codeEditor\", \"required\": false, \"editable\": true, \"cols\": 12, \"value\": \"\", \"label\": \"Code\", \"varName\": \"code\", \"validation\": \"\", \"placeholder\": \"\", \"options\": [], \"config\": { \"mode\": \"python\", \"require\": [ \"ace/ext/language_tools\" ], \"advanced\": { \"enableSnippets\": true, \"enableBasicAutocompletion\": true, \"enableLiveAutocompletion\": true } }, \"id\": 5 }, { \"index\": 6, \"description\": \"\", \"component\": \"dbnTagsInput\", \"required\": false, \"editable\": false, \"cols\": 12, \"value\": [], \"label\": \"Tags\", \"varName\": \"tags\", \"validation\": \"\", \"placeholder\": \"\", \"options\": [], \"id\": 6 } ], \"outputTemplate\": { \"Type\": \"@type\", \"Tag\": \"@tags\", \"Distribution\": \"\", \"DistributionParameters\": {}, \"ModelName\": \"@modelName\", \"Parents\": [], \"Children\": [] } }, \"inputCount\": 1, \"outputCount\": 1, \"top\": \"242px\", \"left\": \"293px\" } ] } }, \"dataSources\": {}, \"dataSourcesIds\": {}, \"additionalFilesIds\": {}, \"dataSourcesInfo\": {}, \"inputs\": [], \"outputs\": [], \"headerMappings\": {}, \"workDir\": \"/tmp/\" }";
        //String testJson = "\"{ \\\"taskName\\\": \\\"build\\\", \\\"techniqueName\\\": \\\"dbn\\\", \\\"modelName\\\": \\\"Model_20190115153656\\\", \\\"analyticSettings\\\": { \\\"ObservationData\\\": {}, \\\"ExpertKnowledge\\\": {}, \\\"PriorData\\\": {}, \\\"StateVariableDefinition\\\": {}, \\\"Models\\\": { \\\"ps0\\\": { \\\"Input\\\": [ \\\"ts0\\\", \\\"altitude\\\" ], \\\"Type\\\": \\\"Equation\\\", \\\"FunctionName\\\": \\\"ps0\\\", \\\"ModelForm\\\": \\\"2116.0*(ts0/518.6)**5.256\\\", \\\"Output\\\": [ \\\"pt0\\\" ] }, \\\"a0\\\": { \\\"Input\\\": [ \\\"gama\\\", \\\"Rgas\\\", \\\"ts0\\\" ], \\\"Type\\\": \\\"Equation\\\", \\\"FunctionName\\\": \\\"a0\\\", \\\"ModelForm\\\": \\\"(gama*Rgas*ts0)**0.5\\\", \\\"Output\\\": [ \\\"mach\\\" ] }, \\\"mach\\\": { \\\"Input\\\": [ \\\"a0\\\", \\\"speed\\\" ], \\\"Type\\\": \\\"Equation\\\", \\\"FunctionName\\\": \\\"mach\\\", \\\"ModelForm\\\": \\\"(speed/5280.0*3600.0)/a0\\\", \\\"Output\\\": [ \\\"tt0\\\" ] }, \\\"tt0\\\": { \\\"Input\\\": [ \\\"ts0\\\", \\\"gama\\\", \\\"mach\\\" ], \\\"Type\\\": \\\"Equation\\\", \\\"FunctionName\\\": \\\"tt0\\\", \\\"ModelForm\\\": \\\"ts0*(1.0 + 0.5*(gama-1.0)*mach*mach)\\\", \\\"Output\\\": [ \\\"pt0\\\" ] }, \\\"pt0\\\": { \\\"Input\\\": [ \\\"tt0\\\", \\\"ps0\\\", \\\"ts0\\\", \\\"gama\\\" ], \\\"Type\\\": \\\"Equation\\\", \\\"FunctionName\\\": \\\"pt0\\\", \\\"ModelForm\\\": \\\"ps0*(tt0/ts0)**(gama/(gama-1.0))\\\", \\\"Output\\\": [] }, \\\"ts0\\\": { \\\"Input\\\": [ \\\"altitude\\\" ], \\\"Type\\\": \\\"Equation\\\", \\\"FunctionName\\\": \\\"ts0\\\", \\\"ModelForm\\\": \\\"518.6-3.56*altitude/1000.0\\\", \\\"Output\\\": [ \\\"ps0\\\", \\\"a0\\\", \\\"tt0\\\", \\\"pt0\\\" ] } }, \\\"Nodes\\\": { \\\"altitude\\\": { \\\"Type\\\": \\\"Stochastic_Transient\\\", \\\"Tag\\\": [], \\\"Distribution\\\": \\\"Uniform\\\", \\\"DistributionParameters\\\": { \\\"lower\\\": \\\"0\\\", \\\"upper\\\": \\\"100000\\\" }, \\\"InitialChildren\\\": [], \\\"Children\\\": [ \\\"ps0\\\", \\\"ts0\\\" ], \\\"ObservationData\\\":[10000.0], \\\"Parents\\\": [], \\\"IsDistributionFixed\\\": true, \\\"Range\\\": [ \\\"0\\\", \\\"100000\\\" ] }, \\\"ps0\\\": { \\\"Type\\\": \\\"Deterministic\\\", \\\"Tag\\\": [], \\\"Distribution\\\": \\\"\\\", \\\"DistributionParameters\\\": {}, \\\"ModelName\\\": \\\"ps0\\\", \\\"Parents\\\": [ \\\"ts0\\\", \\\"altitude\\\" ], \\\"Children\\\": [ \\\"pt0\\\" ] }, \\\"gama\\\": { \\\"Type\\\": \\\"Constant\\\", \\\"Tag\\\": [], \\\"Distribution\\\": \\\"\\\", \\\"DistributionParameters\\\": {}, \\\"Value\\\": [ \\\"1.4\\\" ], \\\"Parents\\\": [], \\\"Children\\\": [ \\\"a0\\\", \\\"tt0\\\", \\\"pt0\\\" ] }, \\\"Rgas\\\": { \\\"Type\\\": \\\"Constant\\\", \\\"Tag\\\": [], \\\"Distribution\\\": \\\"\\\", \\\"DistributionParameters\\\": {}, \\\"Value\\\": [ \\\"1718.0\\\" ], \\\"Parents\\\": [], \\\"Children\\\": [ \\\"a0\\\" ] }, \\\"a0\\\": { \\\"Type\\\": \\\"Deterministic\\\", \\\"Tag\\\": [], \\\"Distribution\\\": \\\"\\\", \\\"DistributionParameters\\\": {}, \\\"ModelName\\\": \\\"a0\\\", \\\"Parents\\\": [ \\\"gama\\\", \\\"Rgas\\\", \\\"ts0\\\" ], \\\"Children\\\": [ \\\"mach\\\" ] }, \\\"speed\\\": { \\\"Type\\\": \\\"Stochastic_Transient\\\", \\\"Tag\\\": [], \\\"Distribution\\\": \\\"Uniform\\\", \\\"DistributionParameters\\\": { \\\"lower\\\": \\\"0\\\", \\\"upper\\\": \\\"1000\\\" }, \\\"InitialChildren\\\": [], \\\"Children\\\": [ \\\"mach\\\" ], \\\"ObservationData\\\":[], \\\"Parents\\\": [], \\\"IsDistributionFixed\\\": true, \\\"Range\\\": [ \\\"0\\\", \\\"1000\\\" ] }, \\\"mach\\\": { \\\"Type\\\": \\\"Deterministic\\\", \\\"Tag\\\": [], \\\"Distribution\\\": \\\"\\\", \\\"DistributionParameters\\\": {}, \\\"ModelName\\\": \\\"mach\\\", \\\"Parents\\\": [ \\\"a0\\\", \\\"speed\\\" ], \\\"Children\\\": [ \\\"tt0\\\" ] }, \\\"tt0\\\": { \\\"Type\\\": \\\"Deterministic\\\", \\\"Tag\\\": [], \\\"Distribution\\\": \\\"\\\", \\\"DistributionParameters\\\": {}, \\\"ModelName\\\": \\\"tt0\\\", \\\"Parents\\\": [ \\\"ts0\\\", \\\"gama\\\", \\\"mach\\\" ], \\\"Children\\\": [ \\\"pt0\\\" ] }, \\\"pt0\\\": { \\\"Type\\\": \\\"Deterministic\\\", \\\"Tag\\\": [], \\\"Distribution\\\": \\\"\\\", \\\"DistributionParameters\\\": {}, \\\"ModelName\\\": \\\"pt0\\\", \\\"Parents\\\": [ \\\"tt0\\\", \\\"ps0\\\", \\\"ts0\\\", \\\"gama\\\" ], \\\"Children\\\": [] }, \\\"ts0\\\": { \\\"Type\\\": \\\"Deterministic\\\", \\\"Tag\\\": [], \\\"Distribution\\\": \\\"\\\", \\\"DistributionParameters\\\": {}, \\\"ModelName\\\": \\\"ts0\\\", \\\"Parents\\\": [ \\\"altitude\\\" ], \\\"Children\\\": [ \\\"ps0\\\", \\\"a0\\\", \\\"tt0\\\", \\\"pt0\\\" ] } }, \\\"DBNSetup\\\": { \\\"WorkDir\\\": \\\"C:/Users/200019210/Documents/2019/Projects/ASKE-TA2/Initial-DBN-try-freestream/\\\", \\\"ParticleFilterOptions\\\": { \\\"NodeNamesNotRecorded\\\": [], \\\"BackendKeepVectors\\\": true, \\\"BackendFname\\\": \\\"C:/Users/200019210/Documents/2019/Projects/ASKE-TA2/Initial-DBN-try-freestream/Results\\\", \\\"BackendKeepScalars\\\": true, \\\"ParallelProcesses\\\": \\\"5\\\", \\\"ResampleThreshold\\\": 0.4, \\\"Parallel\\\": true, \\\"Backend\\\": \\\"RAM\\\" }, \\\"NumberOfSamples\\\": 500, \\\"PlotFlag\\\": false, \\\"TrackingTimeSteps\\\": \\\"1\\\", \\\"TaskName\\\": \\\"Prognosis\\\" }, \\\"UT_node_init_data\\\": { \\\"UT_node_names\\\": [] }, \\\"InspectionSchedule\\\": {}, \\\"riskRollup\\\": {}, \\\"maintenanceLimits\\\": [], \\\"observationDataSources\\\": {}, \\\"fullNetwork\\\": { \\\"nodes\\\": [ { \\\"id\\\": \\\"altitude\\\", \\\"data\\\": [ { \\\"id\\\": 0, \\\"label\\\": \\\"Type\\\", \\\"value\\\": \\\"Stochastic\\\", \\\"varName\\\": \\\"type\\\", \\\"validation\\\": \\\"\\\" }, { \\\"id\\\": 1, \\\"label\\\": \\\"Distribution\\\", \\\"value\\\": \\\"Uniform\\\", \\\"varName\\\": \\\"distribution\\\", \\\"validation\\\": \\\"\\\" }, { \\\"id\\\": 2, \\\"label\\\": \\\"Is distribution fixed?\\\", \\\"value\\\": \\\"Yes\\\", \\\"varName\\\": \\\"isDistributionFixed\\\", \\\"validation\\\": \\\"\\\" }, { \\\"id\\\": 3, \\\"label\\\": \\\"Lower\\\", \\\"value\\\": \\\"0\\\", \\\"varName\\\": \\\"lower\\\", \\\"validation\\\": \\\"^[0-9]+$\\\" }, { \\\"id\\\": 4, \\\"label\\\": \\\"Upper\\\", \\\"value\\\": \\\"100000\\\", \\\"varName\\\": \\\"upper\\\", \\\"validation\\\": \\\"^[0-9]+$\\\" }, { \\\"id\\\": 5, \\\"label\\\": \\\"Observation Data\\\", \\\"value\\\": { \\\"items\\\": [], \\\"columns\\\": [], \\\"filter\\\": { \\\"template\\\": [], \\\"data\\\": [] }, \\\"dataSources\\\": [], \\\"columnsCount\\\": 0 }, \\\"varName\\\": \\\"observationData\\\", \\\"config\\\": { \\\"dataSource\\\": \\\"dataSource\\\", \\\"numeric\\\": true }, \\\"validation\\\": \\\"\\\" }, { \\\"id\\\": 6, \\\"label\\\": \\\"Range\\\", \\\"value\\\": [ \\\"0\\\", \\\"100000\\\" ], \\\"varName\\\": \\\"range\\\", \\\"config\\\": { \\\"fixedLength\\\": 2 }, \\\"validation\\\": \\\"^[0-9]+$\\\" }, { \\\"id\\\": 7, \\\"label\\\": \\\"Tags\\\", \\\"value\\\": [], \\\"varName\\\": \\\"tags\\\", \\\"validation\\\": \\\"\\\" } ], \\\"inputs\\\": [ { \\\"id\\\": \\\"altitudeInput0\\\", \\\"label\\\": \\\"lower\\\", \\\"fixedLabel\\\": true, \\\"node\\\": null, \\\"nodeId\\\": \\\"altitude\\\", \\\"outputConnected\\\": null, \\\"outputIdConnected\\\": null, \\\"dataEditable\\\": true, \\\"filledData\\\": false }, { \\\"id\\\": \\\"altitudeInput1\\\", \\\"label\\\": \\\"upper\\\", \\\"fixedLabel\\\": true, \\\"node\\\": null, \\\"nodeId\\\": \\\"altitude\\\", \\\"outputConnected\\\": null, \\\"outputIdConnected\\\": null, \\\"dataEditable\\\": true, \\\"filledData\\\": false } ], \\\"outputs\\\": [ { \\\"id\\\": \\\"altitudeOutput0\\\", \\\"label\\\": \\\"output\\\", \\\"fixedLabel\\\": true, \\\"node\\\": null, \\\"nodeId\\\": \\\"altitude\\\", \\\"inputsConnected\\\": [], \\\"inputsIdConnected\\\": [ \\\"ps0.ps0Input1\\\", \\\"ts0.ts0Input0\\\" ] } ], \\\"nodeType\\\": { \\\"id\\\": \\\"stochastic-uniform\\\", \\\"name\\\": \\\"Stochastic - Uniform\\\", \\\"inputCount\\\": 2, \\\"outputCount\\\": 1, \\\"inputLabels\\\": [ \\\"lower\\\", \\\"upper\\\" ], \\\"outputLabels\\\": [ \\\"output\\\" ], \\\"formTemplate\\\": [ { \\\"index\\\": 0, \\\"description\\\": \\\"\\\", \\\"component\\\": \\\"textInput\\\", \\\"required\\\": true, \\\"editable\\\": false, \\\"cols\\\": 12, \\\"value\\\": \\\"Stochastic\\\", \\\"label\\\": \\\"Type\\\", \\\"varName\\\": \\\"type\\\", \\\"validation\\\": \\\"\\\", \\\"placeholder\\\": \\\"\\\", \\\"options\\\": [] }, { \\\"index\\\": 1, \\\"description\\\": \\\"\\\", \\\"component\\\": \\\"textInput\\\", \\\"required\\\": true, \\\"editable\\\": false, \\\"cols\\\": 12, \\\"value\\\": \\\"Uniform\\\", \\\"label\\\": \\\"Distribution\\\", \\\"varName\\\": \\\"distribution\\\", \\\"validation\\\": \\\"\\\", \\\"placeholder\\\": \\\"\\\", \\\"options\\\": [] }, { \\\"index\\\": 2, \\\"description\\\": \\\"\\\", \\\"component\\\": \\\"radio\\\", \\\"required\\\": true, \\\"editable\\\": true, \\\"cols\\\": 12, \\\"value\\\": \\\"Yes\\\", \\\"label\\\": \\\"Is distribution fixed?\\\", \\\"varName\\\": \\\"isDistributionFixed\\\", \\\"validation\\\": \\\"\\\", \\\"placeholder\\\": \\\"\\\", \\\"options\\\": [ \\\"Yes\\\", \\\"No\\\" ], \\\"finalValue\\\": { \\\"Yes\\\": true, \\\"No\\\": false } }, { \\\"index\\\": 3, \\\"description\\\": \\\"\\\", \\\"component\\\": \\\"textInput\\\", \\\"required\\\": true, \\\"editable\\\": true, \\\"cols\\\": 6, \\\"value\\\": \\\"\\\", \\\"label\\\": \\\"Lower\\\", \\\"varName\\\": \\\"lower\\\", \\\"validation\\\": \\\"^[0-9]+$\\\", \\\"placeholder\\\": \\\"\\\", \\\"options\\\": [] }, { \\\"index\\\": 4, \\\"description\\\": \\\"\\\", \\\"component\\\": \\\"textInput\\\", \\\"required\\\": true, \\\"editable\\\": true, \\\"cols\\\": 6, \\\"value\\\": \\\"\\\", \\\"label\\\": \\\"Upper\\\", \\\"varName\\\": \\\"upper\\\", \\\"validation\\\": \\\"^[0-9]+$\\\", \\\"placeholder\\\": \\\"\\\", \\\"options\\\": [] }, { \\\"index\\\": 5, \\\"description\\\": \\\"\\\", \\\"component\\\": \\\"tableInput\\\", \\\"required\\\": false, \\\"editable\\\": false, \\\"cols\\\": 12, \\\"value\\\": { \\\"items\\\": [], \\\"columns\\\": [] }, \\\"label\\\": \\\"Observation Data\\\", \\\"varName\\\": \\\"observationData\\\", \\\"validation\\\": \\\"\\\", \\\"placeholder\\\": \\\"\\\", \\\"options\\\": [], \\\"config\\\": { \\\"dataSource\\\": \\\"dataSource\\\", \\\"numeric\\\": true } }, { \\\"index\\\": 6, \\\"description\\\": \\\"\\\", \\\"component\\\": \\\"smallArrayInput\\\", \\\"required\\\": true, \\\"editable\\\": true, \\\"cols\\\": 6, \\\"value\\\": [ null, null ], \\\"label\\\": \\\"Range\\\", \\\"varName\\\": \\\"range\\\", \\\"config\\\": { \\\"fixedLength\\\": 2 }, \\\"validation\\\": \\\"^[0-9]+$\\\", \\\"placeholder\\\": \\\"\\\", \\\"options\\\": [] }, { \\\"index\\\": 7, \\\"description\\\": \\\"\\\", \\\"component\\\": \\\"dbnTagsInput\\\", \\\"required\\\": false, \\\"editable\\\": false, \\\"cols\\\": 12, \\\"value\\\": [], \\\"label\\\": \\\"Tags\\\", \\\"varName\\\": \\\"tags\\\", \\\"validation\\\": \\\"\\\", \\\"placeholder\\\": \\\"\\\", \\\"options\\\": [] } ], \\\"outputTemplate\\\": { \\\"Type\\\": \\\"@type\\\", \\\"Tag\\\": \\\"@tags\\\", \\\"Distribution\\\": \\\"@distribution\\\", \\\"DistributionParameters\\\": { \\\"lower\\\": \\\"@lower\\\", \\\"upper\\\": \\\"@upper\\\" }, \\\"InitialChildren\\\": [], \\\"Children\\\": [], \\\"Parents\\\": [], \\\"ObservationData\\\": \\\"@?observationData.items\\\", \\\"FullObservationData\\\": \\\"@?observationData.fullData\\\", \\\"IsDistributionFixed\\\": \\\"@isDistributionFixed\\\", \\\"Range\\\": \\\"@?range\\\" }, \\\"upgradeValues\\\": [ { \\\"varName\\\": \\\"observationData\\\", \\\"oldValueType\\\": \\\"array\\\", \\\"newValueTemplate\\\": { \\\"items\\\": \\\"@oldValue\\\", \\\"columns\\\": [] } } ] }, \\\"inputCount\\\": 2, \\\"inputCountFixed\\\": true, \\\"outputCount\\\": 1, \\\"outputCountFixed\\\": true, \\\"top\\\": \\\"150px\\\", \\\"left\\\": \\\"457px\\\" }, { \\\"id\\\": \\\"ps0\\\", \\\"data\\\": [ { \\\"id\\\": 0, \\\"label\\\": \\\"Type\\\", \\\"value\\\": \\\"Deterministic\\\", \\\"varName\\\": \\\"type\\\", \\\"validation\\\": \\\"\\\" }, { \\\"id\\\": 1, \\\"label\\\": \\\"Model Name\\\", \\\"value\\\": \\\"ps0\\\", \\\"varName\\\": \\\"modelName\\\", \\\"validation\\\": \\\"\\\" }, { \\\"id\\\": 2, \\\"label\\\": \\\"Model Type\\\", \\\"value\\\": \\\"Equation\\\", \\\"varName\\\": \\\"modelType\\\", \\\"validation\\\": \\\"\\\" }, { \\\"id\\\": 3, \\\"label\\\": \\\"Function Name\\\", \\\"value\\\": \\\"ps0\\\", \\\"varName\\\": \\\"functionName\\\", \\\"validation\\\": \\\"\\\" }, { \\\"id\\\": 4, \\\"label\\\": \\\"Model Form\\\", \\\"value\\\": \\\"2116.0*(ts0/518.6)**5.256\\\", \\\"varName\\\": \\\"modelForm\\\", \\\"validation\\\": \\\"\\\" }, { \\\"id\\\": 5, \\\"label\\\": \\\"Code\\\", \\\"value\\\": \\\"\\\", \\\"varName\\\": \\\"code\\\", \\\"config\\\": { \\\"mode\\\": \\\"python\\\", \\\"require\\\": [ \\\"ace/ext/language_tools\\\" ], \\\"advanced\\\": { \\\"enableSnippets\\\": true, \\\"enableBasicAutocompletion\\\": true, \\\"enableLiveAutocompletion\\\": true } }, \\\"validation\\\": \\\"\\\" }, { \\\"id\\\": 6, \\\"label\\\": \\\"Tags\\\", \\\"value\\\": [], \\\"varName\\\": \\\"tags\\\", \\\"validation\\\": \\\"\\\" } ], \\\"inputs\\\": [ { \\\"id\\\": \\\"ps0Input0\\\", \\\"label\\\": \\\"ps0Input0\\\", \\\"fixedLabel\\\": false, \\\"node\\\": null, \\\"nodeId\\\": \\\"ps0\\\", \\\"outputConnected\\\": null, \\\"outputIdConnected\\\": \\\"ts0.ts0Output0\\\", \\\"dataEditable\\\": false, \\\"filledData\\\": false }, { \\\"id\\\": \\\"ps0Input1\\\", \\\"label\\\": \\\"ps0Input1\\\", \\\"fixedLabel\\\": false, \\\"node\\\": null, \\\"nodeId\\\": \\\"ps0\\\", \\\"outputConnected\\\": null, \\\"outputIdConnected\\\": \\\"altitude.altitudeOutput0\\\", \\\"dataEditable\\\": false, \\\"filledData\\\": false } ], \\\"outputs\\\": [ { \\\"id\\\": \\\"ps0Output0\\\", \\\"label\\\": \\\"ps0Output0\\\", \\\"fixedLabel\\\": false, \\\"node\\\": null, \\\"nodeId\\\": \\\"ps0\\\", \\\"inputsConnected\\\": [], \\\"inputsIdConnected\\\": [ \\\"pt0.pt0Input1\\\" ] } ], \\\"nodeType\\\": { \\\"id\\\": \\\"deterministic\\\", \\\"name\\\": \\\"Deterministic\\\", \\\"formTemplate\\\": [ { \\\"index\\\": 0, \\\"description\\\": \\\"\\\", \\\"component\\\": \\\"textInput\\\", \\\"required\\\": true, \\\"editable\\\": false, \\\"cols\\\": 12, \\\"value\\\": \\\"Deterministic\\\", \\\"label\\\": \\\"Type\\\", \\\"varName\\\": \\\"type\\\", \\\"validation\\\": \\\"\\\", \\\"placeholder\\\": \\\"\\\", \\\"options\\\": [], \\\"id\\\": 0 }, { \\\"index\\\": 1, \\\"description\\\": \\\"\\\", \\\"component\\\": \\\"textInput\\\", \\\"required\\\": true, \\\"editable\\\": true, \\\"cols\\\": 6, \\\"value\\\": \\\"\\\", \\\"label\\\": \\\"Model Name\\\", \\\"varName\\\": \\\"modelName\\\", \\\"validation\\\": \\\"\\\", \\\"placeholder\\\": \\\"\\\", \\\"options\\\": [], \\\"id\\\": 1 }, { \\\"index\\\": 2, \\\"description\\\": \\\"\\\", \\\"component\\\": \\\"select\\\", \\\"required\\\": true, \\\"editable\\\": true, \\\"cols\\\": 6, \\\"value\\\": \\\"\\\", \\\"label\\\": \\\"Model Type\\\", \\\"varName\\\": \\\"modelType\\\", \\\"validation\\\": \\\"\\\", \\\"placeholder\\\": \\\"\\\", \\\"options\\\": [ \\\"Equation\\\", \\\"InitialState\\\", \\\"PythonFunction\\\" ], \\\"id\\\": 2 }, { \\\"index\\\": 3, \\\"description\\\": \\\"\\\", \\\"component\\\": \\\"textInput\\\", \\\"required\\\": true, \\\"editable\\\": true, \\\"cols\\\": 6, \\\"value\\\": \\\"\\\", \\\"label\\\": \\\"Function Name\\\", \\\"varName\\\": \\\"functionName\\\", \\\"validation\\\": \\\"\\\", \\\"placeholder\\\": \\\"\\\", \\\"options\\\": [], \\\"id\\\": 3 }, { \\\"index\\\": 4, \\\"description\\\": \\\"\\\", \\\"component\\\": \\\"textInput\\\", \\\"required\\\": true, \\\"editable\\\": true, \\\"cols\\\": 6, \\\"value\\\": \\\"\\\", \\\"label\\\": \\\"Model Form\\\", \\\"varName\\\": \\\"modelForm\\\", \\\"validation\\\": \\\"\\\", \\\"placeholder\\\": \\\"\\\", \\\"options\\\": [], \\\"id\\\": 4 }, { \\\"index\\\": 5, \\\"description\\\": \\\"\\\", \\\"component\\\": \\\"codeEditor\\\", \\\"required\\\": false, \\\"editable\\\": true, \\\"cols\\\": 12, \\\"value\\\": \\\"\\\", \\\"label\\\": \\\"Code\\\", \\\"varName\\\": \\\"code\\\", \\\"validation\\\": \\\"\\\", \\\"placeholder\\\": \\\"\\\", \\\"options\\\": [], \\\"config\\\": { \\\"mode\\\": \\\"python\\\", \\\"require\\\": [ \\\"ace/ext/language_tools\\\" ], \\\"advanced\\\": { \\\"enableSnippets\\\": true, \\\"enableBasicAutocompletion\\\": true, \\\"enableLiveAutocompletion\\\": true } }, \\\"id\\\": 5 }, { \\\"index\\\": 6, \\\"description\\\": \\\"\\\", \\\"component\\\": \\\"dbnTagsInput\\\", \\\"required\\\": false, \\\"editable\\\": false, \\\"cols\\\": 12, \\\"value\\\": [], \\\"label\\\": \\\"Tags\\\", \\\"varName\\\": \\\"tags\\\", \\\"validation\\\": \\\"\\\", \\\"placeholder\\\": \\\"\\\", \\\"options\\\": [], \\\"id\\\": 6 } ], \\\"outputTemplate\\\": { \\\"Type\\\": \\\"@type\\\", \\\"Tag\\\": \\\"@tags\\\", \\\"Distribution\\\": \\\"\\\", \\\"DistributionParameters\\\": {}, \\\"ModelName\\\": \\\"@modelName\\\", \\\"Parents\\\": [], \\\"Children\\\": [] } }, \\\"inputCount\\\": 2, \\\"outputCount\\\": 1, \\\"top\\\": \\\"325px\\\", \\\"left\\\": \\\"577px\\\" }, { \\\"id\\\": \\\"gama\\\", \\\"data\\\": [ { \\\"id\\\": 0, \\\"label\\\": \\\"Type\\\", \\\"value\\\": \\\"Constant\\\", \\\"varName\\\": \\\"type\\\", \\\"validation\\\": \\\"\\\" }, { \\\"id\\\": 1, \\\"label\\\": \\\"Value\\\", \\\"value\\\": [ \\\"1.4\\\" ], \\\"varName\\\": \\\"value\\\", \\\"config\\\": { \\\"minLength\\\": 1 }, \\\"validation\\\": \\\"\\\" }, { \\\"id\\\": 2, \\\"label\\\": \\\"Initial Children\\\", \\\"value\\\": [ null ], \\\"varName\\\": \\\"initialChildren\\\", \\\"config\\\": { \\\"minLength\\\": 1 }, \\\"validation\\\": \\\"^[0-9]+$\\\" }, { \\\"id\\\": 3, \\\"label\\\": \\\"Tags\\\", \\\"value\\\": [], \\\"varName\\\": \\\"tags\\\", \\\"validation\\\": \\\"\\\" } ], \\\"inputs\\\": [], \\\"outputs\\\": [ { \\\"id\\\": \\\"gamaOutput0\\\", \\\"label\\\": \\\"gamaOutput0\\\", \\\"fixedLabel\\\": false, \\\"node\\\": null, \\\"nodeId\\\": \\\"gama\\\", \\\"inputsConnected\\\": [], \\\"inputsIdConnected\\\": [ \\\"a0.a0Input0\\\", \\\"tt0.tt0Input1\\\", \\\"pt0.pt0Input3\\\" ] } ], \\\"nodeType\\\": { \\\"id\\\": \\\"constant\\\", \\\"name\\\": \\\"Constant\\\", \\\"class\\\": \\\"circle\\\", \\\"inputCount\\\": 0, \\\"outputCount\\\": 1, \\\"formTemplate\\\": [ { \\\"index\\\": 0, \\\"description\\\": \\\"\\\", \\\"component\\\": \\\"textInput\\\", \\\"required\\\": true, \\\"editable\\\": false, \\\"cols\\\": 12, \\\"value\\\": \\\"Constant\\\", \\\"label\\\": \\\"Type\\\", \\\"varName\\\": \\\"type\\\", \\\"validation\\\": \\\"\\\", \\\"placeholder\\\": \\\"\\\", \\\"options\\\": [] }, { \\\"index\\\": 1, \\\"description\\\": \\\"\\\", \\\"component\\\": \\\"smallArrayInput\\\", \\\"required\\\": true, \\\"editable\\\": true, \\\"cols\\\": 12, \\\"value\\\": [ null ], \\\"label\\\": \\\"Value\\\", \\\"varName\\\": \\\"value\\\", \\\"config\\\": { \\\"minLength\\\": 1 }, \\\"validation\\\": \\\"\\\", \\\"placeholder\\\": \\\"\\\", \\\"options\\\": [] }, { \\\"index\\\": 2, \\\"description\\\": \\\"\\\", \\\"component\\\": \\\"smallArrayInput\\\", \\\"required\\\": false, \\\"editable\\\": true, \\\"cols\\\": 12, \\\"value\\\": [ null ], \\\"label\\\": \\\"Initial Children\\\", \\\"varName\\\": \\\"initialChildren\\\", \\\"config\\\": { \\\"minLength\\\": 1 }, \\\"validation\\\": \\\"^[0-9]+$\\\", \\\"placeholder\\\": \\\"\\\", \\\"options\\\": [] }, { \\\"index\\\": 3, \\\"description\\\": \\\"\\\", \\\"component\\\": \\\"dbnTagsInput\\\", \\\"required\\\": false, \\\"editable\\\": false, \\\"cols\\\": 12, \\\"value\\\": [], \\\"label\\\": \\\"Tags\\\", \\\"varName\\\": \\\"tags\\\", \\\"validation\\\": \\\"\\\", \\\"placeholder\\\": \\\"\\\", \\\"options\\\": [] } ], \\\"outputTemplate\\\": { \\\"Type\\\": \\\"@type\\\", \\\"Tag\\\": \\\"@tags\\\", \\\"Distribution\\\": \\\"\\\", \\\"DistributionParameters\\\": {}, \\\"Value\\\": \\\"@value\\\", \\\"Parents\\\": [], \\\"Children\\\": [], \\\"InitialChildren\\\": \\\"@?initialChildren\\\" }, \\\"upgradeValues\\\": [ { \\\"varName\\\": \\\"value\\\", \\\"oldValueType\\\": \\\"primitive\\\", \\\"newValueTemplate\\\": [ \\\"@oldValue\\\" ] } ] }, \\\"inputCount\\\": 0, \\\"inputCountFixed\\\": true, \\\"outputCount\\\": 1, \\\"outputCountFixed\\\": true, \\\"top\\\": \\\"335px\\\", \\\"left\\\": \\\"474px\\\" }, { \\\"id\\\": \\\"Rgas\\\", \\\"data\\\": [ { \\\"id\\\": 0, \\\"label\\\": \\\"Type\\\", \\\"value\\\": \\\"Constant\\\", \\\"varName\\\": \\\"type\\\", \\\"validation\\\": \\\"\\\" }, { \\\"id\\\": 1, \\\"label\\\": \\\"Value\\\", \\\"value\\\": [ \\\"1718.0\\\" ], \\\"varName\\\": \\\"value\\\", \\\"config\\\": { \\\"minLength\\\": 1 }, \\\"validation\\\": \\\"\\\" }, { \\\"id\\\": 2, \\\"label\\\": \\\"Initial Children\\\", \\\"value\\\": [ null ], \\\"varName\\\": \\\"initialChildren\\\", \\\"config\\\": { \\\"minLength\\\": 1 }, \\\"validation\\\": \\\"^[0-9]+$\\\" }, { \\\"id\\\": 3, \\\"label\\\": \\\"Tags\\\", \\\"value\\\": [], \\\"varName\\\": \\\"tags\\\", \\\"validation\\\": \\\"\\\" } ], \\\"inputs\\\": [], \\\"outputs\\\": [ { \\\"id\\\": \\\"RgasOutput0\\\", \\\"label\\\": \\\"RgasOutput0\\\", \\\"fixedLabel\\\": false, \\\"node\\\": null, \\\"nodeId\\\": \\\"Rgas\\\", \\\"inputsConnected\\\": [], \\\"inputsIdConnected\\\": [ \\\"a0.a0Input1\\\" ] } ], \\\"nodeType\\\": { \\\"id\\\": \\\"constant\\\", \\\"name\\\": \\\"Constant\\\", \\\"class\\\": \\\"circle\\\", \\\"inputCount\\\": 0, \\\"outputCount\\\": 1, \\\"formTemplate\\\": [ { \\\"index\\\": 0, \\\"description\\\": \\\"\\\", \\\"component\\\": \\\"textInput\\\", \\\"required\\\": true, \\\"editable\\\": false, \\\"cols\\\": 12, \\\"value\\\": \\\"Constant\\\", \\\"label\\\": \\\"Type\\\", \\\"varName\\\": \\\"type\\\", \\\"validation\\\": \\\"\\\", \\\"placeholder\\\": \\\"\\\", \\\"options\\\": [] }, { \\\"index\\\": 1, \\\"description\\\": \\\"\\\", \\\"component\\\": \\\"smallArrayInput\\\", \\\"required\\\": true, \\\"editable\\\": true, \\\"cols\\\": 12, \\\"value\\\": [ null ], \\\"label\\\": \\\"Value\\\", \\\"varName\\\": \\\"value\\\", \\\"config\\\": { \\\"minLength\\\": 1 }, \\\"validation\\\": \\\"\\\", \\\"placeholder\\\": \\\"\\\", \\\"options\\\": [] }, { \\\"index\\\": 2, \\\"description\\\": \\\"\\\", \\\"component\\\": \\\"smallArrayInput\\\", \\\"required\\\": false, \\\"editable\\\": true, \\\"cols\\\": 12, \\\"value\\\": [ null ], \\\"label\\\": \\\"Initial Children\\\", \\\"varName\\\": \\\"initialChildren\\\", \\\"config\\\": { \\\"minLength\\\": 1 }, \\\"validation\\\": \\\"^[0-9]+$\\\", \\\"placeholder\\\": \\\"\\\", \\\"options\\\": [] }, { \\\"index\\\": 3, \\\"description\\\": \\\"\\\", \\\"component\\\": \\\"dbnTagsInput\\\", \\\"required\\\": false, \\\"editable\\\": false, \\\"cols\\\": 12, \\\"value\\\": [], \\\"label\\\": \\\"Tags\\\", \\\"varName\\\": \\\"tags\\\", \\\"validation\\\": \\\"\\\", \\\"placeholder\\\": \\\"\\\", \\\"options\\\": [] } ], \\\"outputTemplate\\\": { \\\"Type\\\": \\\"@type\\\", \\\"Tag\\\": \\\"@tags\\\", \\\"Distribution\\\": \\\"\\\", \\\"DistributionParameters\\\": {}, \\\"Value\\\": \\\"@value\\\", \\\"Parents\\\": [], \\\"Children\\\": [], \\\"InitialChildren\\\": \\\"@?initialChildren\\\" }, \\\"upgradeValues\\\": [ { \\\"varName\\\": \\\"value\\\", \\\"oldValueType\\\": \\\"primitive\\\", \\\"newValueTemplate\\\": [ \\\"@oldValue\\\" ] } ] }, \\\"inputCount\\\": 0, \\\"inputCountFixed\\\": true, \\\"outputCount\\\": 1, \\\"outputCountFixed\\\": true, \\\"top\\\": \\\"311px\\\", \\\"left\\\": \\\"161px\\\" }, { \\\"id\\\": \\\"a0\\\", \\\"data\\\": [ { \\\"id\\\": 0, \\\"label\\\": \\\"Type\\\", \\\"value\\\": \\\"Deterministic\\\", \\\"varName\\\": \\\"type\\\", \\\"validation\\\": \\\"\\\" }, { \\\"id\\\": 1, \\\"label\\\": \\\"Model Name\\\", \\\"value\\\": \\\"a0\\\", \\\"varName\\\": \\\"modelName\\\", \\\"validation\\\": \\\"\\\" }, { \\\"id\\\": 2, \\\"label\\\": \\\"Model Type\\\", \\\"value\\\": \\\"Equation\\\", \\\"varName\\\": \\\"modelType\\\", \\\"validation\\\": \\\"\\\" }, { \\\"id\\\": 3, \\\"label\\\": \\\"Function Name\\\", \\\"value\\\": \\\"a0\\\", \\\"varName\\\": \\\"functionName\\\", \\\"validation\\\": \\\"\\\" }, { \\\"id\\\": 4, \\\"label\\\": \\\"Model Form\\\", \\\"value\\\": \\\"(gama*Rgas*ts0)**0.5\\\", \\\"varName\\\": \\\"modelForm\\\", \\\"validation\\\": \\\"\\\" }, { \\\"id\\\": 5, \\\"label\\\": \\\"Code\\\", \\\"value\\\": \\\"\\\", \\\"varName\\\": \\\"code\\\", \\\"config\\\": { \\\"mode\\\": \\\"python\\\", \\\"require\\\": [ \\\"ace/ext/language_tools\\\" ], \\\"advanced\\\": { \\\"enableSnippets\\\": true, \\\"enableBasicAutocompletion\\\": true, \\\"enableLiveAutocompletion\\\": true } }, \\\"validation\\\": \\\"\\\" }, { \\\"id\\\": 6, \\\"label\\\": \\\"Tags\\\", \\\"value\\\": [], \\\"varName\\\": \\\"tags\\\", \\\"validation\\\": \\\"\\\" } ], \\\"inputs\\\": [ { \\\"id\\\": \\\"a0Input0\\\", \\\"label\\\": \\\"a0Input0\\\", \\\"fixedLabel\\\": false, \\\"node\\\": null, \\\"nodeId\\\": \\\"a0\\\", \\\"outputConnected\\\": null, \\\"outputIdConnected\\\": \\\"gama.gamaOutput0\\\", \\\"dataEditable\\\": false, \\\"filledData\\\": false }, { \\\"id\\\": \\\"a0Input1\\\", \\\"label\\\": \\\"a0Input1\\\", \\\"fixedLabel\\\": false, \\\"node\\\": null, \\\"nodeId\\\": \\\"a0\\\", \\\"outputConnected\\\": null, \\\"outputIdConnected\\\": \\\"Rgas.RgasOutput0\\\", \\\"dataEditable\\\": false, \\\"filledData\\\": false }, { \\\"id\\\": \\\"a0Input2\\\", \\\"label\\\": \\\"a0Input2\\\", \\\"fixedLabel\\\": false, \\\"node\\\": null, \\\"nodeId\\\": \\\"a0\\\", \\\"outputConnected\\\": null, \\\"outputIdConnected\\\": \\\"ts0.ts0Output0\\\", \\\"dataEditable\\\": false, \\\"filledData\\\": false } ], \\\"outputs\\\": [ { \\\"id\\\": \\\"a0Output0\\\", \\\"label\\\": \\\"a0Output0\\\", \\\"fixedLabel\\\": false, \\\"node\\\": null, \\\"nodeId\\\": \\\"a0\\\", \\\"inputsConnected\\\": [], \\\"inputsIdConnected\\\": [ \\\"mach.machInput0\\\" ] } ], \\\"nodeType\\\": { \\\"id\\\": \\\"deterministic\\\", \\\"name\\\": \\\"Deterministic\\\", \\\"formTemplate\\\": [ { \\\"index\\\": 0, \\\"description\\\": \\\"\\\", \\\"component\\\": \\\"textInput\\\", \\\"required\\\": true, \\\"editable\\\": false, \\\"cols\\\": 12, \\\"value\\\": \\\"Deterministic\\\", \\\"label\\\": \\\"Type\\\", \\\"varName\\\": \\\"type\\\", \\\"validation\\\": \\\"\\\", \\\"placeholder\\\": \\\"\\\", \\\"options\\\": [], \\\"id\\\": 0 }, { \\\"index\\\": 1, \\\"description\\\": \\\"\\\", \\\"component\\\": \\\"textInput\\\", \\\"required\\\": true, \\\"editable\\\": true, \\\"cols\\\": 6, \\\"value\\\": \\\"\\\", \\\"label\\\": \\\"Model Name\\\", \\\"varName\\\": \\\"modelName\\\", \\\"validation\\\": \\\"\\\", \\\"placeholder\\\": \\\"\\\", \\\"options\\\": [], \\\"id\\\": 1 }, { \\\"index\\\": 2, \\\"description\\\": \\\"\\\", \\\"component\\\": \\\"select\\\", \\\"required\\\": true, \\\"editable\\\": true, \\\"cols\\\": 6, \\\"value\\\": \\\"\\\", \\\"label\\\": \\\"Model Type\\\", \\\"varName\\\": \\\"modelType\\\", \\\"validation\\\": \\\"\\\", \\\"placeholder\\\": \\\"\\\", \\\"options\\\": [ \\\"Equation\\\", \\\"InitialState\\\", \\\"PythonFunction\\\" ], \\\"id\\\": 2 }, { \\\"index\\\": 3, \\\"description\\\": \\\"\\\", \\\"component\\\": \\\"textInput\\\", \\\"required\\\": true, \\\"editable\\\": true, \\\"cols\\\": 6, \\\"value\\\": \\\"\\\", \\\"label\\\": \\\"Function Name\\\", \\\"varName\\\": \\\"functionName\\\", \\\"validation\\\": \\\"\\\", \\\"placeholder\\\": \\\"\\\", \\\"options\\\": [], \\\"id\\\": 3 }, { \\\"index\\\": 4, \\\"description\\\": \\\"\\\", \\\"component\\\": \\\"textInput\\\", \\\"required\\\": true, \\\"editable\\\": true, \\\"cols\\\": 6, \\\"value\\\": \\\"\\\", \\\"label\\\": \\\"Model Form\\\", \\\"varName\\\": \\\"modelForm\\\", \\\"validation\\\": \\\"\\\", \\\"placeholder\\\": \\\"\\\", \\\"options\\\": [], \\\"id\\\": 4 }, { \\\"index\\\": 5, \\\"description\\\": \\\"\\\", \\\"component\\\": \\\"codeEditor\\\", \\\"required\\\": false, \\\"editable\\\": true, \\\"cols\\\": 12, \\\"value\\\": \\\"\\\", \\\"label\\\": \\\"Code\\\", \\\"varName\\\": \\\"code\\\", \\\"validation\\\": \\\"\\\", \\\"placeholder\\\": \\\"\\\", \\\"options\\\": [], \\\"config\\\": { \\\"mode\\\": \\\"python\\\", \\\"require\\\": [ \\\"ace/ext/language_tools\\\" ], \\\"advanced\\\": { \\\"enableSnippets\\\": true, \\\"enableBasicAutocompletion\\\": true, \\\"enableLiveAutocompletion\\\": true } }, \\\"id\\\": 5 }, { \\\"index\\\": 6, \\\"description\\\": \\\"\\\", \\\"component\\\": \\\"dbnTagsInput\\\", \\\"required\\\": false, \\\"editable\\\": false, \\\"cols\\\": 12, \\\"value\\\": [], \\\"label\\\": \\\"Tags\\\", \\\"varName\\\": \\\"tags\\\", \\\"validation\\\": \\\"\\\", \\\"placeholder\\\": \\\"\\\", \\\"options\\\": [], \\\"id\\\": 6 } ], \\\"outputTemplate\\\": { \\\"Type\\\": \\\"@type\\\", \\\"Tag\\\": \\\"@tags\\\", \\\"Distribution\\\": \\\"\\\", \\\"DistributionParameters\\\": {}, \\\"ModelName\\\": \\\"@modelName\\\", \\\"Parents\\\": [], \\\"Children\\\": [] } }, \\\"inputCount\\\": 3, \\\"outputCount\\\": 1, \\\"top\\\": \\\"446px\\\", \\\"left\\\": \\\"305px\\\" }, { \\\"id\\\": \\\"speed\\\", \\\"data\\\": [ { \\\"id\\\": 0, \\\"label\\\": \\\"Type\\\", \\\"value\\\": \\\"Stochastic\\\", \\\"varName\\\": \\\"type\\\", \\\"validation\\\": \\\"\\\" }, { \\\"id\\\": 1, \\\"label\\\": \\\"Distribution\\\", \\\"value\\\": \\\"Uniform\\\", \\\"varName\\\": \\\"distribution\\\", \\\"validation\\\": \\\"\\\" }, { \\\"id\\\": 2, \\\"label\\\": \\\"Is distribution fixed?\\\", \\\"value\\\": \\\"Yes\\\", \\\"varName\\\": \\\"isDistributionFixed\\\", \\\"validation\\\": \\\"\\\" }, { \\\"id\\\": 3, \\\"label\\\": \\\"Lower\\\", \\\"value\\\": \\\"0\\\", \\\"varName\\\": \\\"lower\\\", \\\"validation\\\": \\\"^[0-9]+$\\\" }, { \\\"id\\\": 4, \\\"label\\\": \\\"Upper\\\", \\\"value\\\": \\\"1000\\\", \\\"varName\\\": \\\"upper\\\", \\\"validation\\\": \\\"^[0-9]+$\\\" }, { \\\"id\\\": 5, \\\"label\\\": \\\"Observation Data\\\", \\\"value\\\": { \\\"items\\\": [], \\\"columns\\\": [], \\\"filter\\\": { \\\"template\\\": [], \\\"data\\\": [] }, \\\"dataSources\\\": [], \\\"columnsCount\\\": 0 }, \\\"varName\\\": \\\"observationData\\\", \\\"config\\\": { \\\"dataSource\\\": \\\"dataSource\\\", \\\"numeric\\\": true }, \\\"validation\\\": \\\"\\\" }, { \\\"id\\\": 6, \\\"label\\\": \\\"Range\\\", \\\"value\\\": [ \\\"0\\\", \\\"1000\\\" ], \\\"varName\\\": \\\"range\\\", \\\"config\\\": { \\\"fixedLength\\\": 2 }, \\\"validation\\\": \\\"^[0-9]+$\\\" }, { \\\"id\\\": 7, \\\"label\\\": \\\"Tags\\\", \\\"value\\\": [], \\\"varName\\\": \\\"tags\\\", \\\"validation\\\": \\\"\\\" } ], \\\"inputs\\\": [ { \\\"id\\\": \\\"speedInput0\\\", \\\"label\\\": \\\"lower\\\", \\\"fixedLabel\\\": true, \\\"node\\\": null, \\\"nodeId\\\": \\\"speed\\\", \\\"outputConnected\\\": null, \\\"outputIdConnected\\\": null, \\\"dataEditable\\\": true, \\\"filledData\\\": false }, { \\\"id\\\": \\\"speedInput1\\\", \\\"label\\\": \\\"upper\\\", \\\"fixedLabel\\\": true, \\\"node\\\": null, \\\"nodeId\\\": \\\"speed\\\", \\\"outputConnected\\\": null, \\\"outputIdConnected\\\": null, \\\"dataEditable\\\": true, \\\"filledData\\\": false } ], \\\"outputs\\\": [ { \\\"id\\\": \\\"speedOutput0\\\", \\\"label\\\": \\\"output\\\", \\\"fixedLabel\\\": true, \\\"node\\\": null, \\\"nodeId\\\": \\\"speed\\\", \\\"inputsConnected\\\": [], \\\"inputsIdConnected\\\": [ \\\"mach.machInput1\\\" ] } ], \\\"nodeType\\\": { \\\"id\\\": \\\"stochastic-uniform\\\", \\\"name\\\": \\\"Stochastic - Uniform\\\", \\\"inputCount\\\": 2, \\\"outputCount\\\": 1, \\\"inputLabels\\\": [ \\\"lower\\\", \\\"upper\\\" ], \\\"outputLabels\\\": [ \\\"output\\\" ], \\\"formTemplate\\\": [ { \\\"index\\\": 0, \\\"description\\\": \\\"\\\", \\\"component\\\": \\\"textInput\\\", \\\"required\\\": true, \\\"editable\\\": false, \\\"cols\\\": 12, \\\"value\\\": \\\"Stochastic\\\", \\\"label\\\": \\\"Type\\\", \\\"varName\\\": \\\"type\\\", \\\"validation\\\": \\\"\\\", \\\"placeholder\\\": \\\"\\\", \\\"options\\\": [] }, { \\\"index\\\": 1, \\\"description\\\": \\\"\\\", \\\"component\\\": \\\"textInput\\\", \\\"required\\\": true, \\\"editable\\\": false, \\\"cols\\\": 12, \\\"value\\\": \\\"Uniform\\\", \\\"label\\\": \\\"Distribution\\\", \\\"varName\\\": \\\"distribution\\\", \\\"validation\\\": \\\"\\\", \\\"placeholder\\\": \\\"\\\", \\\"options\\\": [] }, { \\\"index\\\": 2, \\\"description\\\": \\\"\\\", \\\"component\\\": \\\"radio\\\", \\\"required\\\": true, \\\"editable\\\": true, \\\"cols\\\": 12, \\\"value\\\": \\\"Yes\\\", \\\"label\\\": \\\"Is distribution fixed?\\\", \\\"varName\\\": \\\"isDistributionFixed\\\", \\\"validation\\\": \\\"\\\", \\\"placeholder\\\": \\\"\\\", \\\"options\\\": [ \\\"Yes\\\", \\\"No\\\" ], \\\"finalValue\\\": { \\\"Yes\\\": true, \\\"No\\\": false } }, { \\\"index\\\": 3, \\\"description\\\": \\\"\\\", \\\"component\\\": \\\"textInput\\\", \\\"required\\\": true, \\\"editable\\\": true, \\\"cols\\\": 6, \\\"value\\\": \\\"\\\", \\\"label\\\": \\\"Lower\\\", \\\"varName\\\": \\\"lower\\\", \\\"validation\\\": \\\"^[0-9]+$\\\", \\\"placeholder\\\": \\\"\\\", \\\"options\\\": [] }, { \\\"index\\\": 4, \\\"description\\\": \\\"\\\", \\\"component\\\": \\\"textInput\\\", \\\"required\\\": true, \\\"editable\\\": true, \\\"cols\\\": 6, \\\"value\\\": \\\"\\\", \\\"label\\\": \\\"Upper\\\", \\\"varName\\\": \\\"upper\\\", \\\"validation\\\": \\\"^[0-9]+$\\\", \\\"placeholder\\\": \\\"\\\", \\\"options\\\": [] }, { \\\"index\\\": 5, \\\"description\\\": \\\"\\\", \\\"component\\\": \\\"tableInput\\\", \\\"required\\\": false, \\\"editable\\\": false, \\\"cols\\\": 12, \\\"value\\\": { \\\"items\\\": [], \\\"columns\\\": [] }, \\\"label\\\": \\\"Observation Data\\\", \\\"varName\\\": \\\"observationData\\\", \\\"validation\\\": \\\"\\\", \\\"placeholder\\\": \\\"\\\", \\\"options\\\": [], \\\"config\\\": { \\\"dataSource\\\": \\\"dataSource\\\", \\\"numeric\\\": true } }, { \\\"index\\\": 6, \\\"description\\\": \\\"\\\", \\\"component\\\": \\\"smallArrayInput\\\", \\\"required\\\": true, \\\"editable\\\": true, \\\"cols\\\": 6, \\\"value\\\": [ null, null ], \\\"label\\\": \\\"Range\\\", \\\"varName\\\": \\\"range\\\", \\\"config\\\": { \\\"fixedLength\\\": 2 }, \\\"validation\\\": \\\"^[0-9]+$\\\", \\\"placeholder\\\": \\\"\\\", \\\"options\\\": [] }, { \\\"index\\\": 7, \\\"description\\\": \\\"\\\", \\\"component\\\": \\\"dbnTagsInput\\\", \\\"required\\\": false, \\\"editable\\\": false, \\\"cols\\\": 12, \\\"value\\\": [], \\\"label\\\": \\\"Tags\\\", \\\"varName\\\": \\\"tags\\\", \\\"validation\\\": \\\"\\\", \\\"placeholder\\\": \\\"\\\", \\\"options\\\": [] } ], \\\"outputTemplate\\\": { \\\"Type\\\": \\\"@type\\\", \\\"Tag\\\": \\\"@tags\\\", \\\"Distribution\\\": \\\"@distribution\\\", \\\"DistributionParameters\\\": { \\\"lower\\\": \\\"@lower\\\", \\\"upper\\\": \\\"@upper\\\" }, \\\"InitialChildren\\\": [], \\\"Children\\\": [], \\\"Parents\\\": [], \\\"ObservationData\\\": \\\"@?observationData.items\\\", \\\"FullObservationData\\\": \\\"@?observationData.fullData\\\", \\\"IsDistributionFixed\\\": \\\"@isDistributionFixed\\\", \\\"Range\\\": \\\"@?range\\\" }, \\\"upgradeValues\\\": [ { \\\"varName\\\": \\\"observationData\\\", \\\"oldValueType\\\": \\\"array\\\", \\\"newValueTemplate\\\": { \\\"items\\\": \\\"@oldValue\\\", \\\"columns\\\": [] } } ] }, \\\"inputCount\\\": 2, \\\"inputCountFixed\\\": true, \\\"outputCount\\\": 1, \\\"outputCountFixed\\\": true, \\\"top\\\": \\\"166px\\\", \\\"left\\\": \\\"740px\\\" }, { \\\"id\\\": \\\"mach\\\", \\\"data\\\": [ { \\\"id\\\": 0, \\\"label\\\": \\\"Type\\\", \\\"value\\\": \\\"Deterministic\\\", \\\"varName\\\": \\\"type\\\", \\\"validation\\\": \\\"\\\" }, { \\\"id\\\": 1, \\\"label\\\": \\\"Model Name\\\", \\\"value\\\": \\\"mach\\\", \\\"varName\\\": \\\"modelName\\\", \\\"validation\\\": \\\"\\\" }, { \\\"id\\\": 2, \\\"label\\\": \\\"Model Type\\\", \\\"value\\\": \\\"Equation\\\", \\\"varName\\\": \\\"modelType\\\", \\\"validation\\\": \\\"\\\" }, { \\\"id\\\": 3, \\\"label\\\": \\\"Function Name\\\", \\\"value\\\": \\\"mach\\\", \\\"varName\\\": \\\"functionName\\\", \\\"validation\\\": \\\"\\\" }, { \\\"id\\\": 4, \\\"label\\\": \\\"Model Form\\\", \\\"value\\\": \\\"(speed/5280.0*3600.0)/a0\\\", \\\"varName\\\": \\\"modelForm\\\", \\\"validation\\\": \\\"\\\" }, { \\\"id\\\": 5, \\\"label\\\": \\\"Code\\\", \\\"value\\\": \\\"\\\", \\\"varName\\\": \\\"code\\\", \\\"config\\\": { \\\"mode\\\": \\\"python\\\", \\\"require\\\": [ \\\"ace/ext/language_tools\\\" ], \\\"advanced\\\": { \\\"enableSnippets\\\": true, \\\"enableBasicAutocompletion\\\": true, \\\"enableLiveAutocompletion\\\": true } }, \\\"validation\\\": \\\"\\\" }, { \\\"id\\\": 6, \\\"label\\\": \\\"Tags\\\", \\\"value\\\": [], \\\"varName\\\": \\\"tags\\\", \\\"validation\\\": \\\"\\\" } ], \\\"inputs\\\": [ { \\\"id\\\": \\\"machInput0\\\", \\\"label\\\": \\\"machInput0\\\", \\\"fixedLabel\\\": false, \\\"node\\\": null, \\\"nodeId\\\": \\\"mach\\\", \\\"outputConnected\\\": null, \\\"outputIdConnected\\\": \\\"a0.a0Output0\\\", \\\"dataEditable\\\": false, \\\"filledData\\\": false }, { \\\"id\\\": \\\"machInput1\\\", \\\"label\\\": \\\"machInput1\\\", \\\"fixedLabel\\\": false, \\\"node\\\": null, \\\"nodeId\\\": \\\"mach\\\", \\\"outputConnected\\\": null, \\\"outputIdConnected\\\": \\\"speed.speedOutput0\\\", \\\"dataEditable\\\": false, \\\"filledData\\\": false } ], \\\"outputs\\\": [ { \\\"id\\\": \\\"machOutput0\\\", \\\"label\\\": \\\"machOutput0\\\", \\\"fixedLabel\\\": false, \\\"node\\\": null, \\\"nodeId\\\": \\\"mach\\\", \\\"inputsConnected\\\": [], \\\"inputsIdConnected\\\": [ \\\"tt0.tt0Input2\\\" ] } ], \\\"nodeType\\\": { \\\"id\\\": \\\"deterministic\\\", \\\"name\\\": \\\"Deterministic\\\", \\\"formTemplate\\\": [ { \\\"index\\\": 0, \\\"description\\\": \\\"\\\", \\\"component\\\": \\\"textInput\\\", \\\"required\\\": true, \\\"editable\\\": false, \\\"cols\\\": 12, \\\"value\\\": \\\"Deterministic\\\", \\\"label\\\": \\\"Type\\\", \\\"varName\\\": \\\"type\\\", \\\"validation\\\": \\\"\\\", \\\"placeholder\\\": \\\"\\\", \\\"options\\\": [], \\\"id\\\": 0 }, { \\\"index\\\": 1, \\\"description\\\": \\\"\\\", \\\"component\\\": \\\"textInput\\\", \\\"required\\\": true, \\\"editable\\\": true, \\\"cols\\\": 6, \\\"value\\\": \\\"\\\", \\\"label\\\": \\\"Model Name\\\", \\\"varName\\\": \\\"modelName\\\", \\\"validation\\\": \\\"\\\", \\\"placeholder\\\": \\\"\\\", \\\"options\\\": [], \\\"id\\\": 1 }, { \\\"index\\\": 2, \\\"description\\\": \\\"\\\", \\\"component\\\": \\\"select\\\", \\\"required\\\": true, \\\"editable\\\": true, \\\"cols\\\": 6, \\\"value\\\": \\\"\\\", \\\"label\\\": \\\"Model Type\\\", \\\"varName\\\": \\\"modelType\\\", \\\"validation\\\": \\\"\\\", \\\"placeholder\\\": \\\"\\\", \\\"options\\\": [ \\\"Equation\\\", \\\"InitialState\\\", \\\"PythonFunction\\\" ], \\\"id\\\": 2 }, { \\\"index\\\": 3, \\\"description\\\": \\\"\\\", \\\"component\\\": \\\"textInput\\\", \\\"required\\\": true, \\\"editable\\\": true, \\\"cols\\\": 6, \\\"value\\\": \\\"\\\", \\\"label\\\": \\\"Function Name\\\", \\\"varName\\\": \\\"functionName\\\", \\\"validation\\\": \\\"\\\", \\\"placeholder\\\": \\\"\\\", \\\"options\\\": [], \\\"id\\\": 3 }, { \\\"index\\\": 4, \\\"description\\\": \\\"\\\", \\\"component\\\": \\\"textInput\\\", \\\"required\\\": true, \\\"editable\\\": true, \\\"cols\\\": 6, \\\"value\\\": \\\"\\\", \\\"label\\\": \\\"Model Form\\\", \\\"varName\\\": \\\"modelForm\\\", \\\"validation\\\": \\\"\\\", \\\"placeholder\\\": \\\"\\\", \\\"options\\\": [], \\\"id\\\": 4 }, { \\\"index\\\": 5, \\\"description\\\": \\\"\\\", \\\"component\\\": \\\"codeEditor\\\", \\\"required\\\": false, \\\"editable\\\": true, \\\"cols\\\": 12, \\\"value\\\": \\\"\\\", \\\"label\\\": \\\"Code\\\", \\\"varName\\\": \\\"code\\\", \\\"validation\\\": \\\"\\\", \\\"placeholder\\\": \\\"\\\", \\\"options\\\": [], \\\"config\\\": { \\\"mode\\\": \\\"python\\\", \\\"require\\\": [ \\\"ace/ext/language_tools\\\" ], \\\"advanced\\\": { \\\"enableSnippets\\\": true, \\\"enableBasicAutocompletion\\\": true, \\\"enableLiveAutocompletion\\\": true } }, \\\"id\\\": 5 }, { \\\"index\\\": 6, \\\"description\\\": \\\"\\\", \\\"component\\\": \\\"dbnTagsInput\\\", \\\"required\\\": false, \\\"editable\\\": false, \\\"cols\\\": 12, \\\"value\\\": [], \\\"label\\\": \\\"Tags\\\", \\\"varName\\\": \\\"tags\\\", \\\"validation\\\": \\\"\\\", \\\"placeholder\\\": \\\"\\\", \\\"options\\\": [], \\\"id\\\": 6 } ], \\\"outputTemplate\\\": { \\\"Type\\\": \\\"@type\\\", \\\"Tag\\\": \\\"@tags\\\", \\\"Distribution\\\": \\\"\\\", \\\"DistributionParameters\\\": {}, \\\"ModelName\\\": \\\"@modelName\\\", \\\"Parents\\\": [], \\\"Children\\\": [] } }, \\\"inputCount\\\": 2, \\\"outputCount\\\": 1, \\\"top\\\": \\\"465px\\\", \\\"left\\\": \\\"801px\\\" }, { \\\"id\\\": \\\"tt0\\\", \\\"data\\\": [ { \\\"id\\\": 0, \\\"label\\\": \\\"Type\\\", \\\"value\\\": \\\"Deterministic\\\", \\\"varName\\\": \\\"type\\\", \\\"validation\\\": \\\"\\\" }, { \\\"id\\\": 1, \\\"label\\\": \\\"Model Name\\\", \\\"value\\\": \\\"tt0\\\", \\\"varName\\\": \\\"modelName\\\", \\\"validation\\\": \\\"\\\" }, { \\\"id\\\": 2, \\\"label\\\": \\\"Model Type\\\", \\\"value\\\": \\\"Equation\\\", \\\"varName\\\": \\\"modelType\\\", \\\"validation\\\": \\\"\\\" }, { \\\"id\\\": 3, \\\"label\\\": \\\"Function Name\\\", \\\"value\\\": \\\"tt0\\\", \\\"varName\\\": \\\"functionName\\\", \\\"validation\\\": \\\"\\\" }, { \\\"id\\\": 4, \\\"label\\\": \\\"Model Form\\\", \\\"value\\\": \\\"ts0*(1.0 + 0.5*(gama-1.0)*mach*mach)\\\", \\\"varName\\\": \\\"modelForm\\\", \\\"validation\\\": \\\"\\\" }, { \\\"id\\\": 5, \\\"label\\\": \\\"Code\\\", \\\"value\\\": \\\"\\\", \\\"varName\\\": \\\"code\\\", \\\"config\\\": { \\\"mode\\\": \\\"python\\\", \\\"require\\\": [ \\\"ace/ext/language_tools\\\" ], \\\"advanced\\\": { \\\"enableSnippets\\\": true, \\\"enableBasicAutocompletion\\\": true, \\\"enableLiveAutocompletion\\\": true } }, \\\"validation\\\": \\\"\\\" }, { \\\"id\\\": 6, \\\"label\\\": \\\"Tags\\\", \\\"value\\\": [], \\\"varName\\\": \\\"tags\\\", \\\"validation\\\": \\\"\\\" } ], \\\"inputs\\\": [ { \\\"id\\\": \\\"tt0Input0\\\", \\\"label\\\": \\\"tt0Input0\\\", \\\"fixedLabel\\\": false, \\\"node\\\": null, \\\"nodeId\\\": \\\"tt0\\\", \\\"outputConnected\\\": null, \\\"outputIdConnected\\\": \\\"ts0.ts0Output0\\\", \\\"dataEditable\\\": false, \\\"filledData\\\": false }, { \\\"id\\\": \\\"tt0Input1\\\", \\\"label\\\": \\\"tt0Input1\\\", \\\"fixedLabel\\\": false, \\\"node\\\": null, \\\"nodeId\\\": \\\"tt0\\\", \\\"outputConnected\\\": null, \\\"outputIdConnected\\\": \\\"gama.gamaOutput0\\\", \\\"dataEditable\\\": false, \\\"filledData\\\": false }, { \\\"id\\\": \\\"tt0Input2\\\", \\\"label\\\": \\\"tt0Input2\\\", \\\"fixedLabel\\\": false, \\\"node\\\": null, \\\"nodeId\\\": \\\"tt0\\\", \\\"outputConnected\\\": null, \\\"outputIdConnected\\\": \\\"mach.machOutput0\\\", \\\"dataEditable\\\": false, \\\"filledData\\\": false } ], \\\"outputs\\\": [ { \\\"id\\\": \\\"tt0Output0\\\", \\\"label\\\": \\\"tt0Output0\\\", \\\"fixedLabel\\\": false, \\\"node\\\": null, \\\"nodeId\\\": \\\"tt0\\\", \\\"inputsConnected\\\": [], \\\"inputsIdConnected\\\": [ \\\"pt0.pt0Input0\\\" ] } ], \\\"nodeType\\\": { \\\"id\\\": \\\"deterministic\\\", \\\"name\\\": \\\"Deterministic\\\", \\\"formTemplate\\\": [ { \\\"index\\\": 0, \\\"description\\\": \\\"\\\", \\\"component\\\": \\\"textInput\\\", \\\"required\\\": true, \\\"editable\\\": false, \\\"cols\\\": 12, \\\"value\\\": \\\"Deterministic\\\", \\\"label\\\": \\\"Type\\\", \\\"varName\\\": \\\"type\\\", \\\"validation\\\": \\\"\\\", \\\"placeholder\\\": \\\"\\\", \\\"options\\\": [], \\\"id\\\": 0 }, { \\\"index\\\": 1, \\\"description\\\": \\\"\\\", \\\"component\\\": \\\"textInput\\\", \\\"required\\\": true, \\\"editable\\\": true, \\\"cols\\\": 6, \\\"value\\\": \\\"\\\", \\\"label\\\": \\\"Model Name\\\", \\\"varName\\\": \\\"modelName\\\", \\\"validation\\\": \\\"\\\", \\\"placeholder\\\": \\\"\\\", \\\"options\\\": [], \\\"id\\\": 1 }, { \\\"index\\\": 2, \\\"description\\\": \\\"\\\", \\\"component\\\": \\\"select\\\", \\\"required\\\": true, \\\"editable\\\": true, \\\"cols\\\": 6, \\\"value\\\": \\\"\\\", \\\"label\\\": \\\"Model Type\\\", \\\"varName\\\": \\\"modelType\\\", \\\"validation\\\": \\\"\\\", \\\"placeholder\\\": \\\"\\\", \\\"options\\\": [ \\\"Equation\\\", \\\"InitialState\\\", \\\"PythonFunction\\\" ], \\\"id\\\": 2 }, { \\\"index\\\": 3, \\\"description\\\": \\\"\\\", \\\"component\\\": \\\"textInput\\\", \\\"required\\\": true, \\\"editable\\\": true, \\\"cols\\\": 6, \\\"value\\\": \\\"\\\", \\\"label\\\": \\\"Function Name\\\", \\\"varName\\\": \\\"functionName\\\", \\\"validation\\\": \\\"\\\", \\\"placeholder\\\": \\\"\\\", \\\"options\\\": [], \\\"id\\\": 3 }, { \\\"index\\\": 4, \\\"description\\\": \\\"\\\", \\\"component\\\": \\\"textInput\\\", \\\"required\\\": true, \\\"editable\\\": true, \\\"cols\\\": 6, \\\"value\\\": \\\"\\\", \\\"label\\\": \\\"Model Form\\\", \\\"varName\\\": \\\"modelForm\\\", \\\"validation\\\": \\\"\\\", \\\"placeholder\\\": \\\"\\\", \\\"options\\\": [], \\\"id\\\": 4 }, { \\\"index\\\": 5, \\\"description\\\": \\\"\\\", \\\"component\\\": \\\"codeEditor\\\", \\\"required\\\": false, \\\"editable\\\": true, \\\"cols\\\": 12, \\\"value\\\": \\\"\\\", \\\"label\\\": \\\"Code\\\", \\\"varName\\\": \\\"code\\\", \\\"validation\\\": \\\"\\\", \\\"placeholder\\\": \\\"\\\", \\\"options\\\": [], \\\"config\\\": { \\\"mode\\\": \\\"python\\\", \\\"require\\\": [ \\\"ace/ext/language_tools\\\" ], \\\"advanced\\\": { \\\"enableSnippets\\\": true, \\\"enableBasicAutocompletion\\\": true, \\\"enableLiveAutocompletion\\\": true } }, \\\"id\\\": 5 }, { \\\"index\\\": 6, \\\"description\\\": \\\"\\\", \\\"component\\\": \\\"dbnTagsInput\\\", \\\"required\\\": false, \\\"editable\\\": false, \\\"cols\\\": 12, \\\"value\\\": [], \\\"label\\\": \\\"Tags\\\", \\\"varName\\\": \\\"tags\\\", \\\"validation\\\": \\\"\\\", \\\"placeholder\\\": \\\"\\\", \\\"options\\\": [], \\\"id\\\": 6 } ], \\\"outputTemplate\\\": { \\\"Type\\\": \\\"@type\\\", \\\"Tag\\\": \\\"@tags\\\", \\\"Distribution\\\": \\\"\\\", \\\"DistributionParameters\\\": {}, \\\"ModelName\\\": \\\"@modelName\\\", \\\"Parents\\\": [], \\\"Children\\\": [] } }, \\\"inputCount\\\": 3, \\\"outputCount\\\": 1, \\\"top\\\": \\\"600px\\\", \\\"left\\\": \\\"404px\\\" }, { \\\"id\\\": \\\"pt0\\\", \\\"data\\\": [ { \\\"id\\\": 0, \\\"label\\\": \\\"Type\\\", \\\"value\\\": \\\"Deterministic\\\", \\\"varName\\\": \\\"type\\\", \\\"validation\\\": \\\"\\\" }, { \\\"id\\\": 1, \\\"label\\\": \\\"Model Name\\\", \\\"value\\\": \\\"pt0\\\", \\\"varName\\\": \\\"modelName\\\", \\\"validation\\\": \\\"\\\" }, { \\\"id\\\": 2, \\\"label\\\": \\\"Model Type\\\", \\\"value\\\": \\\"Equation\\\", \\\"varName\\\": \\\"modelType\\\", \\\"validation\\\": \\\"\\\" }, { \\\"id\\\": 3, \\\"label\\\": \\\"Function Name\\\", \\\"value\\\": \\\"pt0\\\", \\\"varName\\\": \\\"functionName\\\", \\\"validation\\\": \\\"\\\" }, { \\\"id\\\": 4, \\\"label\\\": \\\"Model Form\\\", \\\"value\\\": \\\"ps0*(tt0/ts0)**(gama/(gama-1.0))\\\", \\\"varName\\\": \\\"modelForm\\\", \\\"validation\\\": \\\"\\\" }, { \\\"id\\\": 5, \\\"label\\\": \\\"Code\\\", \\\"value\\\": \\\"\\\", \\\"varName\\\": \\\"code\\\", \\\"config\\\": { \\\"mode\\\": \\\"python\\\", \\\"require\\\": [ \\\"ace/ext/language_tools\\\" ], \\\"advanced\\\": { \\\"enableSnippets\\\": true, \\\"enableBasicAutocompletion\\\": true, \\\"enableLiveAutocompletion\\\": true } }, \\\"validation\\\": \\\"\\\" }, { \\\"id\\\": 6, \\\"label\\\": \\\"Tags\\\", \\\"value\\\": [], \\\"varName\\\": \\\"tags\\\", \\\"validation\\\": \\\"\\\" } ], \\\"inputs\\\": [ { \\\"id\\\": \\\"pt0Input0\\\", \\\"label\\\": \\\"pt0Input0\\\", \\\"fixedLabel\\\": false, \\\"node\\\": null, \\\"nodeId\\\": \\\"pt0\\\", \\\"outputConnected\\\": null, \\\"outputIdConnected\\\": \\\"tt0.tt0Output0\\\", \\\"dataEditable\\\": false, \\\"filledData\\\": false }, { \\\"id\\\": \\\"pt0Input1\\\", \\\"label\\\": \\\"pt0Input1\\\", \\\"fixedLabel\\\": false, \\\"node\\\": null, \\\"nodeId\\\": \\\"pt0\\\", \\\"outputConnected\\\": null, \\\"outputIdConnected\\\": \\\"ps0.ps0Output0\\\", \\\"dataEditable\\\": false, \\\"filledData\\\": false }, { \\\"id\\\": \\\"pt0Input2\\\", \\\"label\\\": \\\"pt0Input2\\\", \\\"fixedLabel\\\": false, \\\"node\\\": null, \\\"nodeId\\\": \\\"pt0\\\", \\\"outputConnected\\\": null, \\\"outputIdConnected\\\": \\\"ts0.ts0Output0\\\", \\\"dataEditable\\\": false, \\\"filledData\\\": false }, { \\\"id\\\": \\\"pt0Input3\\\", \\\"label\\\": \\\"pt0Input3\\\", \\\"fixedLabel\\\": false, \\\"node\\\": null, \\\"nodeId\\\": \\\"pt0\\\", \\\"outputConnected\\\": null, \\\"outputIdConnected\\\": \\\"gama.gamaOutput0\\\", \\\"dataEditable\\\": false, \\\"filledData\\\": false } ], \\\"outputs\\\": [ { \\\"id\\\": \\\"pt0Output0\\\", \\\"label\\\": \\\"pt0Output0\\\", \\\"fixedLabel\\\": false, \\\"node\\\": null, \\\"nodeId\\\": \\\"pt0\\\", \\\"inputsConnected\\\": [], \\\"inputsIdConnected\\\": [] } ], \\\"nodeType\\\": { \\\"id\\\": \\\"deterministic\\\", \\\"name\\\": \\\"Deterministic\\\", \\\"formTemplate\\\": [ { \\\"index\\\": 0, \\\"description\\\": \\\"\\\", \\\"component\\\": \\\"textInput\\\", \\\"required\\\": true, \\\"editable\\\": false, \\\"cols\\\": 12, \\\"value\\\": \\\"Deterministic\\\", \\\"label\\\": \\\"Type\\\", \\\"varName\\\": \\\"type\\\", \\\"validation\\\": \\\"\\\", \\\"placeholder\\\": \\\"\\\", \\\"options\\\": [], \\\"id\\\": 0 }, { \\\"index\\\": 1, \\\"description\\\": \\\"\\\", \\\"component\\\": \\\"textInput\\\", \\\"required\\\": true, \\\"editable\\\": true, \\\"cols\\\": 6, \\\"value\\\": \\\"\\\", \\\"label\\\": \\\"Model Name\\\", \\\"varName\\\": \\\"modelName\\\", \\\"validation\\\": \\\"\\\", \\\"placeholder\\\": \\\"\\\", \\\"options\\\": [], \\\"id\\\": 1 }, { \\\"index\\\": 2, \\\"description\\\": \\\"\\\", \\\"component\\\": \\\"select\\\", \\\"required\\\": true, \\\"editable\\\": true, \\\"cols\\\": 6, \\\"value\\\": \\\"\\\", \\\"label\\\": \\\"Model Type\\\", \\\"varName\\\": \\\"modelType\\\", \\\"validation\\\": \\\"\\\", \\\"placeholder\\\": \\\"\\\", \\\"options\\\": [ \\\"Equation\\\", \\\"InitialState\\\", \\\"PythonFunction\\\" ], \\\"id\\\": 2 }, { \\\"index\\\": 3, \\\"description\\\": \\\"\\\", \\\"component\\\": \\\"textInput\\\", \\\"required\\\": true, \\\"editable\\\": true, \\\"cols\\\": 6, \\\"value\\\": \\\"\\\", \\\"label\\\": \\\"Function Name\\\", \\\"varName\\\": \\\"functionName\\\", \\\"validation\\\": \\\"\\\", \\\"placeholder\\\": \\\"\\\", \\\"options\\\": [], \\\"id\\\": 3 }, { \\\"index\\\": 4, \\\"description\\\": \\\"\\\", \\\"component\\\": \\\"textInput\\\", \\\"required\\\": true, \\\"editable\\\": true, \\\"cols\\\": 6, \\\"value\\\": \\\"\\\", \\\"label\\\": \\\"Model Form\\\", \\\"varName\\\": \\\"modelForm\\\", \\\"validation\\\": \\\"\\\", \\\"placeholder\\\": \\\"\\\", \\\"options\\\": [], \\\"id\\\": 4 }, { \\\"index\\\": 5, \\\"description\\\": \\\"\\\", \\\"component\\\": \\\"codeEditor\\\", \\\"required\\\": false, \\\"editable\\\": true, \\\"cols\\\": 12, \\\"value\\\": \\\"\\\", \\\"label\\\": \\\"Code\\\", \\\"varName\\\": \\\"code\\\", \\\"validation\\\": \\\"\\\", \\\"placeholder\\\": \\\"\\\", \\\"options\\\": [], \\\"config\\\": { \\\"mode\\\": \\\"python\\\", \\\"require\\\": [ \\\"ace/ext/language_tools\\\" ], \\\"advanced\\\": { \\\"enableSnippets\\\": true, \\\"enableBasicAutocompletion\\\": true, \\\"enableLiveAutocompletion\\\": true } }, \\\"id\\\": 5 }, { \\\"index\\\": 6, \\\"description\\\": \\\"\\\", \\\"component\\\": \\\"dbnTagsInput\\\", \\\"required\\\": false, \\\"editable\\\": false, \\\"cols\\\": 12, \\\"value\\\": [], \\\"label\\\": \\\"Tags\\\", \\\"varName\\\": \\\"tags\\\", \\\"validation\\\": \\\"\\\", \\\"placeholder\\\": \\\"\\\", \\\"options\\\": [], \\\"id\\\": 6 } ], \\\"outputTemplate\\\": { \\\"Type\\\": \\\"@type\\\", \\\"Tag\\\": \\\"@tags\\\", \\\"Distribution\\\": \\\"\\\", \\\"DistributionParameters\\\": {}, \\\"ModelName\\\": \\\"@modelName\\\", \\\"Parents\\\": [], \\\"Children\\\": [] } }, \\\"inputCount\\\": 4, \\\"outputCount\\\": 1, \\\"top\\\": \\\"648px\\\", \\\"left\\\": \\\"630px\\\" }, { \\\"id\\\": \\\"ts0\\\", \\\"data\\\": [ { \\\"id\\\": 0, \\\"label\\\": \\\"Type\\\", \\\"value\\\": \\\"Deterministic\\\", \\\"varName\\\": \\\"type\\\", \\\"validation\\\": \\\"\\\" }, { \\\"id\\\": 1, \\\"label\\\": \\\"Model Name\\\", \\\"value\\\": \\\"ts0\\\", \\\"varName\\\": \\\"modelName\\\", \\\"validation\\\": \\\"\\\" }, { \\\"id\\\": 2, \\\"label\\\": \\\"Model Type\\\", \\\"value\\\": \\\"Equation\\\", \\\"varName\\\": \\\"modelType\\\", \\\"validation\\\": \\\"\\\" }, { \\\"id\\\": 3, \\\"label\\\": \\\"Function Name\\\", \\\"value\\\": \\\"ts0\\\", \\\"varName\\\": \\\"functionName\\\", \\\"validation\\\": \\\"\\\" }, { \\\"id\\\": 4, \\\"label\\\": \\\"Model Form\\\", \\\"value\\\": \\\"518.6-3.56*altitude/1000.0\\\", \\\"varName\\\": \\\"modelForm\\\", \\\"validation\\\": \\\"\\\" }, { \\\"id\\\": 5, \\\"label\\\": \\\"Code\\\", \\\"value\\\": \\\"\\\", \\\"varName\\\": \\\"code\\\", \\\"config\\\": { \\\"mode\\\": \\\"python\\\", \\\"require\\\": [ \\\"ace/ext/language_tools\\\" ], \\\"advanced\\\": { \\\"enableSnippets\\\": true, \\\"enableBasicAutocompletion\\\": true, \\\"enableLiveAutocompletion\\\": true } }, \\\"validation\\\": \\\"\\\" }, { \\\"id\\\": 6, \\\"label\\\": \\\"Tags\\\", \\\"value\\\": [], \\\"varName\\\": \\\"tags\\\", \\\"validation\\\": \\\"\\\" } ], \\\"inputs\\\": [ { \\\"id\\\": \\\"ts0Input0\\\", \\\"label\\\": \\\"ts0Input0\\\", \\\"fixedLabel\\\": false, \\\"node\\\": null, \\\"nodeId\\\": \\\"ts0\\\", \\\"outputConnected\\\": null, \\\"outputIdConnected\\\": \\\"altitude.altitudeOutput0\\\", \\\"dataEditable\\\": false, \\\"filledData\\\": false } ], \\\"outputs\\\": [ { \\\"id\\\": \\\"ts0Output0\\\", \\\"label\\\": \\\"ts0Output0\\\", \\\"fixedLabel\\\": false, \\\"node\\\": null, \\\"nodeId\\\": \\\"ts0\\\", \\\"inputsConnected\\\": [], \\\"inputsIdConnected\\\": [ \\\"ps0.ps0Input0\\\", \\\"a0.a0Input2\\\", \\\"tt0.tt0Input0\\\", \\\"pt0.pt0Input2\\\" ] } ], \\\"nodeType\\\": { \\\"id\\\": \\\"deterministic\\\", \\\"name\\\": \\\"Deterministic\\\", \\\"formTemplate\\\": [ { \\\"index\\\": 0, \\\"description\\\": \\\"\\\", \\\"component\\\": \\\"textInput\\\", \\\"required\\\": true, \\\"editable\\\": false, \\\"cols\\\": 12, \\\"value\\\": \\\"Deterministic\\\", \\\"label\\\": \\\"Type\\\", \\\"varName\\\": \\\"type\\\", \\\"validation\\\": \\\"\\\", \\\"placeholder\\\": \\\"\\\", \\\"options\\\": [], \\\"id\\\": 0 }, { \\\"index\\\": 1, \\\"description\\\": \\\"\\\", \\\"component\\\": \\\"textInput\\\", \\\"required\\\": true, \\\"editable\\\": true, \\\"cols\\\": 6, \\\"value\\\": \\\"\\\", \\\"label\\\": \\\"Model Name\\\", \\\"varName\\\": \\\"modelName\\\", \\\"validation\\\": \\\"\\\", \\\"placeholder\\\": \\\"\\\", \\\"options\\\": [], \\\"id\\\": 1 }, { \\\"index\\\": 2, \\\"description\\\": \\\"\\\", \\\"component\\\": \\\"select\\\", \\\"required\\\": true, \\\"editable\\\": true, \\\"cols\\\": 6, \\\"value\\\": \\\"\\\", \\\"label\\\": \\\"Model Type\\\", \\\"varName\\\": \\\"modelType\\\", \\\"validation\\\": \\\"\\\", \\\"placeholder\\\": \\\"\\\", \\\"options\\\": [ \\\"Equation\\\", \\\"InitialState\\\", \\\"PythonFunction\\\" ], \\\"id\\\": 2 }, { \\\"index\\\": 3, \\\"description\\\": \\\"\\\", \\\"component\\\": \\\"textInput\\\", \\\"required\\\": true, \\\"editable\\\": true, \\\"cols\\\": 6, \\\"value\\\": \\\"\\\", \\\"label\\\": \\\"Function Name\\\", \\\"varName\\\": \\\"functionName\\\", \\\"validation\\\": \\\"\\\", \\\"placeholder\\\": \\\"\\\", \\\"options\\\": [], \\\"id\\\": 3 }, { \\\"index\\\": 4, \\\"description\\\": \\\"\\\", \\\"component\\\": \\\"textInput\\\", \\\"required\\\": true, \\\"editable\\\": true, \\\"cols\\\": 6, \\\"value\\\": \\\"\\\", \\\"label\\\": \\\"Model Form\\\", \\\"varName\\\": \\\"modelForm\\\", \\\"validation\\\": \\\"\\\", \\\"placeholder\\\": \\\"\\\", \\\"options\\\": [], \\\"id\\\": 4 }, { \\\"index\\\": 5, \\\"description\\\": \\\"\\\", \\\"component\\\": \\\"codeEditor\\\", \\\"required\\\": false, \\\"editable\\\": true, \\\"cols\\\": 12, \\\"value\\\": \\\"\\\", \\\"label\\\": \\\"Code\\\", \\\"varName\\\": \\\"code\\\", \\\"validation\\\": \\\"\\\", \\\"placeholder\\\": \\\"\\\", \\\"options\\\": [], \\\"config\\\": { \\\"mode\\\": \\\"python\\\", \\\"require\\\": [ \\\"ace/ext/language_tools\\\" ], \\\"advanced\\\": { \\\"enableSnippets\\\": true, \\\"enableBasicAutocompletion\\\": true, \\\"enableLiveAutocompletion\\\": true } }, \\\"id\\\": 5 }, { \\\"index\\\": 6, \\\"description\\\": \\\"\\\", \\\"component\\\": \\\"dbnTagsInput\\\", \\\"required\\\": false, \\\"editable\\\": false, \\\"cols\\\": 12, \\\"value\\\": [], \\\"label\\\": \\\"Tags\\\", \\\"varName\\\": \\\"tags\\\", \\\"validation\\\": \\\"\\\", \\\"placeholder\\\": \\\"\\\", \\\"options\\\": [], \\\"id\\\": 6 } ], \\\"outputTemplate\\\": { \\\"Type\\\": \\\"@type\\\", \\\"Tag\\\": \\\"@tags\\\", \\\"Distribution\\\": \\\"\\\", \\\"DistributionParameters\\\": {}, \\\"ModelName\\\": \\\"@modelName\\\", \\\"Parents\\\": [], \\\"Children\\\": [] } }, \\\"inputCount\\\": 1, \\\"outputCount\\\": 1, \\\"top\\\": \\\"242px\\\", \\\"left\\\": \\\"293px\\\" } ] } }, \\\"dataSources\\\": {}, \\\"dataSourcesIds\\\": {}, \\\"additionalFilesIds\\\": {}, \\\"dataSourcesInfo\\\": {}, \\\"inputs\\\": [], \\\"outputs\\\": [], \\\"headerMappings\\\": {}, \\\"workDir\\\": \\\"/tmp/\\\" }\"";
        //System.out.println("\"" + responseTxt.replace("\"", "\\\"") + "\"");
//        System.out.println("\"" + testJson.replace("\"", "\\\"") + "\"");
        try {
			httppost.setEntity(new StringEntity("\"" + jsonTxt.replace("\"", "\\\"") + "\""));
//        httppost.setEntity(new StringEntity("\"" + testJson.replace("\"", "\\\"") + "\""));
			CloseableHttpResponse response = httpclient.execute(httppost);
	        HttpEntity respEntity = response.getEntity();
	        String responseTxt = EntityUtils.toString(respEntity, "UTF-8");
	        if (debugMode) {System.out.println(responseTxt);}
	        httpclient.close();
	        return responseTxt;
		} catch (IOException e) {
			//e.printStackTrace();
			System.err.println("DBN execution service request failed.");
	        httpclient.close();
			return "";
		}
	}


	@SuppressWarnings("deprecation")
	private String generateDBNjson(String jsonTxt) {
		DefaultHttpClient httpclient = new DefaultHttpClient();
//		HttpPost httppost = new HttpPost("http://vesuvius063.crd.ge.com:46000/dbn/jsonGenerator");
//		HttpPost httppost = new HttpPost("http://mazama6.crd.ge.com:46000/dbn/jsonGenerator");
		String dbnBaseUrl = getPreference(DialogPreferences.DBN_INPUT_JSON_GENERATION_SERVICE_BASE_URI.getId());
        String jsonGenUrl = dbnBaseUrl + "/dbn/jsonGenerator";
        HttpPost httppost = new HttpPost(jsonGenUrl);
        httppost.setHeader("Accept", "application/json");
        httppost.setHeader("Content-type", "application/json");
        
        try {
	        httppost.setEntity(new StringEntity(jsonTxt));
	        CloseableHttpResponse response = httpclient.execute(httppost);
	        HttpEntity respEntity = response.getEntity();
	        String responseTxt = EntityUtils.toString(respEntity, "UTF-8");
	        if (debugMode) {System.out.println(responseTxt);}
	        httpclient.close();
	        return responseTxt;
        } catch (IOException e) {
			e.printStackTrace();
			System.err.println("DBN json generation service request failed.");
	        httpclient.close();
			return "";
		}
	}


    private String kgResultsToJson(String nodesAndModelsJSONString, String mode, String obsData) throws IOException  {
    	CloseableHttpClient httpclient = HttpClientBuilder.create().build();
//    HttpPost httppost = new HttpPost("http://vesuvius063.crd.ge.com:46000/dbn/SADLResultSetToJson");
//    HttpPost httppost = new HttpPost("http://mazama6.crd.ge.com:46000/dbn/SADLResultSetToJson");
        String dbnBaseUrl = getPreference(DialogPreferences.DBN_INPUT_JSON_GENERATION_SERVICE_BASE_URI.getId());
        String jsonGenUrl = dbnBaseUrl + "/dbn/SADLResultSetJsonToTableJson";
        HttpPost httppost = new HttpPost(jsonGenUrl);
        httppost.setHeader("Accept", "application/json");
        httppost.setHeader("Content-type", "application/json");

//       List<NameValuePair> arguments = new ArrayList<>(2);
//arguments.add(new BasicNameValuePair("nodes", nodesCSVString));
//arguments.add(new BasicNameValuePair("models", modelsCSVString));
//arguments.add(new BasicNameValuePair("mode", mode));
//arguments.add(new BasicNameValuePair("data", obsData));

        try {
	        httppost.setEntity(new StringEntity(nodesAndModelsJSONString));
	        CloseableHttpResponse response = httpclient.execute(httppost);
	        HttpEntity respEntity = response.getEntity();
	        String responseTxt = EntityUtils.toString(respEntity, "UTF-8");
	        httpclient.close();
	        return responseTxt;
        } catch (IOException e) {
             e.printStackTrace();
             System.err.println("KG results to json translate service request failed.");
             httpclient.close();
             return "";
        }
    }

	private String strUriList(List<RDFNode> nodeList) {
		String uriStr = "";
		for ( RDFNode o : nodeList ) {
			uriStr += "<" + o.toString() + ">,";
		}
		uriStr = uriStr.substring(0,uriStr.length()-1);
		return uriStr;
	}


	private Individual createIndividualOfClass(OntModel model, String prefix, String nameprefix, String classUriStr) {
		OntClass ontClass = getTheJenaModel().getOntClass(classUriStr);
		Individual ind;
		if (prefix == null) {
			ind = model.createIndividual(ontClass); //make it a blank node
		}
		else {
			ind = model.createIndividual(prefix + ontClass.getLocalName()+ "_" + nameprefix + System.currentTimeMillis(), ontClass);
		}
		return ind;
	}

	private boolean commonSubject(TripleElement[] triples) {
		Node lastSubject = null;
		for (TripleElement tr : triples) {
			Node thisSubject = tr.getSubject();
			if (lastSubject != null && !lastSubject.equals(thisSubject)) {
				return false;
			}
			lastSubject = thisSubject;
		}
		return true;
	}
	
	private String convertResultSetToString(com.hp.hpl.jena.query.ResultSetRewindable results) {
		ByteArrayOutputStream baos = new ByteArrayOutputStream();
		//com.hp.hpl.jena.query.ResultSetFormatter.outputAsCSV(baos, results);
		com.hp.hpl.jena.query.ResultSetFormatter.outputAsJSON(baos, results);
		return new String(baos.toByteArray(), Charset.defaultCharset()).replace(System.getProperty("line.separator"), "\n");		
	}

	
	private String getDataForHypothesisTesting(Resource resource, String docUri) throws FileNotFoundException {//String dataFile, 
		String dataContent = "";
		BufferedReader br = null;
		
		String queryStr = DOCLOCATIONQUERY.replaceAll("DOCINSTANCE", docUri);
		
		ResultSetRewindable fileRes = queryKnowledgeGraph(queryStr, getTheJenaModel());
		if (fileRes.size() < 1) {
			//dbnResults = null;
			throw new FileNotFoundException("Failed to find location of file " + docUri);
			//continue;
			//return null;
		}
		QuerySolution fsol = fileRes.nextSolution();
		String fileName = fsol.get("?file").toString().split("//")[1] ;
		
		//String dataFile = new File(getModelFolderPath(resource)).getParent() + File.separator + "Data" + File.separator + "hypothesis.csv";
		String dataFile = new File(getModelFolderPath(resource)).getParent() + File.separator + fileName;
		
		try {
			br = new BufferedReader(new FileReader(dataFile));
			String line;
			try {
				while ((line = br.readLine()) != null) {
					dataContent += line + "\n"; 
				}
			} catch (IOException e) {
				e.printStackTrace();
			}
		} catch (FileNotFoundException e) {
			e.printStackTrace();
        } finally {
            if (br != null) {
                try {
                    br.close();
                } catch (IOException e) {
                    e.printStackTrace();
                }
            }
        }
		return dataContent;
	}

	private boolean useKChain() {
		String useKCStr = getPreference(DialogPreferences.USE_ANSWER_KCHAIN_CG_SERVICE.getId());
		boolean useKC = useKCStr != null ? Boolean.parseBoolean(useKCStr) : false;
		return useKC;
	}

	private boolean useDbn() {
		String useDbnStr = getPreference(DialogPreferences.USE_DBN_CG_SERVICE.getId());
		boolean useDbn = useDbnStr != null ? Boolean.parseBoolean(useDbnStr) : false;
		return useDbn;
	}

	

	
	
	/** 
	 * Gets a file from resourceDir
	 * @param fileName
	 * @return
	 */
	public String getFileContents(String fileName) throws Exception {
	    String pathStr; // =  fileName;
	    pathStr = "resources/" + fileName;
 
//	    Systme.out.println()
	    System.out.println("Reading file: " + pathStr);
		File f = new File(pathStr);
		InputStream in = null;

		if ( f.exists() ) {
			in = new FileInputStream(f);
		}else{
			System.out.println("File does not exist, trying to load as resource from classpath ...");
			in = this.getClass().getResourceAsStream(pathStr);
		}

		BufferedReader reader = new BufferedReader(new InputStreamReader(in));
		
		String         line = null;
		StringBuilder  stringBuilder = new StringBuilder();
		String         ls = System.getProperty("line.separator");

		try {
		    while((line = reader.readLine()) != null) {
		        stringBuilder.append(line);
		        stringBuilder.append(ls);
		    }
		
		    return stringBuilder.toString();
		} finally {
		    reader.close();
		}
	}

	private static String getOSIdent() {
		return System.getProperty("os.name").toLowerCase();
		
	}
	
	public static boolean isWindows() {

		return (getOSIdent().indexOf("win") >= 0);

	}

	public static boolean isMac() {

		return (getOSIdent().indexOf("mac") >= 0);

	}

	public static boolean isUnix() {

		return (getOSIdent().indexOf("nix") >= 0 || getOSIdent().indexOf("nux") >= 0 || getOSIdent().indexOf("aix") > 0 );
		
	}
	
}<|MERGE_RESOLUTION|>--- conflicted
+++ resolved
@@ -938,7 +938,6 @@
 		}
 	}
 	
-<<<<<<< HEAD
 	/**
 	 * Returns a ResultSet containing one answer for each simple query. Each answer consists of three ResultSet subsets appearing in sequence:
 	 * 1) data for the model diagram
@@ -946,11 +945,9 @@
 	 * 3) triples corresponding to increasing/decreasing trend insights
 	 */
 	
-	@Override
-	public Object[] insertTriplesAndQuery(Resource resource, List<TripleElement[]> triples) throws SadlInferenceException {
-=======
+//	@Override
+//	public Object[] insertTriplesAndQuery(Resource resource, List<TripleElement[]> triples) throws SadlInferenceException {
 	public Object[] insertTriplesAndQuery(Resource resource, List<Rule> rules, List<TripleElement[]> triples) throws SadlInferenceException {
->>>>>>> bc4d3482
  		List<Object[]> combinedResults = new ArrayList<Object[]>(triples.size());
  		Object[] results = null;
 	    JsonArray sensitivityJsonList = new JsonArray();
