--- conflicted
+++ resolved
@@ -439,7 +439,6 @@
 	 * @param domainModel
 	 * @throws IOException 
 	 */
-<<<<<<< HEAD
 	public String addDomainOntology(String localityURI, String domainModelURI, OntModel domainModel) throws IOException {
 ////		if (getRegisteredDomainModel() == null) {
 //			OntModelSpec spec = new OntModelSpec(OntModelSpec.OWL_MEM);
@@ -469,39 +468,7 @@
 //				aggregateDomainModel.add(sm.getBaseModel());
 //			}
 			String ontologyAsString = getCurationManager().ontModelToString(domainModel);
-//			System.out.println(ontologyAsString);
-=======
-	public String addDomainOntology(String dialogModelName, OntModel domainModel) throws IOException {
-//		if (getRegisteredDomainModel() == null) {
-			OntModelSpec spec = new OntModelSpec(OntModelSpec.OWL_MEM);
-			OntModel aggregateDomainModel = ModelFactory.createOntologyModel(spec);	
-			aggregateDomainModel.add(domainModel.getBaseModel());
-//			aggregateDomainModel.write(System.out);
-			ExtendedIterator<OntModel> smitr = domainModel.listSubModels();
-			for (OntModel sm : smitr.toList()) {
-				ExtendedIterator<Ontology> ontitr = sm.listOntologies();
-				String onturi = null;
-				while (ontitr.hasNext()) {
-					onturi = ontitr.next().getURI();
-//					System.out.println(onturi);
-					break;
-				}
-				if (onturi != null) {
-					if (onturi.equals(SadlConstants.SADL_BASE_MODEL_URI) ||
-							onturi.equals(SadlConstants.SADL_DEFAULTS_MODEL_URI) ||
-							onturi.equals(SadlConstants.SADL_IMPLICIT_MODEL_URI) ||
-							onturi.equals(SadlConstants.SADL_LIST_MODEL_URI) ||
-							onturi.equals(IReasoner.SADL_BUILTIN_FUNCTIONS_URI)) {
-						continue;
-					}
-				}
-//				System.out.println("*****************************************************************");
-//				sm.getBaseModel().write(System.out);
-				aggregateDomainModel.add(sm.getBaseModel());
-			}
-			String ontologyAsString = getCurationManager().ontModelToString(aggregateDomainModel);
-//			(new SadlUtils()).stringToFile(new File("c:/tmp/isentrop_txt.owl"), ontologyAsString, false);	// temporary for debug purposes
->>>>>>> 27bb203e
+			System.out.println(ontologyAsString);
 			String serviceBaseUri = getPreference(DialogPreferences.ANSWER_TEXT_SERVICE_BASE_URI.getId());
 			TextProcessingServiceInterface tpsi = new TextProcessingServiceInterface(serviceBaseUri);
 			String response = tpsi.uploadDomainOntology(localityURI, domainModelURI, ontologyAsString);
